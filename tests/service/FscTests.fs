--- conflicted
+++ resolved
@@ -48,11 +48,7 @@
             Some ("pedump", "--verify all")
         else
             let peverifyPath configuration =
-<<<<<<< HEAD
-                Path.Combine(__SOURCE_DIRECTORY__, "..", "fsharpqa", "testenv", "src", "PEVerify", "bin", configuration, "net472", "PEVerify.exe")
-=======
-                Path.Combine(__SOURCE_DIRECTORY__, "..", "..", "artifacts", "bin", "PEVerify", configuration, "net46", "PEVerify.exe")
->>>>>>> 0302e63d
+                Path.Combine(__SOURCE_DIRECTORY__, "..", "..", "artifacts", "bin", "PEVerify", configuration, "net472", "PEVerify.exe")
             let peverify =
                 if File.Exists(peverifyPath "Debug") then peverifyPath "Debug"
                 else peverifyPath "Release"
