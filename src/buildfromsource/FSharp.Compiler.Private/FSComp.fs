--- conflicted
+++ resolved
@@ -1429,1426 +1429,6 @@
     /// Unmatched '{'
     /// (Originally from ../FSComp.txt:442)
     static member parsUnmatchedBrace() = (604, GetStringFunc("parsUnmatchedBrace",",,,") )
-<<<<<<< HEAD
-    /// Unmatched '{|'
-    /// (Originally from ..\FSComp.txt:443)
-    static member parsUnmatchedBraceBar() = (605, GetStringFunc("parsUnmatchedBraceBar",",,,") )
-    /// Field bindings must have the form 'id = expr;'
-    /// (Originally from ..\FSComp.txt:444)
-    static member parsFieldBinding() = (609, GetStringFunc("parsFieldBinding",",,,") )
-    /// This member is not permitted in an object implementation
-    /// (Originally from ..\FSComp.txt:445)
-    static member parsMemberIllegalInObjectImplementation() = (610, GetStringFunc("parsMemberIllegalInObjectImplementation",",,,") )
-    /// Missing function body
-    /// (Originally from ..\FSComp.txt:446)
-    static member parsMissingFunctionBody() = (611, GetStringFunc("parsMissingFunctionBody",",,,") )
-    /// Syntax error in labelled type argument
-    /// (Originally from ..\FSComp.txt:447)
-    static member parsSyntaxErrorInLabeledType() = (613, GetStringFunc("parsSyntaxErrorInLabeledType",",,,") )
-    /// Unexpected infix operator in type expression
-    /// (Originally from ..\FSComp.txt:448)
-    static member parsUnexpectedInfixOperator() = (615, GetStringFunc("parsUnexpectedInfixOperator",",,,") )
-    /// The syntax '(typ,...,typ) ident' is not used in F# code. Consider using 'ident<typ,...,typ>' instead
-    /// (Originally from ..\FSComp.txt:449)
-    static member parsMultiArgumentGenericTypeFormDeprecated() = (GetStringFunc("parsMultiArgumentGenericTypeFormDeprecated",",,,") )
-    /// Invalid literal in type
-    /// (Originally from ..\FSComp.txt:450)
-    static member parsInvalidLiteralInType() = (618, GetStringFunc("parsInvalidLiteralInType",",,,") )
-    /// Unexpected infix operator in unit-of-measure expression. Legal operators are '*', '/' and '^'.
-    /// (Originally from ..\FSComp.txt:451)
-    static member parsUnexpectedOperatorForUnitOfMeasure() = (619, GetStringFunc("parsUnexpectedOperatorForUnitOfMeasure",",,,") )
-    /// Unexpected integer literal in unit-of-measure expression
-    /// (Originally from ..\FSComp.txt:452)
-    static member parsUnexpectedIntegerLiteralForUnitOfMeasure() = (620, GetStringFunc("parsUnexpectedIntegerLiteralForUnitOfMeasure",",,,") )
-    /// Syntax error: unexpected type parameter specification
-    /// (Originally from ..\FSComp.txt:453)
-    static member parsUnexpectedTypeParameter() = (621, GetStringFunc("parsUnexpectedTypeParameter",",,,") )
-    /// Mismatched quotation operator name, beginning with '%s'
-    /// (Originally from ..\FSComp.txt:454)
-    static member parsMismatchedQuotationName(a0 : System.String) = (622, GetStringFunc("parsMismatchedQuotationName",",,,%s,,,") a0)
-    /// Active pattern case identifiers must begin with an uppercase letter
-    /// (Originally from ..\FSComp.txt:455)
-    static member parsActivePatternCaseMustBeginWithUpperCase() = (623, GetStringFunc("parsActivePatternCaseMustBeginWithUpperCase",",,,") )
-    /// The '|' character is not permitted in active pattern case identifiers
-    /// (Originally from ..\FSComp.txt:456)
-    static member parsActivePatternCaseContainsPipe() = (624, GetStringFunc("parsActivePatternCaseContainsPipe",",,,") )
-    /// Denominator must not be 0 in unit-of-measure exponent
-    /// (Originally from ..\FSComp.txt:457)
-    static member parsIllegalDenominatorForMeasureExponent() = (625, GetStringFunc("parsIllegalDenominatorForMeasureExponent",",,,") )
-    /// No '=' symbol should follow a 'namespace' declaration
-    /// (Originally from ..\FSComp.txt:458)
-    static member parsNoEqualShouldFollowNamespace() = (GetStringFunc("parsNoEqualShouldFollowNamespace",",,,") )
-    /// The syntax 'module ... = struct .. end' is not used in F# code. Consider using 'module ... = begin .. end'
-    /// (Originally from ..\FSComp.txt:459)
-    static member parsSyntaxModuleStructEndDeprecated() = (GetStringFunc("parsSyntaxModuleStructEndDeprecated",",,,") )
-    /// The syntax 'module ... : sig .. end' is not used in F# code. Consider using 'module ... = begin .. end'
-    /// (Originally from ..\FSComp.txt:460)
-    static member parsSyntaxModuleSigEndDeprecated() = (GetStringFunc("parsSyntaxModuleSigEndDeprecated",",,,") )
-    /// A static field was used where an instance field is expected
-    /// (Originally from ..\FSComp.txt:461)
-    static member tcStaticFieldUsedWhenInstanceFieldExpected() = (627, GetStringFunc("tcStaticFieldUsedWhenInstanceFieldExpected",",,,") )
-    /// Method '%s' is not accessible from this code location
-    /// (Originally from ..\FSComp.txt:462)
-    static member tcMethodNotAccessible(a0 : System.String) = (629, GetStringFunc("tcMethodNotAccessible",",,,%s,,,") a0)
-    /// Implicit product of measures following /
-    /// (Originally from ..\FSComp.txt:464)
-    static member tcImplicitMeasureFollowingSlash() = (632, GetStringFunc("tcImplicitMeasureFollowingSlash",",,,") )
-    /// Unexpected SynMeasure.Anon
-    /// (Originally from ..\FSComp.txt:465)
-    static member tcUnexpectedMeasureAnon() = (633, GetStringFunc("tcUnexpectedMeasureAnon",",,,") )
-    /// Non-zero constants cannot have generic units. For generic zero, write 0.0<_>.
-    /// (Originally from ..\FSComp.txt:466)
-    static member tcNonZeroConstantCannotHaveGenericUnit() = (634, GetStringFunc("tcNonZeroConstantCannotHaveGenericUnit",",,,") )
-    /// In sequence expressions, results are generated using 'yield'
-    /// (Originally from ..\FSComp.txt:467)
-    static member tcSeqResultsUseYield() = (635, GetStringFunc("tcSeqResultsUseYield",",,,") )
-    /// Unexpected big rational constant
-    /// (Originally from ..\FSComp.txt:468)
-    static member tcUnexpectedBigRationalConstant() = (GetStringFunc("tcUnexpectedBigRationalConstant",",,,") )
-    /// Units-of-measure supported only on float, float32, decimal and signed integer types
-    /// (Originally from ..\FSComp.txt:469)
-    static member tcInvalidTypeForUnitsOfMeasure() = (636, GetStringFunc("tcInvalidTypeForUnitsOfMeasure",",,,") )
-    /// Unexpected Const_uint16array
-    /// (Originally from ..\FSComp.txt:470)
-    static member tcUnexpectedConstUint16Array() = (GetStringFunc("tcUnexpectedConstUint16Array",",,,") )
-    /// Unexpected Const_bytearray
-    /// (Originally from ..\FSComp.txt:471)
-    static member tcUnexpectedConstByteArray() = (GetStringFunc("tcUnexpectedConstByteArray",",,,") )
-    /// A parameter with attributes must also be given a name, e.g. '[<Attribute>] Name : Type'
-    /// (Originally from ..\FSComp.txt:472)
-    static member tcParameterRequiresName() = (640, GetStringFunc("tcParameterRequiresName",",,,") )
-    /// Return values cannot have names
-    /// (Originally from ..\FSComp.txt:473)
-    static member tcReturnValuesCannotHaveNames() = (641, GetStringFunc("tcReturnValuesCannotHaveNames",",,,") )
-    /// MemberKind.PropertyGetSet only expected in parse trees
-    /// (Originally from ..\FSComp.txt:474)
-    static member tcMemberKindPropertyGetSetNotExpected() = (GetStringFunc("tcMemberKindPropertyGetSetNotExpected",",,,") )
-    /// Namespaces cannot contain values. Consider using a module to hold your value declarations.
-    /// (Originally from ..\FSComp.txt:475)
-    static member tcNamespaceCannotContainValues() = (201, GetStringFunc("tcNamespaceCannotContainValues",",,,") )
-    /// Namespaces cannot contain extension members except in the same file and namespace declaration group where the type is defined. Consider using a module to hold declarations of extension members.
-    /// (Originally from ..\FSComp.txt:476)
-    static member tcNamespaceCannotContainExtensionMembers() = (644, GetStringFunc("tcNamespaceCannotContainExtensionMembers",",,,") )
-    /// Multiple visibility attributes have been specified for this identifier
-    /// (Originally from ..\FSComp.txt:477)
-    static member tcMultipleVisibilityAttributes() = (645, GetStringFunc("tcMultipleVisibilityAttributes",",,,") )
-    /// Multiple visibility attributes have been specified for this identifier. 'let' bindings in classes are always private, as are any 'let' bindings inside expressions.
-    /// (Originally from ..\FSComp.txt:478)
-    static member tcMultipleVisibilityAttributesWithLet() = (646, GetStringFunc("tcMultipleVisibilityAttributesWithLet",",,,") )
-    /// The name '(%s)' should not be used as a member name. To define comparison semantics for a type, implement the 'System.IComparable' interface. If defining a static member for use from other CLI languages then use the name '%s' instead.
-    /// (Originally from ..\FSComp.txt:479)
-    static member tcInvalidMethodNameForRelationalOperator(a0 : System.String, a1 : System.String) = (GetStringFunc("tcInvalidMethodNameForRelationalOperator",",,,%s,,,%s,,,") a0 a1)
-    /// The name '(%s)' should not be used as a member name. To define equality semantics for a type, override the 'Object.Equals' member. If defining a static member for use from other CLI languages then use the name '%s' instead.
-    /// (Originally from ..\FSComp.txt:480)
-    static member tcInvalidMethodNameForEquality(a0 : System.String, a1 : System.String) = (GetStringFunc("tcInvalidMethodNameForEquality",",,,%s,,,%s,,,") a0 a1)
-    /// The name '(%s)' should not be used as a member name. If defining a static member for use from other CLI languages then use the name '%s' instead.
-    /// (Originally from ..\FSComp.txt:481)
-    static member tcInvalidMemberName(a0 : System.String, a1 : System.String) = (GetStringFunc("tcInvalidMemberName",",,,%s,,,%s,,,") a0 a1)
-    /// The name '(%s)' should not be used as a member name because it is given a standard definition in the F# library over fixed types
-    /// (Originally from ..\FSComp.txt:482)
-    static member tcInvalidMemberNameFixedTypes(a0 : System.String) = (GetStringFunc("tcInvalidMemberNameFixedTypes",",,,%s,,,") a0)
-    /// The '%s' operator should not normally be redefined. To define overloaded comparison semantics for a particular type, implement the 'System.IComparable' interface in the definition of that type.
-    /// (Originally from ..\FSComp.txt:483)
-    static member tcInvalidOperatorDefinitionRelational(a0 : System.String) = (GetStringFunc("tcInvalidOperatorDefinitionRelational",",,,%s,,,") a0)
-    /// The '%s' operator should not normally be redefined. To define equality semantics for a type, override the 'Object.Equals' member in the definition of that type.
-    /// (Originally from ..\FSComp.txt:484)
-    static member tcInvalidOperatorDefinitionEquality(a0 : System.String) = (GetStringFunc("tcInvalidOperatorDefinitionEquality",",,,%s,,,") a0)
-    /// The '%s' operator should not normally be redefined. Consider using a different operator name
-    /// (Originally from ..\FSComp.txt:485)
-    static member tcInvalidOperatorDefinition(a0 : System.String) = (GetStringFunc("tcInvalidOperatorDefinition",",,,%s,,,") a0)
-    /// The '%s' operator cannot be redefined. Consider using a different operator name
-    /// (Originally from ..\FSComp.txt:486)
-    static member tcInvalidIndexOperatorDefinition(a0 : System.String) = (GetStringFunc("tcInvalidIndexOperatorDefinition",",,,%s,,,") a0)
-    /// Expected module or namespace parent %s
-    /// (Originally from ..\FSComp.txt:487)
-    static member tcExpectModuleOrNamespaceParent(a0 : System.String) = (GetStringFunc("tcExpectModuleOrNamespaceParent",",,,%s,,,") a0)
-    /// The struct, record or union type '%s' implements the interface 'System.IComparable' explicitly. You must apply the 'CustomComparison' attribute to the type.
-    /// (Originally from ..\FSComp.txt:488)
-    static member tcImplementsIComparableExplicitly(a0 : System.String) = (647, GetStringFunc("tcImplementsIComparableExplicitly",",,,%s,,,") a0)
-    /// The struct, record or union type '%s' implements the interface 'System.IComparable<_>' explicitly. You must apply the 'CustomComparison' attribute to the type, and should also provide a consistent implementation of the non-generic interface System.IComparable.
-    /// (Originally from ..\FSComp.txt:489)
-    static member tcImplementsGenericIComparableExplicitly(a0 : System.String) = (648, GetStringFunc("tcImplementsGenericIComparableExplicitly",",,,%s,,,") a0)
-    /// The struct, record or union type '%s' implements the interface 'System.IStructuralComparable' explicitly. Apply the 'CustomComparison' attribute to the type.
-    /// (Originally from ..\FSComp.txt:490)
-    static member tcImplementsIStructuralComparableExplicitly(a0 : System.String) = (649, GetStringFunc("tcImplementsIStructuralComparableExplicitly",",,,%s,,,") a0)
-    /// This record contains fields from inconsistent types
-    /// (Originally from ..\FSComp.txt:491)
-    static member tcRecordFieldInconsistentTypes() = (656, GetStringFunc("tcRecordFieldInconsistentTypes",",,,") )
-    /// DLLImport stubs cannot be inlined
-    /// (Originally from ..\FSComp.txt:492)
-    static member tcDllImportStubsCannotBeInlined() = (657, GetStringFunc("tcDllImportStubsCannotBeInlined",",,,") )
-    /// Structs may only bind a 'this' parameter at member declarations
-    /// (Originally from ..\FSComp.txt:493)
-    static member tcStructsCanOnlyBindThisAtMemberDeclaration() = (658, GetStringFunc("tcStructsCanOnlyBindThisAtMemberDeclaration",",,,") )
-    /// Unexpected expression at recursive inference point
-    /// (Originally from ..\FSComp.txt:494)
-    static member tcUnexpectedExprAtRecInfPoint() = (659, GetStringFunc("tcUnexpectedExprAtRecInfPoint",",,,") )
-    /// This code is less generic than required by its annotations because the explicit type variable '%s' could not be generalized. It was constrained to be '%s'.
-    /// (Originally from ..\FSComp.txt:495)
-    static member tcLessGenericBecauseOfAnnotation(a0 : System.String, a1 : System.String) = (660, GetStringFunc("tcLessGenericBecauseOfAnnotation",",,,%s,,,%s,,,") a0 a1)
-    /// One or more of the explicit class or function type variables for this binding could not be generalized, because they were constrained to other types
-    /// (Originally from ..\FSComp.txt:496)
-    static member tcConstrainedTypeVariableCannotBeGeneralized() = (661, GetStringFunc("tcConstrainedTypeVariableCannotBeGeneralized",",,,") )
-    /// A generic type parameter has been used in a way that constrains it to always be '%s'
-    /// (Originally from ..\FSComp.txt:497)
-    static member tcGenericParameterHasBeenConstrained(a0 : System.String) = (662, GetStringFunc("tcGenericParameterHasBeenConstrained",",,,%s,,,") a0)
-    /// This type parameter has been used in a way that constrains it to always be '%s'
-    /// (Originally from ..\FSComp.txt:498)
-    static member tcTypeParameterHasBeenConstrained(a0 : System.String) = (663, GetStringFunc("tcTypeParameterHasBeenConstrained",",,,%s,,,") a0)
-    /// The type parameters inferred for this value are not stable under the erasure of type abbreviations. This is due to the use of type abbreviations which drop or reorder type parameters, e.g. \n\ttype taggedInt<'a> = int or\n\ttype swap<'a,'b> = 'b * 'a.\nConsider declaring the type parameters for this value explicitly, e.g.\n\tlet f<'a,'b> ((x,y) : swap<'b,'a>) : swap<'a,'b> = (y,x).
-    /// (Originally from ..\FSComp.txt:499)
-    static member tcTypeParametersInferredAreNotStable() = (664, GetStringFunc("tcTypeParametersInferredAreNotStable",",,,") )
-    /// Explicit type parameters may only be used on module or member bindings
-    /// (Originally from ..\FSComp.txt:500)
-    static member tcExplicitTypeParameterInvalid() = (665, GetStringFunc("tcExplicitTypeParameterInvalid",",,,") )
-    /// You must explicitly declare either all or no type parameters when overriding a generic abstract method
-    /// (Originally from ..\FSComp.txt:501)
-    static member tcOverridingMethodRequiresAllOrNoTypeParameters() = (666, GetStringFunc("tcOverridingMethodRequiresAllOrNoTypeParameters",",,,") )
-    /// The field labels and expected type of this record expression or pattern do not uniquely determine a corresponding record type
-    /// (Originally from ..\FSComp.txt:502)
-    static member tcFieldsDoNotDetermineUniqueRecordType() = (667, GetStringFunc("tcFieldsDoNotDetermineUniqueRecordType",",,,") )
-    /// The field '%s' appears twice in this record expression or pattern
-    /// (Originally from ..\FSComp.txt:503)
-    static member tcFieldAppearsTwiceInRecord(a0 : System.String) = (668, GetStringFunc("tcFieldAppearsTwiceInRecord",",,,%s,,,") a0)
-    /// Unknown union case
-    /// (Originally from ..\FSComp.txt:504)
-    static member tcUnknownUnion() = (669, GetStringFunc("tcUnknownUnion",",,,") )
-    /// This code is not sufficiently generic. The type variable %s could not be generalized because it would escape its scope.
-    /// (Originally from ..\FSComp.txt:505)
-    static member tcNotSufficientlyGenericBecauseOfScope(a0 : System.String) = (670, GetStringFunc("tcNotSufficientlyGenericBecauseOfScope",",,,%s,,,") a0)
-    /// A property cannot have explicit type parameters. Consider using a method instead.
-    /// (Originally from ..\FSComp.txt:506)
-    static member tcPropertyRequiresExplicitTypeParameters() = (671, GetStringFunc("tcPropertyRequiresExplicitTypeParameters",",,,") )
-    /// A constructor cannot have explicit type parameters. Consider using a static construction method instead.
-    /// (Originally from ..\FSComp.txt:507)
-    static member tcConstructorCannotHaveTypeParameters() = (672, GetStringFunc("tcConstructorCannotHaveTypeParameters",",,,") )
-    /// This instance member needs a parameter to represent the object being invoked. Make the member static or use the notation 'member x.Member(args) = ...'.
-    /// (Originally from ..\FSComp.txt:508)
-    static member tcInstanceMemberRequiresTarget() = (673, GetStringFunc("tcInstanceMemberRequiresTarget",",,,") )
-    /// Unexpected source-level property specification in syntax tree
-    /// (Originally from ..\FSComp.txt:509)
-    static member tcUnexpectedPropertyInSyntaxTree() = (674, GetStringFunc("tcUnexpectedPropertyInSyntaxTree",",,,") )
-    /// A static initializer requires an argument
-    /// (Originally from ..\FSComp.txt:510)
-    static member tcStaticInitializerRequiresArgument() = (675, GetStringFunc("tcStaticInitializerRequiresArgument",",,,") )
-    /// An object constructor requires an argument
-    /// (Originally from ..\FSComp.txt:511)
-    static member tcObjectConstructorRequiresArgument() = (676, GetStringFunc("tcObjectConstructorRequiresArgument",",,,") )
-    /// This static member should not have a 'this' parameter. Consider using the notation 'member Member(args) = ...'.
-    /// (Originally from ..\FSComp.txt:512)
-    static member tcStaticMemberShouldNotHaveThis() = (677, GetStringFunc("tcStaticMemberShouldNotHaveThis",",,,") )
-    /// An explicit static initializer should use the syntax 'static new(args) = expr'
-    /// (Originally from ..\FSComp.txt:513)
-    static member tcExplicitStaticInitializerSyntax() = (678, GetStringFunc("tcExplicitStaticInitializerSyntax",",,,") )
-    /// An explicit object constructor should use the syntax 'new(args) = expr'
-    /// (Originally from ..\FSComp.txt:514)
-    static member tcExplicitObjectConstructorSyntax() = (679, GetStringFunc("tcExplicitObjectConstructorSyntax",",,,") )
-    /// Unexpected source-level property specification
-    /// (Originally from ..\FSComp.txt:515)
-    static member tcUnexpectedPropertySpec() = (680, GetStringFunc("tcUnexpectedPropertySpec",",,,") )
-    /// This form of object expression is not used in F#. Use 'member this.MemberName ... = ...' to define member implementations in object expressions.
-    /// (Originally from ..\FSComp.txt:516)
-    static member tcObjectExpressionFormDeprecated() = (GetStringFunc("tcObjectExpressionFormDeprecated",",,,") )
-    /// Invalid declaration
-    /// (Originally from ..\FSComp.txt:517)
-    static member tcInvalidDeclaration() = (682, GetStringFunc("tcInvalidDeclaration",",,,") )
-    /// Attributes are not allowed within patterns
-    /// (Originally from ..\FSComp.txt:518)
-    static member tcAttributesInvalidInPatterns() = (683, GetStringFunc("tcAttributesInvalidInPatterns",",,,") )
-    /// The generic function '%s' must be given explicit type argument(s)
-    /// (Originally from ..\FSComp.txt:519)
-    static member tcFunctionRequiresExplicitTypeArguments(a0 : System.String) = (685, GetStringFunc("tcFunctionRequiresExplicitTypeArguments",",,,%s,,,") a0)
-    /// The method or function '%s' should not be given explicit type argument(s) because it does not declare its type parameters explicitly
-    /// (Originally from ..\FSComp.txt:520)
-    static member tcDoesNotAllowExplicitTypeArguments(a0 : System.String) = (686, GetStringFunc("tcDoesNotAllowExplicitTypeArguments",",,,%s,,,") a0)
-    /// This value, type or method expects %d type parameter(s) but was given %d
-    /// (Originally from ..\FSComp.txt:521)
-    static member tcTypeParameterArityMismatch(a0 : System.Int32, a1 : System.Int32) = (687, GetStringFunc("tcTypeParameterArityMismatch",",,,%d,,,%d,,,") a0 a1)
-    /// The default, zero-initializing constructor of a struct type may only be used if all the fields of the struct type admit default initialization
-    /// (Originally from ..\FSComp.txt:522)
-    static member tcDefaultStructConstructorCall() = (688, GetStringFunc("tcDefaultStructConstructorCall",",,,") )
-    /// Couldn't find Dispose on IDisposable, or it was overloaded
-    /// (Originally from ..\FSComp.txt:523)
-    static member tcCouldNotFindIDisposable() = (GetStringFunc("tcCouldNotFindIDisposable",",,,") )
-    /// This value is not a literal and cannot be used in a pattern
-    /// (Originally from ..\FSComp.txt:524)
-    static member tcNonLiteralCannotBeUsedInPattern() = (689, GetStringFunc("tcNonLiteralCannotBeUsedInPattern",",,,") )
-    /// This field is readonly
-    /// (Originally from ..\FSComp.txt:525)
-    static member tcFieldIsReadonly() = (690, GetStringFunc("tcFieldIsReadonly",",,,") )
-    /// Named arguments must appear after all other arguments
-    /// (Originally from ..\FSComp.txt:526)
-    static member tcNameArgumentsMustAppearLast() = (691, GetStringFunc("tcNameArgumentsMustAppearLast",",,,") )
-    /// This function value is being used to construct a delegate type whose signature includes a byref argument. You must use an explicit lambda expression taking %d arguments.
-    /// (Originally from ..\FSComp.txt:527)
-    static member tcFunctionRequiresExplicitLambda(a0 : System.Int32) = (692, GetStringFunc("tcFunctionRequiresExplicitLambda",",,,%d,,,") a0)
-    /// The type '%s' is not a type whose values can be enumerated with this syntax, i.e. is not compatible with either seq<_>, IEnumerable<_> or IEnumerable and does not have a GetEnumerator method
-    /// (Originally from ..\FSComp.txt:528)
-    static member tcTypeCannotBeEnumerated(a0 : System.String) = (693, GetStringFunc("tcTypeCannotBeEnumerated",",,,%s,,,") a0)
-    /// This recursive binding uses an invalid mixture of recursive forms
-    /// (Originally from ..\FSComp.txt:529)
-    static member tcInvalidMixtureOfRecursiveForms() = (695, GetStringFunc("tcInvalidMixtureOfRecursiveForms",",,,") )
-    /// This is not a valid object construction expression. Explicit object constructors must either call an alternate constructor or initialize all fields of the object and specify a call to a super class constructor.
-    /// (Originally from ..\FSComp.txt:530)
-    static member tcInvalidObjectConstructionExpression() = (696, GetStringFunc("tcInvalidObjectConstructionExpression",",,,") )
-    /// Invalid constraint
-    /// (Originally from ..\FSComp.txt:531)
-    static member tcInvalidConstraint() = (697, GetStringFunc("tcInvalidConstraint",",,,") )
-    /// Invalid constraint: the type used for the constraint is sealed, which means the constraint could only be satisfied by at most one solution
-    /// (Originally from ..\FSComp.txt:532)
-    static member tcInvalidConstraintTypeSealed() = (698, GetStringFunc("tcInvalidConstraintTypeSealed",",,,") )
-    /// An 'enum' constraint must be of the form 'enum<type>'
-    /// (Originally from ..\FSComp.txt:533)
-    static member tcInvalidEnumConstraint() = (699, GetStringFunc("tcInvalidEnumConstraint",",,,") )
-    /// 'new' constraints must take one argument of type 'unit' and return the constructed type
-    /// (Originally from ..\FSComp.txt:534)
-    static member tcInvalidNewConstraint() = (700, GetStringFunc("tcInvalidNewConstraint",",,,") )
-    /// This property has an invalid type. Properties taking multiple indexer arguments should have types of the form 'ty1 * ty2 -> ty3'. Properties returning functions should have types of the form '(ty1 -> ty2)'.
-    /// (Originally from ..\FSComp.txt:535)
-    static member tcInvalidPropertyType() = (701, GetStringFunc("tcInvalidPropertyType",",,,") )
-    /// Expected unit-of-measure parameter, not type parameter. Explicit unit-of-measure parameters must be marked with the [<Measure>] attribute.
-    /// (Originally from ..\FSComp.txt:536)
-    static member tcExpectedUnitOfMeasureMarkWithAttribute() = (702, GetStringFunc("tcExpectedUnitOfMeasureMarkWithAttribute",",,,") )
-    /// Expected type parameter, not unit-of-measure parameter
-    /// (Originally from ..\FSComp.txt:537)
-    static member tcExpectedTypeParameter() = (703, GetStringFunc("tcExpectedTypeParameter",",,,") )
-    /// Expected type, not unit-of-measure
-    /// (Originally from ..\FSComp.txt:538)
-    static member tcExpectedTypeNotUnitOfMeasure() = (704, GetStringFunc("tcExpectedTypeNotUnitOfMeasure",",,,") )
-    /// Expected unit-of-measure, not type
-    /// (Originally from ..\FSComp.txt:539)
-    static member tcExpectedUnitOfMeasureNotType() = (705, GetStringFunc("tcExpectedUnitOfMeasureNotType",",,,") )
-    /// Units-of-measure cannot be used as prefix arguments to a type. Rewrite as postfix arguments in angle brackets.
-    /// (Originally from ..\FSComp.txt:540)
-    static member tcInvalidUnitsOfMeasurePrefix() = (706, GetStringFunc("tcInvalidUnitsOfMeasurePrefix",",,,") )
-    /// Unit-of-measure cannot be used in type constructor application
-    /// (Originally from ..\FSComp.txt:541)
-    static member tcUnitsOfMeasureInvalidInTypeConstructor() = (707, GetStringFunc("tcUnitsOfMeasureInvalidInTypeConstructor",",,,") )
-    /// This control construct may only be used if the computation expression builder defines a '%s' method
-    /// (Originally from ..\FSComp.txt:542)
-    static member tcRequireBuilderMethod(a0 : System.String) = (708, GetStringFunc("tcRequireBuilderMethod",",,,%s,,,") a0)
-    /// This type has no nested types
-    /// (Originally from ..\FSComp.txt:543)
-    static member tcTypeHasNoNestedTypes() = (709, GetStringFunc("tcTypeHasNoNestedTypes",",,,") )
-    /// Unexpected %s in type expression
-    /// (Originally from ..\FSComp.txt:544)
-    static member tcUnexpectedSymbolInTypeExpression(a0 : System.String) = (711, GetStringFunc("tcUnexpectedSymbolInTypeExpression",",,,%s,,,") a0)
-    /// Type parameter cannot be used as type constructor
-    /// (Originally from ..\FSComp.txt:545)
-    static member tcTypeParameterInvalidAsTypeConstructor() = (712, GetStringFunc("tcTypeParameterInvalidAsTypeConstructor",",,,") )
-    /// Illegal syntax in type expression
-    /// (Originally from ..\FSComp.txt:546)
-    static member tcIllegalSyntaxInTypeExpression() = (713, GetStringFunc("tcIllegalSyntaxInTypeExpression",",,,") )
-    /// Anonymous unit-of-measure cannot be nested inside another unit-of-measure expression
-    /// (Originally from ..\FSComp.txt:547)
-    static member tcAnonymousUnitsOfMeasureCannotBeNested() = (714, GetStringFunc("tcAnonymousUnitsOfMeasureCannotBeNested",",,,") )
-    /// Anonymous type variables are not permitted in this declaration
-    /// (Originally from ..\FSComp.txt:548)
-    static member tcAnonymousTypeInvalidInDeclaration() = (715, GetStringFunc("tcAnonymousTypeInvalidInDeclaration",",,,") )
-    /// Unexpected / in type
-    /// (Originally from ..\FSComp.txt:549)
-    static member tcUnexpectedSlashInType() = (716, GetStringFunc("tcUnexpectedSlashInType",",,,") )
-    /// Unexpected type arguments
-    /// (Originally from ..\FSComp.txt:550)
-    static member tcUnexpectedTypeArguments() = (717, GetStringFunc("tcUnexpectedTypeArguments",",,,") )
-    /// Optional arguments are only permitted on type members
-    /// (Originally from ..\FSComp.txt:551)
-    static member tcOptionalArgsOnlyOnMembers() = (718, GetStringFunc("tcOptionalArgsOnlyOnMembers",",,,") )
-    /// Name '%s' not bound in pattern context
-    /// (Originally from ..\FSComp.txt:552)
-    static member tcNameNotBoundInPattern(a0 : System.String) = (719, GetStringFunc("tcNameNotBoundInPattern",",,,%s,,,") a0)
-    /// Non-primitive numeric literal constants cannot be used in pattern matches because they can be mapped to multiple different types through the use of a NumericLiteral module. Consider using replacing with a variable, and use 'when <variable> = <constant>' at the end of the match clause.
-    /// (Originally from ..\FSComp.txt:553)
-    static member tcInvalidNonPrimitiveLiteralInPatternMatch() = (720, GetStringFunc("tcInvalidNonPrimitiveLiteralInPatternMatch",",,,") )
-    /// Type arguments cannot be specified here
-    /// (Originally from ..\FSComp.txt:554)
-    static member tcInvalidTypeArgumentUsage() = (721, GetStringFunc("tcInvalidTypeArgumentUsage",",,,") )
-    /// Only active patterns returning exactly one result may accept arguments
-    /// (Originally from ..\FSComp.txt:555)
-    static member tcRequireActivePatternWithOneResult() = (722, GetStringFunc("tcRequireActivePatternWithOneResult",",,,") )
-    /// Invalid argument to parameterized pattern label
-    /// (Originally from ..\FSComp.txt:556)
-    static member tcInvalidArgForParameterizedPattern() = (723, GetStringFunc("tcInvalidArgForParameterizedPattern",",,,") )
-    /// Internal error. Invalid index into active pattern array
-    /// (Originally from ..\FSComp.txt:557)
-    static member tcInvalidIndexIntoActivePatternArray() = (724, GetStringFunc("tcInvalidIndexIntoActivePatternArray",",,,") )
-    /// This union case does not take arguments
-    /// (Originally from ..\FSComp.txt:558)
-    static member tcUnionCaseDoesNotTakeArguments() = (725, GetStringFunc("tcUnionCaseDoesNotTakeArguments",",,,") )
-    /// This union case takes one argument
-    /// (Originally from ..\FSComp.txt:559)
-    static member tcUnionCaseRequiresOneArgument() = (726, GetStringFunc("tcUnionCaseRequiresOneArgument",",,,") )
-    /// This union case expects %d arguments in tupled form
-    /// (Originally from ..\FSComp.txt:560)
-    static member tcUnionCaseExpectsTupledArguments(a0 : System.Int32) = (727, GetStringFunc("tcUnionCaseExpectsTupledArguments",",,,%d,,,") a0)
-    /// Field '%s' is not static
-    /// (Originally from ..\FSComp.txt:561)
-    static member tcFieldIsNotStatic(a0 : System.String) = (728, GetStringFunc("tcFieldIsNotStatic",",,,%s,,,") a0)
-    /// This field is not a literal and cannot be used in a pattern
-    /// (Originally from ..\FSComp.txt:562)
-    static member tcFieldNotLiteralCannotBeUsedInPattern() = (729, GetStringFunc("tcFieldNotLiteralCannotBeUsedInPattern",",,,") )
-    /// This is not a variable, constant, active recognizer or literal
-    /// (Originally from ..\FSComp.txt:563)
-    static member tcRequireVarConstRecogOrLiteral() = (730, GetStringFunc("tcRequireVarConstRecogOrLiteral",",,,") )
-    /// This is not a valid pattern
-    /// (Originally from ..\FSComp.txt:564)
-    static member tcInvalidPattern() = (731, GetStringFunc("tcInvalidPattern",",,,") )
-    /// Character range matches have been removed in F#. Consider using a 'when' pattern guard instead.
-    /// (Originally from ..\FSComp.txt:565)
-    static member tcUseWhenPatternGuard() = (GetStringFunc("tcUseWhenPatternGuard",",,,") )
-    /// Illegal pattern
-    /// (Originally from ..\FSComp.txt:566)
-    static member tcIllegalPattern() = (733, GetStringFunc("tcIllegalPattern",",,,") )
-    /// Syntax error - unexpected '?' symbol
-    /// (Originally from ..\FSComp.txt:567)
-    static member tcSyntaxErrorUnexpectedQMark() = (734, GetStringFunc("tcSyntaxErrorUnexpectedQMark",",,,") )
-    /// Expected %d expressions, got %d
-    /// (Originally from ..\FSComp.txt:568)
-    static member tcExpressionCountMisMatch(a0 : System.Int32, a1 : System.Int32) = (735, GetStringFunc("tcExpressionCountMisMatch",",,,%d,,,%d,,,") a0 a1)
-    /// TcExprUndelayed: delayed
-    /// (Originally from ..\FSComp.txt:569)
-    static member tcExprUndelayed() = (736, GetStringFunc("tcExprUndelayed",",,,") )
-    /// This expression form may only be used in sequence and computation expressions
-    /// (Originally from ..\FSComp.txt:570)
-    static member tcExpressionRequiresSequence() = (737, GetStringFunc("tcExpressionRequiresSequence",",,,") )
-    /// Invalid object expression. Objects without overrides or interfaces should use the expression form 'new Type(args)' without braces.
-    /// (Originally from ..\FSComp.txt:571)
-    static member tcInvalidObjectExpressionSyntaxForm() = (738, GetStringFunc("tcInvalidObjectExpressionSyntaxForm",",,,") )
-    /// Invalid object, sequence or record expression
-    /// (Originally from ..\FSComp.txt:572)
-    static member tcInvalidObjectSequenceOrRecordExpression() = (739, GetStringFunc("tcInvalidObjectSequenceOrRecordExpression",",,,") )
-    /// Invalid record, sequence or computation expression. Sequence expressions should be of the form 'seq { ... }'
-    /// (Originally from ..\FSComp.txt:573)
-    static member tcInvalidSequenceExpressionSyntaxForm() = (740, GetStringFunc("tcInvalidSequenceExpressionSyntaxForm",",,,") )
-    /// This list or array expression includes an element of the form 'if ... then ... else'. Parenthesize this expression to indicate it is an individual element of the list or array, to disambiguate this from a list generated using a sequence expression
-    /// (Originally from ..\FSComp.txt:574)
-    static member tcExpressionWithIfRequiresParenthesis() = (GetStringFunc("tcExpressionWithIfRequiresParenthesis",",,,") )
-    /// Unable to parse format string '%s'
-    /// (Originally from ..\FSComp.txt:575)
-    static member tcUnableToParseFormatString(a0 : System.String) = (741, GetStringFunc("tcUnableToParseFormatString",",,,%s,,,") a0)
-    /// This list expression exceeds the maximum size for list literals. Use an array for larger literals and call Array.ToList.
-    /// (Originally from ..\FSComp.txt:576)
-    static member tcListLiteralMaxSize() = (742, GetStringFunc("tcListLiteralMaxSize",",,,") )
-    /// The expression form 'expr then expr' may only be used as part of an explicit object constructor
-    /// (Originally from ..\FSComp.txt:577)
-    static member tcExpressionFormRequiresObjectConstructor() = (743, GetStringFunc("tcExpressionFormRequiresObjectConstructor",",,,") )
-    /// Named arguments cannot be given to member trait calls
-    /// (Originally from ..\FSComp.txt:578)
-    static member tcNamedArgumentsCannotBeUsedInMemberTraits() = (744, GetStringFunc("tcNamedArgumentsCannotBeUsedInMemberTraits",",,,") )
-    /// This is not a valid name for an enumeration case
-    /// (Originally from ..\FSComp.txt:579)
-    static member tcNotValidEnumCaseName() = (745, GetStringFunc("tcNotValidEnumCaseName",",,,") )
-    /// This field is not mutable
-    /// (Originally from ..\FSComp.txt:580)
-    static member tcFieldIsNotMutable() = (746, GetStringFunc("tcFieldIsNotMutable",",,,") )
-    /// This construct may only be used within list, array and sequence expressions, e.g. expressions of the form 'seq { ... }', '[ ... ]' or '[| ... |]'. These use the syntax 'for ... in ... do ... yield...' to generate elements
-    /// (Originally from ..\FSComp.txt:581)
-    static member tcConstructRequiresListArrayOrSequence() = (747, GetStringFunc("tcConstructRequiresListArrayOrSequence",",,,") )
-    /// This construct may only be used within computation expressions. To return a value from an ordinary function simply write the expression without 'return'.
-    /// (Originally from ..\FSComp.txt:582)
-    static member tcConstructRequiresComputationExpressions() = (748, GetStringFunc("tcConstructRequiresComputationExpressions",",,,") )
-    /// This construct may only be used within sequence or computation expressions
-    /// (Originally from ..\FSComp.txt:583)
-    static member tcConstructRequiresSequenceOrComputations() = (749, GetStringFunc("tcConstructRequiresSequenceOrComputations",",,,") )
-    /// This construct may only be used within computation expressions
-    /// (Originally from ..\FSComp.txt:584)
-    static member tcConstructRequiresComputationExpression() = (750, GetStringFunc("tcConstructRequiresComputationExpression",",,,") )
-    /// Invalid indexer expression
-    /// (Originally from ..\FSComp.txt:585)
-    static member tcInvalidIndexerExpression() = (751, GetStringFunc("tcInvalidIndexerExpression",",,,") )
-    /// The operator 'expr.[idx]' has been used on an object of indeterminate type based on information prior to this program point. Consider adding further type constraints
-    /// (Originally from ..\FSComp.txt:586)
-    static member tcObjectOfIndeterminateTypeUsedRequireTypeConstraint() = (752, GetStringFunc("tcObjectOfIndeterminateTypeUsedRequireTypeConstraint",",,,") )
-    /// Cannot inherit from a variable type
-    /// (Originally from ..\FSComp.txt:587)
-    static member tcCannotInheritFromVariableType() = (753, GetStringFunc("tcCannotInheritFromVariableType",",,,") )
-    /// Calls to object constructors on type parameters cannot be given arguments
-    /// (Originally from ..\FSComp.txt:588)
-    static member tcObjectConstructorsOnTypeParametersCannotTakeArguments() = (754, GetStringFunc("tcObjectConstructorsOnTypeParametersCannotTakeArguments",",,,") )
-    /// The 'CompiledName' attribute cannot be used with this language element
-    /// (Originally from ..\FSComp.txt:589)
-    static member tcCompiledNameAttributeMisused() = (755, GetStringFunc("tcCompiledNameAttributeMisused",",,,") )
-    /// '%s' may only be used with named types
-    /// (Originally from ..\FSComp.txt:590)
-    static member tcNamedTypeRequired(a0 : System.String) = (756, GetStringFunc("tcNamedTypeRequired",",,,%s,,,") a0)
-    /// 'inherit' cannot be used on interface types. Consider implementing the interface by using 'interface ... with ... end' instead.
-    /// (Originally from ..\FSComp.txt:591)
-    static member tcInheritCannotBeUsedOnInterfaceType() = (757, GetStringFunc("tcInheritCannotBeUsedOnInterfaceType",",,,") )
-    /// 'new' cannot be used on interface types. Consider using an object expression '{ new ... with ... }' instead.
-    /// (Originally from ..\FSComp.txt:592)
-    static member tcNewCannotBeUsedOnInterfaceType() = (758, GetStringFunc("tcNewCannotBeUsedOnInterfaceType",",,,") )
-    /// Instances of this type cannot be created since it has been marked abstract or not all methods have been given implementations. Consider using an object expression '{ new ... with ... }' instead.
-    /// (Originally from ..\FSComp.txt:593)
-    static member tcAbstractTypeCannotBeInstantiated() = (759, GetStringFunc("tcAbstractTypeCannotBeInstantiated",",,,") )
-    /// It is recommended that objects supporting the IDisposable interface are created using the syntax 'new Type(args)', rather than 'Type(args)' or 'Type' as a function value representing the constructor, to indicate that resources may be owned by the generated value
-    /// (Originally from ..\FSComp.txt:594)
-    static member tcIDisposableTypeShouldUseNew() = (760, GetStringFunc("tcIDisposableTypeShouldUseNew",",,,") )
-    /// '%s' may only be used to construct object types
-    /// (Originally from ..\FSComp.txt:595)
-    static member tcSyntaxCanOnlyBeUsedToCreateObjectTypes(a0 : System.String) = (761, GetStringFunc("tcSyntaxCanOnlyBeUsedToCreateObjectTypes",",,,%s,,,") a0)
-    /// Constructors for the type '%s' must directly or indirectly call its implicit object constructor. Use a call to the implicit object constructor instead of a record expression.
-    /// (Originally from ..\FSComp.txt:596)
-    static member tcConstructorRequiresCall(a0 : System.String) = (762, GetStringFunc("tcConstructorRequiresCall",",,,%s,,,") a0)
-    /// The field '%s' has been given a value, but is not present in the type '%s'
-    /// (Originally from ..\FSComp.txt:597)
-    static member tcUndefinedField(a0 : System.String, a1 : System.String) = (763, GetStringFunc("tcUndefinedField",",,,%s,,,%s,,,") a0 a1)
-    /// No assignment given for field '%s' of type '%s'
-    /// (Originally from ..\FSComp.txt:598)
-    static member tcFieldRequiresAssignment(a0 : System.String, a1 : System.String) = (764, GetStringFunc("tcFieldRequiresAssignment",",,,%s,,,%s,,,") a0 a1)
-    /// Extraneous fields have been given values
-    /// (Originally from ..\FSComp.txt:599)
-    static member tcExtraneousFieldsGivenValues() = (765, GetStringFunc("tcExtraneousFieldsGivenValues",",,,") )
-    /// Only overrides of abstract and virtual members may be specified in object expressions
-    /// (Originally from ..\FSComp.txt:600)
-    static member tcObjectExpressionsCanOnlyOverrideAbstractOrVirtual() = (766, GetStringFunc("tcObjectExpressionsCanOnlyOverrideAbstractOrVirtual",",,,") )
-    /// The member '%s' does not correspond to any abstract or virtual method available to override or implement.
-    /// (Originally from ..\FSComp.txt:601)
-    static member tcNoAbstractOrVirtualMemberFound(a0 : System.String) = (767, GetStringFunc("tcNoAbstractOrVirtualMemberFound",",,,%s,,,") a0)
-    /// The type %s contains the member '%s' but it is not a virtual or abstract method that is available to override or implement.
-    /// (Originally from ..\FSComp.txt:602)
-    static member tcMemberFoundIsNotAbstractOrVirtual(a0 : System.String, a1 : System.String) = (767, GetStringFunc("tcMemberFoundIsNotAbstractOrVirtual",",,,%s,,,%s,,,") a0 a1)
-    /// The member '%s' does not accept the correct number of arguments. %d argument(s) are expected, but %d were given. The required signature is '%s'.%s
-    /// (Originally from ..\FSComp.txt:603)
-    static member tcArgumentArityMismatch(a0 : System.String, a1 : System.Int32, a2 : System.Int32, a3 : System.String, a4 : System.String) = (768, GetStringFunc("tcArgumentArityMismatch",",,,%s,,,%d,,,%d,,,%s,,,%s,,,") a0 a1 a2 a3 a4)
-    /// The member '%s' does not accept the correct number of arguments. One overload accepts %d arguments, but %d were given. The required signature is '%s'.%s
-    /// (Originally from ..\FSComp.txt:604)
-    static member tcArgumentArityMismatchOneOverload(a0 : System.String, a1 : System.Int32, a2 : System.Int32, a3 : System.String, a4 : System.String) = (769, GetStringFunc("tcArgumentArityMismatchOneOverload",",,,%s,,,%d,,,%d,,,%s,,,%s,,,") a0 a1 a2 a3 a4)
-    /// A simple method name is required here
-    /// (Originally from ..\FSComp.txt:605)
-    static member tcSimpleMethodNameRequired() = (770, GetStringFunc("tcSimpleMethodNameRequired",",,,") )
-    /// The types System.ValueType, System.Enum, System.Delegate, System.MulticastDelegate and System.Array cannot be used as super types in an object expression or class
-    /// (Originally from ..\FSComp.txt:606)
-    static member tcPredefinedTypeCannotBeUsedAsSuperType() = (771, GetStringFunc("tcPredefinedTypeCannotBeUsedAsSuperType",",,,") )
-    /// 'new' must be used with a named type
-    /// (Originally from ..\FSComp.txt:607)
-    static member tcNewMustBeUsedWithNamedType() = (772, GetStringFunc("tcNewMustBeUsedWithNamedType",",,,") )
-    /// Cannot create an extension of a sealed type
-    /// (Originally from ..\FSComp.txt:608)
-    static member tcCannotCreateExtensionOfSealedType() = (773, GetStringFunc("tcCannotCreateExtensionOfSealedType",",,,") )
-    /// No arguments may be given when constructing a record value
-    /// (Originally from ..\FSComp.txt:609)
-    static member tcNoArgumentsForRecordValue() = (774, GetStringFunc("tcNoArgumentsForRecordValue",",,,") )
-    /// Interface implementations cannot be given on construction expressions
-    /// (Originally from ..\FSComp.txt:610)
-    static member tcNoInterfaceImplementationForConstructionExpression() = (775, GetStringFunc("tcNoInterfaceImplementationForConstructionExpression",",,,") )
-    /// Object construction expressions may only be used to implement constructors in class types
-    /// (Originally from ..\FSComp.txt:611)
-    static member tcObjectConstructionCanOnlyBeUsedInClassTypes() = (776, GetStringFunc("tcObjectConstructionCanOnlyBeUsedInClassTypes",",,,") )
-    /// Only simple bindings of the form 'id = expr' can be used in construction expressions
-    /// (Originally from ..\FSComp.txt:612)
-    static member tcOnlySimpleBindingsCanBeUsedInConstructionExpressions() = (777, GetStringFunc("tcOnlySimpleBindingsCanBeUsedInConstructionExpressions",",,,") )
-    /// Objects must be initialized by an object construction expression that calls an inherited object constructor and assigns a value to each field
-    /// (Originally from ..\FSComp.txt:613)
-    static member tcObjectsMustBeInitializedWithObjectExpression() = (778, GetStringFunc("tcObjectsMustBeInitializedWithObjectExpression",",,,") )
-    /// Expected an interface type
-    /// (Originally from ..\FSComp.txt:614)
-    static member tcExpectedInterfaceType() = (779, GetStringFunc("tcExpectedInterfaceType",",,,") )
-    /// Constructor expressions for interfaces do not take arguments
-    /// (Originally from ..\FSComp.txt:615)
-    static member tcConstructorForInterfacesDoNotTakeArguments() = (780, GetStringFunc("tcConstructorForInterfacesDoNotTakeArguments",",,,") )
-    /// This object constructor requires arguments
-    /// (Originally from ..\FSComp.txt:616)
-    static member tcConstructorRequiresArguments() = (781, GetStringFunc("tcConstructorRequiresArguments",",,,") )
-    /// 'new' may only be used with object constructors
-    /// (Originally from ..\FSComp.txt:617)
-    static member tcNewRequiresObjectConstructor() = (782, GetStringFunc("tcNewRequiresObjectConstructor",",,,") )
-    /// At least one override did not correctly implement its corresponding abstract member
-    /// (Originally from ..\FSComp.txt:618)
-    static member tcAtLeastOneOverrideIsInvalid() = (783, GetStringFunc("tcAtLeastOneOverrideIsInvalid",",,,") )
-    /// This numeric literal requires that a module '%s' defining functions FromZero, FromOne, FromInt32, FromInt64 and FromString be in scope
-    /// (Originally from ..\FSComp.txt:619)
-    static member tcNumericLiteralRequiresModule(a0 : System.String) = (784, GetStringFunc("tcNumericLiteralRequiresModule",",,,%s,,,") a0)
-    /// Invalid record construction
-    /// (Originally from ..\FSComp.txt:620)
-    static member tcInvalidRecordConstruction() = (785, GetStringFunc("tcInvalidRecordConstruction",",,,") )
-    /// The expression form { expr with ... } may only be used with record types. To build object types use { new Type(...) with ... }
-    /// (Originally from ..\FSComp.txt:621)
-    static member tcExpressionFormRequiresRecordTypes() = (786, GetStringFunc("tcExpressionFormRequiresRecordTypes",",,,") )
-    /// The inherited type is not an object model type
-    /// (Originally from ..\FSComp.txt:622)
-    static member tcInheritedTypeIsNotObjectModelType() = (787, GetStringFunc("tcInheritedTypeIsNotObjectModelType",",,,") )
-    /// Object construction expressions (i.e. record expressions with inheritance specifications) may only be used to implement constructors in object model types. Use 'new ObjectType(args)' to construct instances of object model types outside of constructors
-    /// (Originally from ..\FSComp.txt:623)
-    static member tcObjectConstructionExpressionCanOnlyImplementConstructorsInObjectModelTypes() = (788, GetStringFunc("tcObjectConstructionExpressionCanOnlyImplementConstructorsInObjectModelTypes",",,,") )
-    /// '{ }' is not a valid expression. Records must include at least one field. Empty sequences are specified by using Seq.empty or an empty list '[]'.
-    /// (Originally from ..\FSComp.txt:624)
-    static member tcEmptyRecordInvalid() = (789, GetStringFunc("tcEmptyRecordInvalid",",,,") )
-    /// This type is not a record type. Values of class and struct types must be created using calls to object constructors.
-    /// (Originally from ..\FSComp.txt:625)
-    static member tcTypeIsNotARecordTypeNeedConstructor() = (790, GetStringFunc("tcTypeIsNotARecordTypeNeedConstructor",",,,") )
-    /// This type is not a record type
-    /// (Originally from ..\FSComp.txt:626)
-    static member tcTypeIsNotARecordType() = (791, GetStringFunc("tcTypeIsNotARecordType",",,,") )
-    /// This construct is ambiguous as part of a computation expression. Nested expressions may be written using 'let _ = (...)' and nested computations using 'let! res = builder { ... }'.
-    /// (Originally from ..\FSComp.txt:627)
-    static member tcConstructIsAmbiguousInComputationExpression() = (792, GetStringFunc("tcConstructIsAmbiguousInComputationExpression",",,,") )
-    /// This construct is ambiguous as part of a sequence expression. Nested expressions may be written using 'let _ = (...)' and nested sequences using 'yield! seq {... }'.
-    /// (Originally from ..\FSComp.txt:628)
-    static member tcConstructIsAmbiguousInSequenceExpression() = (793, GetStringFunc("tcConstructIsAmbiguousInSequenceExpression",",,,") )
-    /// 'do!' cannot be used within sequence expressions
-    /// (Originally from ..\FSComp.txt:629)
-    static member tcDoBangIllegalInSequenceExpression() = (794, GetStringFunc("tcDoBangIllegalInSequenceExpression",",,,") )
-    /// The use of 'let! x = coll' in sequence expressions is not permitted. Use 'for x in coll' instead.
-    /// (Originally from ..\FSComp.txt:630)
-    static member tcUseForInSequenceExpression() = (795, GetStringFunc("tcUseForInSequenceExpression",",,,") )
-    /// 'try'/'with' cannot be used within sequence expressions
-    /// (Originally from ..\FSComp.txt:631)
-    static member tcTryIllegalInSequenceExpression() = (796, GetStringFunc("tcTryIllegalInSequenceExpression",",,,") )
-    /// In sequence expressions, multiple results are generated using 'yield!'
-    /// (Originally from ..\FSComp.txt:632)
-    static member tcUseYieldBangForMultipleResults() = (797, GetStringFunc("tcUseYieldBangForMultipleResults",",,,") )
-    /// Invalid assignment
-    /// (Originally from ..\FSComp.txt:633)
-    static member tcInvalidAssignment() = (799, GetStringFunc("tcInvalidAssignment",",,,") )
-    /// Invalid use of a type name
-    /// (Originally from ..\FSComp.txt:634)
-    static member tcInvalidUseOfTypeName() = (800, GetStringFunc("tcInvalidUseOfTypeName",",,,") )
-    /// This type has no accessible object constructors
-    /// (Originally from ..\FSComp.txt:635)
-    static member tcTypeHasNoAccessibleConstructor() = (801, GetStringFunc("tcTypeHasNoAccessibleConstructor",",,,") )
-    /// Invalid use of an interface type
-    /// (Originally from ..\FSComp.txt:638)
-    static member tcInvalidUseOfInterfaceType() = (804, GetStringFunc("tcInvalidUseOfInterfaceType",",,,") )
-    /// Invalid use of a delegate constructor. Use the syntax 'new Type(args)' or just 'Type(args)'.
-    /// (Originally from ..\FSComp.txt:639)
-    static member tcInvalidUseOfDelegate() = (805, GetStringFunc("tcInvalidUseOfDelegate",",,,") )
-    /// Property '%s' is not static
-    /// (Originally from ..\FSComp.txt:640)
-    static member tcPropertyIsNotStatic(a0 : System.String) = (806, GetStringFunc("tcPropertyIsNotStatic",",,,%s,,,") a0)
-    /// Property '%s' is not readable
-    /// (Originally from ..\FSComp.txt:641)
-    static member tcPropertyIsNotReadable(a0 : System.String) = (807, GetStringFunc("tcPropertyIsNotReadable",",,,%s,,,") a0)
-    /// This lookup cannot be used here
-    /// (Originally from ..\FSComp.txt:642)
-    static member tcLookupMayNotBeUsedHere() = (808, GetStringFunc("tcLookupMayNotBeUsedHere",",,,") )
-    /// Property '%s' is static
-    /// (Originally from ..\FSComp.txt:643)
-    static member tcPropertyIsStatic(a0 : System.String) = (809, GetStringFunc("tcPropertyIsStatic",",,,%s,,,") a0)
-    /// Property '%s' cannot be set
-    /// (Originally from ..\FSComp.txt:644)
-    static member tcPropertyCannotBeSet1(a0 : System.String) = (810, GetStringFunc("tcPropertyCannotBeSet1",",,,%s,,,") a0)
-    /// Constructors must be applied to arguments and cannot be used as first-class values. If necessary use an anonymous function '(fun arg1 ... argN -> new Type(arg1,...,argN))'.
-    /// (Originally from ..\FSComp.txt:645)
-    static member tcConstructorsCannotBeFirstClassValues() = (811, GetStringFunc("tcConstructorsCannotBeFirstClassValues",",,,") )
-    /// The syntax 'expr.id' may only be used with record labels, properties and fields
-    /// (Originally from ..\FSComp.txt:646)
-    static member tcSyntaxFormUsedOnlyWithRecordLabelsPropertiesAndFields() = (812, GetStringFunc("tcSyntaxFormUsedOnlyWithRecordLabelsPropertiesAndFields",",,,") )
-    /// Event '%s' is static
-    /// (Originally from ..\FSComp.txt:647)
-    static member tcEventIsStatic(a0 : System.String) = (813, GetStringFunc("tcEventIsStatic",",,,%s,,,") a0)
-    /// Event '%s' is not static
-    /// (Originally from ..\FSComp.txt:648)
-    static member tcEventIsNotStatic(a0 : System.String) = (814, GetStringFunc("tcEventIsNotStatic",",,,%s,,,") a0)
-    /// The named argument '%s' did not match any argument or mutable property
-    /// (Originally from ..\FSComp.txt:649)
-    static member tcNamedArgumentDidNotMatch(a0 : System.String) = (815, GetStringFunc("tcNamedArgumentDidNotMatch",",,,%s,,,") a0)
-    /// One or more of the overloads of this method has curried arguments. Consider redesigning these members to take arguments in tupled form.
-    /// (Originally from ..\FSComp.txt:650)
-    static member tcOverloadsCannotHaveCurriedArguments() = (816, GetStringFunc("tcOverloadsCannotHaveCurriedArguments",",,,") )
-    /// The unnamed arguments do not form a prefix of the arguments of the method called
-    /// (Originally from ..\FSComp.txt:651)
-    static member tcUnnamedArgumentsDoNotFormPrefix() = (GetStringFunc("tcUnnamedArgumentsDoNotFormPrefix",",,,") )
-    /// Static optimization conditionals are only for use within the F# library
-    /// (Originally from ..\FSComp.txt:652)
-    static member tcStaticOptimizationConditionalsOnlyForFSharpLibrary() = (817, GetStringFunc("tcStaticOptimizationConditionalsOnlyForFSharpLibrary",",,,") )
-    /// The corresponding formal argument is not optional
-    /// (Originally from ..\FSComp.txt:653)
-    static member tcFormalArgumentIsNotOptional() = (818, GetStringFunc("tcFormalArgumentIsNotOptional",",,,") )
-    /// Invalid optional assignment to a property or field
-    /// (Originally from ..\FSComp.txt:654)
-    static member tcInvalidOptionalAssignmentToPropertyOrField() = (819, GetStringFunc("tcInvalidOptionalAssignmentToPropertyOrField",",,,") )
-    /// A delegate constructor must be passed a single function value
-    /// (Originally from ..\FSComp.txt:655)
-    static member tcDelegateConstructorMustBePassed() = (820, GetStringFunc("tcDelegateConstructorMustBePassed",",,,") )
-    /// A binding cannot be marked both 'use' and 'rec'
-    /// (Originally from ..\FSComp.txt:656)
-    static member tcBindingCannotBeUseAndRec() = (821, GetStringFunc("tcBindingCannotBeUseAndRec",",,,") )
-    /// The 'VolatileField' attribute may only be used on 'let' bindings in classes
-    /// (Originally from ..\FSComp.txt:657)
-    static member tcVolatileOnlyOnClassLetBindings() = (823, GetStringFunc("tcVolatileOnlyOnClassLetBindings",",,,") )
-    /// Attributes are not permitted on 'let' bindings in expressions
-    /// (Originally from ..\FSComp.txt:658)
-    static member tcAttributesAreNotPermittedOnLetBindings() = (824, GetStringFunc("tcAttributesAreNotPermittedOnLetBindings",",,,") )
-    /// The 'DefaultValue' attribute may only be used on 'val' declarations
-    /// (Originally from ..\FSComp.txt:659)
-    static member tcDefaultValueAttributeRequiresVal() = (825, GetStringFunc("tcDefaultValueAttributeRequiresVal",",,,") )
-    /// The 'ConditionalAttribute' attribute may only be used on members
-    /// (Originally from ..\FSComp.txt:660)
-    static member tcConditionalAttributeRequiresMembers() = (826, GetStringFunc("tcConditionalAttributeRequiresMembers",",,,") )
-    /// This is not a valid name for an active pattern
-    /// (Originally from ..\FSComp.txt:661)
-    static member tcInvalidActivePatternName() = (827, GetStringFunc("tcInvalidActivePatternName",",,,") )
-    /// The 'EntryPointAttribute' attribute may only be used on function definitions in modules
-    /// (Originally from ..\FSComp.txt:662)
-    static member tcEntryPointAttributeRequiresFunctionInModule() = (828, GetStringFunc("tcEntryPointAttributeRequiresFunctionInModule",",,,") )
-    /// Mutable values cannot be marked 'inline'
-    /// (Originally from ..\FSComp.txt:663)
-    static member tcMutableValuesCannotBeInline() = (829, GetStringFunc("tcMutableValuesCannotBeInline",",,,") )
-    /// Mutable values cannot have generic parameters
-    /// (Originally from ..\FSComp.txt:664)
-    static member tcMutableValuesMayNotHaveGenericParameters() = (830, GetStringFunc("tcMutableValuesMayNotHaveGenericParameters",",,,") )
-    /// Mutable function values should be written 'let mutable f = (fun args -> ...)'
-    /// (Originally from ..\FSComp.txt:665)
-    static member tcMutableValuesSyntax() = (831, GetStringFunc("tcMutableValuesSyntax",",,,") )
-    /// Only functions may be marked 'inline'
-    /// (Originally from ..\FSComp.txt:666)
-    static member tcOnlyFunctionsCanBeInline() = (832, GetStringFunc("tcOnlyFunctionsCanBeInline",",,,") )
-    /// A literal value cannot be given the [<ThreadStatic>] or [<ContextStatic>] attributes
-    /// (Originally from ..\FSComp.txt:667)
-    static member tcIllegalAttributesForLiteral() = (833, GetStringFunc("tcIllegalAttributesForLiteral",",,,") )
-    /// A literal value cannot be marked 'mutable'
-    /// (Originally from ..\FSComp.txt:668)
-    static member tcLiteralCannotBeMutable() = (834, GetStringFunc("tcLiteralCannotBeMutable",",,,") )
-    /// A literal value cannot be marked 'inline'
-    /// (Originally from ..\FSComp.txt:669)
-    static member tcLiteralCannotBeInline() = (835, GetStringFunc("tcLiteralCannotBeInline",",,,") )
-    /// Literal values cannot have generic parameters
-    /// (Originally from ..\FSComp.txt:670)
-    static member tcLiteralCannotHaveGenericParameters() = (836, GetStringFunc("tcLiteralCannotHaveGenericParameters",",,,") )
-    /// This is not a valid constant expression
-    /// (Originally from ..\FSComp.txt:671)
-    static member tcInvalidConstantExpression() = (837, GetStringFunc("tcInvalidConstantExpression",",,,") )
-    /// This type is not accessible from this code location
-    /// (Originally from ..\FSComp.txt:672)
-    static member tcTypeIsInaccessible() = (838, GetStringFunc("tcTypeIsInaccessible",",,,") )
-    /// Unexpected condition in imported assembly: failed to decode AttributeUsage attribute
-    /// (Originally from ..\FSComp.txt:673)
-    static member tcUnexpectedConditionInImportedAssembly() = (839, GetStringFunc("tcUnexpectedConditionInImportedAssembly",",,,") )
-    /// Unrecognized attribute target. Valid attribute targets are 'assembly', 'module', 'type', 'method', 'property', 'return', 'param', 'field', 'event', 'constructor'.
-    /// (Originally from ..\FSComp.txt:674)
-    static member tcUnrecognizedAttributeTarget() = (840, GetStringFunc("tcUnrecognizedAttributeTarget",",,,") )
-    /// This attribute is not valid for use on this language element. Assembly attributes should be attached to a 'do ()' declaration, if necessary within an F# module.
-    /// (Originally from ..\FSComp.txt:675)
-    static member tcAttributeIsNotValidForLanguageElementUseDo() = (841, GetStringFunc("tcAttributeIsNotValidForLanguageElementUseDo",",,,") )
-    /// This attribute is not valid for use on this language element
-    /// (Originally from ..\FSComp.txt:676)
-    static member tcAttributeIsNotValidForLanguageElement() = (842, GetStringFunc("tcAttributeIsNotValidForLanguageElement",",,,") )
-    /// Optional arguments cannot be used in custom attributes
-    /// (Originally from ..\FSComp.txt:677)
-    static member tcOptionalArgumentsCannotBeUsedInCustomAttribute() = (843, GetStringFunc("tcOptionalArgumentsCannotBeUsedInCustomAttribute",",,,") )
-    /// This property cannot be set
-    /// (Originally from ..\FSComp.txt:678)
-    static member tcPropertyCannotBeSet0() = (844, GetStringFunc("tcPropertyCannotBeSet0",",,,") )
-    /// This property or field was not found on this custom attribute type
-    /// (Originally from ..\FSComp.txt:679)
-    static member tcPropertyOrFieldNotFoundInAttribute() = (845, GetStringFunc("tcPropertyOrFieldNotFoundInAttribute",",,,") )
-    /// A custom attribute must be a reference type
-    /// (Originally from ..\FSComp.txt:680)
-    static member tcCustomAttributeMustBeReferenceType() = (846, GetStringFunc("tcCustomAttributeMustBeReferenceType",",,,") )
-    /// The number of args for a custom attribute does not match the expected number of args for the attribute constructor
-    /// (Originally from ..\FSComp.txt:681)
-    static member tcCustomAttributeArgumentMismatch() = (847, GetStringFunc("tcCustomAttributeArgumentMismatch",",,,") )
-    /// A custom attribute must invoke an object constructor
-    /// (Originally from ..\FSComp.txt:682)
-    static member tcCustomAttributeMustInvokeConstructor() = (848, GetStringFunc("tcCustomAttributeMustInvokeConstructor",",,,") )
-    /// Attribute expressions must be calls to object constructors
-    /// (Originally from ..\FSComp.txt:683)
-    static member tcAttributeExpressionsMustBeConstructorCalls() = (849, GetStringFunc("tcAttributeExpressionsMustBeConstructorCalls",",,,") )
-    /// This attribute cannot be used in this version of F#
-    /// (Originally from ..\FSComp.txt:684)
-    static member tcUnsupportedAttribute() = (850, GetStringFunc("tcUnsupportedAttribute",",,,") )
-    /// Invalid inline specification
-    /// (Originally from ..\FSComp.txt:685)
-    static member tcInvalidInlineSpecification() = (851, GetStringFunc("tcInvalidInlineSpecification",",,,") )
-    /// 'use' bindings must be of the form 'use <var> = <expr>'
-    /// (Originally from ..\FSComp.txt:686)
-    static member tcInvalidUseBinding() = (852, GetStringFunc("tcInvalidUseBinding",",,,") )
-    /// Abstract members are not permitted in an augmentation - they must be defined as part of the type itself
-    /// (Originally from ..\FSComp.txt:687)
-    static member tcAbstractMembersIllegalInAugmentation() = (853, GetStringFunc("tcAbstractMembersIllegalInAugmentation",",,,") )
-    /// Method overrides and interface implementations are not permitted here
-    /// (Originally from ..\FSComp.txt:688)
-    static member tcMethodOverridesIllegalHere() = (854, GetStringFunc("tcMethodOverridesIllegalHere",",,,") )
-    /// No abstract or interface member was found that corresponds to this override
-    /// (Originally from ..\FSComp.txt:689)
-    static member tcNoMemberFoundForOverride() = (855, GetStringFunc("tcNoMemberFoundForOverride",",,,") )
-    /// This override takes a different number of arguments to the corresponding abstract member. The following abstract members were found:%s
-    /// (Originally from ..\FSComp.txt:690)
-    static member tcOverrideArityMismatch(a0 : System.String) = (856, GetStringFunc("tcOverrideArityMismatch",",,,%s,,,") a0)
-    /// This method already has a default implementation
-    /// (Originally from ..\FSComp.txt:691)
-    static member tcDefaultImplementationAlreadyExists() = (857, GetStringFunc("tcDefaultImplementationAlreadyExists",",,,") )
-    /// The method implemented by this default is ambiguous
-    /// (Originally from ..\FSComp.txt:692)
-    static member tcDefaultAmbiguous() = (858, GetStringFunc("tcDefaultAmbiguous",",,,") )
-    /// No abstract property was found that corresponds to this override
-    /// (Originally from ..\FSComp.txt:693)
-    static member tcNoPropertyFoundForOverride() = (859, GetStringFunc("tcNoPropertyFoundForOverride",",,,") )
-    /// This property overrides or implements an abstract property but the abstract property doesn't have a corresponding %s
-    /// (Originally from ..\FSComp.txt:694)
-    static member tcAbstractPropertyMissingGetOrSet(a0 : System.String) = (860, GetStringFunc("tcAbstractPropertyMissingGetOrSet",",,,%s,,,") a0)
-    /// Invalid signature for set member
-    /// (Originally from ..\FSComp.txt:695)
-    static member tcInvalidSignatureForSet() = (861, GetStringFunc("tcInvalidSignatureForSet",",,,") )
-    /// This new member hides the abstract member '%s'. Rename the member or use 'override' instead.
-    /// (Originally from ..\FSComp.txt:696)
-    static member tcNewMemberHidesAbstractMember(a0 : System.String) = (864, GetStringFunc("tcNewMemberHidesAbstractMember",",,,%s,,,") a0)
-    /// This new member hides the abstract member '%s' once tuples, functions, units of measure and/or provided types are erased. Rename the member or use 'override' instead.
-    /// (Originally from ..\FSComp.txt:697)
-    static member tcNewMemberHidesAbstractMemberWithSuffix(a0 : System.String) = (864, GetStringFunc("tcNewMemberHidesAbstractMemberWithSuffix",",,,%s,,,") a0)
-    /// Interfaces cannot contain definitions of static initializers
-    /// (Originally from ..\FSComp.txt:698)
-    static member tcStaticInitializersIllegalInInterface() = (865, GetStringFunc("tcStaticInitializersIllegalInInterface",",,,") )
-    /// Interfaces cannot contain definitions of object constructors
-    /// (Originally from ..\FSComp.txt:699)
-    static member tcObjectConstructorsIllegalInInterface() = (866, GetStringFunc("tcObjectConstructorsIllegalInInterface",",,,") )
-    /// Interfaces cannot contain definitions of member overrides
-    /// (Originally from ..\FSComp.txt:700)
-    static member tcMemberOverridesIllegalInInterface() = (867, GetStringFunc("tcMemberOverridesIllegalInInterface",",,,") )
-    /// Interfaces cannot contain definitions of concrete members. You may need to define a constructor on your type to indicate that the type is a class.
-    /// (Originally from ..\FSComp.txt:701)
-    static member tcConcreteMembersIllegalInInterface() = (868, GetStringFunc("tcConcreteMembersIllegalInInterface",",,,") )
-    /// Constructors cannot be specified in exception augmentations
-    /// (Originally from ..\FSComp.txt:702)
-    static member tcConstructorsDisallowedInExceptionAugmentation() = (869, GetStringFunc("tcConstructorsDisallowedInExceptionAugmentation",",,,") )
-    /// Structs cannot have an object constructor with no arguments. This is a restriction imposed on all CLI languages as structs automatically support a default constructor.
-    /// (Originally from ..\FSComp.txt:703)
-    static member tcStructsCannotHaveConstructorWithNoArguments() = (870, GetStringFunc("tcStructsCannotHaveConstructorWithNoArguments",",,,") )
-    /// Constructors cannot be defined for this type
-    /// (Originally from ..\FSComp.txt:704)
-    static member tcConstructorsIllegalForThisType() = (871, GetStringFunc("tcConstructorsIllegalForThisType",",,,") )
-    /// Recursive bindings that include member specifications can only occur as a direct augmentation of a type
-    /// (Originally from ..\FSComp.txt:705)
-    static member tcRecursiveBindingsWithMembersMustBeDirectAugmentation() = (872, GetStringFunc("tcRecursiveBindingsWithMembersMustBeDirectAugmentation",",,,") )
-    /// Only simple variable patterns can be bound in 'let rec' constructs
-    /// (Originally from ..\FSComp.txt:706)
-    static member tcOnlySimplePatternsInLetRec() = (873, GetStringFunc("tcOnlySimplePatternsInLetRec",",,,") )
-    /// Only record fields and simple, non-recursive 'let' bindings may be marked mutable
-    /// (Originally from ..\FSComp.txt:707)
-    static member tcOnlyRecordFieldsAndSimpleLetCanBeMutable() = (874, GetStringFunc("tcOnlyRecordFieldsAndSimpleLetCanBeMutable",",,,") )
-    /// This member is not sufficiently generic
-    /// (Originally from ..\FSComp.txt:708)
-    static member tcMemberIsNotSufficientlyGeneric() = (875, GetStringFunc("tcMemberIsNotSufficientlyGeneric",",,,") )
-    /// A declaration may only be the [<Literal>] attribute if a constant value is also given, e.g. 'val x : int = 1'
-    /// (Originally from ..\FSComp.txt:709)
-    static member tcLiteralAttributeRequiresConstantValue() = (876, GetStringFunc("tcLiteralAttributeRequiresConstantValue",",,,") )
-    /// A declaration may only be given a value in a signature if the declaration has the [<Literal>] attribute
-    /// (Originally from ..\FSComp.txt:710)
-    static member tcValueInSignatureRequiresLiteralAttribute() = (877, GetStringFunc("tcValueInSignatureRequiresLiteralAttribute",",,,") )
-    /// Thread-static and context-static variables must be static and given the [<DefaultValue>] attribute to indicate that the value is initialized to the default value on each new thread
-    /// (Originally from ..\FSComp.txt:711)
-    static member tcThreadStaticAndContextStaticMustBeStatic() = (878, GetStringFunc("tcThreadStaticAndContextStaticMustBeStatic",",,,") )
-    /// Volatile fields must be marked 'mutable' and cannot be thread-static
-    /// (Originally from ..\FSComp.txt:712)
-    static member tcVolatileFieldsMustBeMutable() = (879, GetStringFunc("tcVolatileFieldsMustBeMutable",",,,") )
-    /// Uninitialized 'val' fields must be mutable and marked with the '[<DefaultValue>]' attribute. Consider using a 'let' binding instead of a 'val' field.
-    /// (Originally from ..\FSComp.txt:713)
-    static member tcUninitializedValFieldsMustBeMutable() = (880, GetStringFunc("tcUninitializedValFieldsMustBeMutable",",,,") )
-    /// Static 'val' fields in types must be mutable, private and marked with the '[<DefaultValue>]' attribute. They are initialized to the 'null' or 'zero' value for their type. Consider also using a 'static let mutable' binding in a class type.
-    /// (Originally from ..\FSComp.txt:714)
-    static member tcStaticValFieldsMustBeMutableAndPrivate() = (881, GetStringFunc("tcStaticValFieldsMustBeMutableAndPrivate",",,,") )
-    /// This field requires a name
-    /// (Originally from ..\FSComp.txt:715)
-    static member tcFieldRequiresName() = (882, GetStringFunc("tcFieldRequiresName",",,,") )
-    /// Invalid namespace, module, type or union case name
-    /// (Originally from ..\FSComp.txt:716)
-    static member tcInvalidNamespaceModuleTypeUnionName() = (883, GetStringFunc("tcInvalidNamespaceModuleTypeUnionName",",,,") )
-    /// Explicit type declarations for constructors must be of the form 'ty1 * ... * tyN -> resTy'. Parentheses may be required around 'resTy'
-    /// (Originally from ..\FSComp.txt:717)
-    static member tcIllegalFormForExplicitTypeDeclaration() = (884, GetStringFunc("tcIllegalFormForExplicitTypeDeclaration",",,,") )
-    /// Return types of union cases must be identical to the type being defined, up to abbreviations
-    /// (Originally from ..\FSComp.txt:718)
-    static member tcReturnTypesForUnionMustBeSameAsType() = (885, GetStringFunc("tcReturnTypesForUnionMustBeSameAsType",",,,") )
-    /// This is not a valid value for an enumeration literal
-    /// (Originally from ..\FSComp.txt:719)
-    static member tcInvalidEnumerationLiteral() = (886, GetStringFunc("tcInvalidEnumerationLiteral",",,,") )
-    /// The type '%s' is not an interface type
-    /// (Originally from ..\FSComp.txt:720)
-    static member tcTypeIsNotInterfaceType1(a0 : System.String) = (887, GetStringFunc("tcTypeIsNotInterfaceType1",",,,%s,,,") a0)
-    /// Duplicate specification of an interface
-    /// (Originally from ..\FSComp.txt:721)
-    static member tcDuplicateSpecOfInterface() = (888, GetStringFunc("tcDuplicateSpecOfInterface",",,,") )
-    /// A field/val declaration is not permitted here
-    /// (Originally from ..\FSComp.txt:722)
-    static member tcFieldValIllegalHere() = (889, GetStringFunc("tcFieldValIllegalHere",",,,") )
-    /// A inheritance declaration is not permitted here
-    /// (Originally from ..\FSComp.txt:723)
-    static member tcInheritIllegalHere() = (890, GetStringFunc("tcInheritIllegalHere",",,,") )
-    /// This declaration opens the module '%s', which is marked as 'RequireQualifiedAccess'. Adjust your code to use qualified references to the elements of the module instead, e.g. 'List.map' instead of 'map'. This change will ensure that your code is robust as new constructs are added to libraries.
-    /// (Originally from ..\FSComp.txt:724)
-    static member tcModuleRequiresQualifiedAccess(a0 : System.String) = (892, GetStringFunc("tcModuleRequiresQualifiedAccess",",,,%s,,,") a0)
-    /// This declaration opens the namespace or module '%s' through a partially qualified path. Adjust this code to use the full path of the namespace. This change will make your code more robust as new constructs are added to the F# and CLI libraries.
-    /// (Originally from ..\FSComp.txt:725)
-    static member tcOpenUsedWithPartiallyQualifiedPath(a0 : System.String) = (893, GetStringFunc("tcOpenUsedWithPartiallyQualifiedPath",",,,%s,,,") a0)
-    /// Local class bindings cannot be marked inline. Consider lifting the definition out of the class or else do not mark it as inline.
-    /// (Originally from ..\FSComp.txt:726)
-    static member tcLocalClassBindingsCannotBeInline() = (894, GetStringFunc("tcLocalClassBindingsCannotBeInline",",,,") )
-    /// Type abbreviations cannot have members
-    /// (Originally from ..\FSComp.txt:727)
-    static member tcTypeAbbreviationsMayNotHaveMembers() = (895, GetStringFunc("tcTypeAbbreviationsMayNotHaveMembers",",,,") )
-    /// As of F# 4.1, the accessibility of type abbreviations is checked at compile-time. Consider changing the accessibility of the type abbreviation. Ignoring this warning might lead to runtime errors.
-    /// (Originally from ..\FSComp.txt:728)
-    static member tcTypeAbbreviationsCheckedAtCompileTime() = (GetStringFunc("tcTypeAbbreviationsCheckedAtCompileTime",",,,") )
-    /// Enumerations cannot have members
-    /// (Originally from ..\FSComp.txt:729)
-    static member tcEnumerationsMayNotHaveMembers() = (896, GetStringFunc("tcEnumerationsMayNotHaveMembers",",,,") )
-    /// Measure declarations may have only static members
-    /// (Originally from ..\FSComp.txt:730)
-    static member tcMeasureDeclarationsRequireStaticMembers() = (897, GetStringFunc("tcMeasureDeclarationsRequireStaticMembers",",,,") )
-    /// Structs cannot contain 'do' bindings because the default constructor for structs would not execute these bindings
-    /// (Originally from ..\FSComp.txt:731)
-    static member tcStructsMayNotContainDoBindings() = (GetStringFunc("tcStructsMayNotContainDoBindings",",,,") )
-    /// Structs cannot contain value definitions because the default constructor for structs will not execute these bindings. Consider adding additional arguments to the primary constructor for the type.
-    /// (Originally from ..\FSComp.txt:732)
-    static member tcStructsMayNotContainLetBindings() = (901, GetStringFunc("tcStructsMayNotContainLetBindings",",,,") )
-    /// Static value definitions may only be used in types with a primary constructor. Consider adding arguments to the type definition, e.g. 'type X(args) = ...'.
-    /// (Originally from ..\FSComp.txt:733)
-    static member tcStaticLetBindingsRequireClassesWithImplicitConstructors() = (902, GetStringFunc("tcStaticLetBindingsRequireClassesWithImplicitConstructors",",,,") )
-    /// Measure declarations may have only static members: constructors are not available
-    /// (Originally from ..\FSComp.txt:734)
-    static member tcMeasureDeclarationsRequireStaticMembersNotConstructors() = (904, GetStringFunc("tcMeasureDeclarationsRequireStaticMembersNotConstructors",",,,") )
-    /// A member and a local class binding both have the name '%s'
-    /// (Originally from ..\FSComp.txt:735)
-    static member tcMemberAndLocalClassBindingHaveSameName(a0 : System.String) = (905, GetStringFunc("tcMemberAndLocalClassBindingHaveSameName",",,,%s,,,") a0)
-    /// Type abbreviations cannot have interface declarations
-    /// (Originally from ..\FSComp.txt:736)
-    static member tcTypeAbbreviationsCannotHaveInterfaceDeclaration() = (906, GetStringFunc("tcTypeAbbreviationsCannotHaveInterfaceDeclaration",",,,") )
-    /// Enumerations cannot have interface declarations
-    /// (Originally from ..\FSComp.txt:737)
-    static member tcEnumerationsCannotHaveInterfaceDeclaration() = (907, GetStringFunc("tcEnumerationsCannotHaveInterfaceDeclaration",",,,") )
-    /// This type is not an interface type
-    /// (Originally from ..\FSComp.txt:738)
-    static member tcTypeIsNotInterfaceType0() = (908, GetStringFunc("tcTypeIsNotInterfaceType0",",,,") )
-    /// All implemented interfaces should be declared on the initial declaration of the type
-    /// (Originally from ..\FSComp.txt:739)
-    static member tcAllImplementedInterfacesShouldBeDeclared() = (909, GetStringFunc("tcAllImplementedInterfacesShouldBeDeclared",",,,") )
-    /// A default implementation of this interface has already been added because the explicit implementation of the interface was not specified at the definition of the type
-    /// (Originally from ..\FSComp.txt:740)
-    static member tcDefaultImplementationForInterfaceHasAlreadyBeenAdded() = (910, GetStringFunc("tcDefaultImplementationForInterfaceHasAlreadyBeenAdded",",,,") )
-    /// This member is not permitted in an interface implementation
-    /// (Originally from ..\FSComp.txt:741)
-    static member tcMemberNotPermittedInInterfaceImplementation() = (911, GetStringFunc("tcMemberNotPermittedInInterfaceImplementation",",,,") )
-    /// This declaration element is not permitted in an augmentation
-    /// (Originally from ..\FSComp.txt:742)
-    static member tcDeclarationElementNotPermittedInAugmentation() = (912, GetStringFunc("tcDeclarationElementNotPermittedInAugmentation",",,,") )
-    /// Types cannot contain nested type definitions
-    /// (Originally from ..\FSComp.txt:743)
-    static member tcTypesCannotContainNestedTypes() = (913, GetStringFunc("tcTypesCannotContainNestedTypes",",,,") )
-    /// type, exception or module
-    /// (Originally from ..\FSComp.txt:744)
-    static member tcTypeExceptionOrModule() = (GetStringFunc("tcTypeExceptionOrModule",",,,") )
-    /// type or module
-    /// (Originally from ..\FSComp.txt:745)
-    static member tcTypeOrModule() = (GetStringFunc("tcTypeOrModule",",,,") )
-    /// The struct, record or union type '%s' implements the interface 'System.IStructuralEquatable' explicitly. Apply the 'CustomEquality' attribute to the type.
-    /// (Originally from ..\FSComp.txt:746)
-    static member tcImplementsIStructuralEquatableExplicitly(a0 : System.String) = (914, GetStringFunc("tcImplementsIStructuralEquatableExplicitly",",,,%s,,,") a0)
-    /// The struct, record or union type '%s' implements the interface 'System.IEquatable<_>' explicitly. Apply the 'CustomEquality' attribute to the type and provide a consistent implementation of the non-generic override 'System.Object.Equals(obj)'.
-    /// (Originally from ..\FSComp.txt:747)
-    static member tcImplementsIEquatableExplicitly(a0 : System.String) = (915, GetStringFunc("tcImplementsIEquatableExplicitly",",,,%s,,,") a0)
-    /// Explicit type specifications cannot be used for exception constructors
-    /// (Originally from ..\FSComp.txt:748)
-    static member tcExplicitTypeSpecificationCannotBeUsedForExceptionConstructors() = (916, GetStringFunc("tcExplicitTypeSpecificationCannotBeUsedForExceptionConstructors",",,,") )
-    /// Exception abbreviations should not have argument lists
-    /// (Originally from ..\FSComp.txt:749)
-    static member tcExceptionAbbreviationsShouldNotHaveArgumentList() = (917, GetStringFunc("tcExceptionAbbreviationsShouldNotHaveArgumentList",",,,") )
-    /// Abbreviations for Common IL exceptions cannot take arguments
-    /// (Originally from ..\FSComp.txt:750)
-    static member tcAbbreviationsFordotNetExceptionsCannotTakeArguments() = (918, GetStringFunc("tcAbbreviationsFordotNetExceptionsCannotTakeArguments",",,,") )
-    /// Exception abbreviations must refer to existing exceptions or F# types deriving from System.Exception
-    /// (Originally from ..\FSComp.txt:751)
-    static member tcExceptionAbbreviationsMustReferToValidExceptions() = (919, GetStringFunc("tcExceptionAbbreviationsMustReferToValidExceptions",",,,") )
-    /// Abbreviations for Common IL exception types must have a matching object constructor
-    /// (Originally from ..\FSComp.txt:752)
-    static member tcAbbreviationsFordotNetExceptionsMustHaveMatchingObjectConstructor() = (920, GetStringFunc("tcAbbreviationsFordotNetExceptionsMustHaveMatchingObjectConstructor",",,,") )
-    /// Not an exception
-    /// (Originally from ..\FSComp.txt:753)
-    static member tcNotAnException() = (921, GetStringFunc("tcNotAnException",",,,") )
-    /// Invalid module name
-    /// (Originally from ..\FSComp.txt:755)
-    static member tcInvalidModuleName() = (924, GetStringFunc("tcInvalidModuleName",",,,") )
-    /// Invalid type extension
-    /// (Originally from ..\FSComp.txt:756)
-    static member tcInvalidTypeExtension() = (925, GetStringFunc("tcInvalidTypeExtension",",,,") )
-    /// The attributes of this type specify multiple kinds for the type
-    /// (Originally from ..\FSComp.txt:757)
-    static member tcAttributesOfTypeSpecifyMultipleKindsForType() = (926, GetStringFunc("tcAttributesOfTypeSpecifyMultipleKindsForType",",,,") )
-    /// The kind of the type specified by its attributes does not match the kind implied by its definition
-    /// (Originally from ..\FSComp.txt:758)
-    static member tcKindOfTypeSpecifiedDoesNotMatchDefinition() = (927, GetStringFunc("tcKindOfTypeSpecifiedDoesNotMatchDefinition",",,,") )
-    /// Measure definitions cannot have type parameters
-    /// (Originally from ..\FSComp.txt:759)
-    static member tcMeasureDefinitionsCannotHaveTypeParameters() = (928, GetStringFunc("tcMeasureDefinitionsCannotHaveTypeParameters",",,,") )
-    /// This type requires a definition
-    /// (Originally from ..\FSComp.txt:760)
-    static member tcTypeRequiresDefinition() = (929, GetStringFunc("tcTypeRequiresDefinition",",,,") )
-    /// This type abbreviation has one or more declared type parameters that do not appear in the type being abbreviated. Type abbreviations must use all declared type parameters in the type being abbreviated. Consider removing one or more type parameters, or use a concrete type definition that wraps an underlying type, such as 'type C<'a> = C of ...'.
-    /// (Originally from ..\FSComp.txt:761)
-    static member tcTypeAbbreviationHasTypeParametersMissingOnType() = (GetStringFunc("tcTypeAbbreviationHasTypeParametersMissingOnType",",,,") )
-    /// Structs, interfaces, enums and delegates cannot inherit from other types
-    /// (Originally from ..\FSComp.txt:762)
-    static member tcStructsInterfacesEnumsDelegatesMayNotInheritFromOtherTypes() = (931, GetStringFunc("tcStructsInterfacesEnumsDelegatesMayNotInheritFromOtherTypes",",,,") )
-    /// Types cannot inherit from multiple concrete types
-    /// (Originally from ..\FSComp.txt:763)
-    static member tcTypesCannotInheritFromMultipleConcreteTypes() = (932, GetStringFunc("tcTypesCannotInheritFromMultipleConcreteTypes",",,,") )
-    /// Records, union, abbreviations and struct types cannot have the 'AllowNullLiteral' attribute
-    /// (Originally from ..\FSComp.txt:764)
-    static member tcRecordsUnionsAbbreviationsStructsMayNotHaveAllowNullLiteralAttribute() = (934, GetStringFunc("tcRecordsUnionsAbbreviationsStructsMayNotHaveAllowNullLiteralAttribute",",,,") )
-    /// Types with the 'AllowNullLiteral' attribute may only inherit from or implement types which also allow the use of the null literal
-    /// (Originally from ..\FSComp.txt:765)
-    static member tcAllowNullTypesMayOnlyInheritFromAllowNullTypes() = (935, GetStringFunc("tcAllowNullTypesMayOnlyInheritFromAllowNullTypes",",,,") )
-    /// Generic types cannot be given the 'StructLayout' attribute
-    /// (Originally from ..\FSComp.txt:766)
-    static member tcGenericTypesCannotHaveStructLayout() = (936, GetStringFunc("tcGenericTypesCannotHaveStructLayout",",,,") )
-    /// Only structs and classes without primary constructors may be given the 'StructLayout' attribute
-    /// (Originally from ..\FSComp.txt:767)
-    static member tcOnlyStructsCanHaveStructLayout() = (937, GetStringFunc("tcOnlyStructsCanHaveStructLayout",",,,") )
-    /// The representation of this type is hidden by the signature. It must be given an attribute such as [<Sealed>], [<Class>] or [<Interface>] to indicate the characteristics of the type.
-    /// (Originally from ..\FSComp.txt:768)
-    static member tcRepresentationOfTypeHiddenBySignature() = (938, GetStringFunc("tcRepresentationOfTypeHiddenBySignature",",,,") )
-    /// Only classes may be given the 'AbstractClass' attribute
-    /// (Originally from ..\FSComp.txt:769)
-    static member tcOnlyClassesCanHaveAbstract() = (939, GetStringFunc("tcOnlyClassesCanHaveAbstract",",,,") )
-    /// Only types representing units-of-measure may be given the 'Measure' attribute
-    /// (Originally from ..\FSComp.txt:770)
-    static member tcOnlyTypesRepresentingUnitsOfMeasureCanHaveMeasure() = (940, GetStringFunc("tcOnlyTypesRepresentingUnitsOfMeasureCanHaveMeasure",",,,") )
-    /// Accessibility modifiers are not permitted on overrides or interface implementations
-    /// (Originally from ..\FSComp.txt:771)
-    static member tcOverridesCannotHaveVisibilityDeclarations() = (941, GetStringFunc("tcOverridesCannotHaveVisibilityDeclarations",",,,") )
-    /// Discriminated union types are always sealed
-    /// (Originally from ..\FSComp.txt:772)
-    static member tcTypesAreAlwaysSealedDU() = (942, GetStringFunc("tcTypesAreAlwaysSealedDU",",,,") )
-    /// Record types are always sealed
-    /// (Originally from ..\FSComp.txt:773)
-    static member tcTypesAreAlwaysSealedRecord() = (942, GetStringFunc("tcTypesAreAlwaysSealedRecord",",,,") )
-    /// Assembly code types are always sealed
-    /// (Originally from ..\FSComp.txt:774)
-    static member tcTypesAreAlwaysSealedAssemblyCode() = (942, GetStringFunc("tcTypesAreAlwaysSealedAssemblyCode",",,,") )
-    /// Struct types are always sealed
-    /// (Originally from ..\FSComp.txt:775)
-    static member tcTypesAreAlwaysSealedStruct() = (942, GetStringFunc("tcTypesAreAlwaysSealedStruct",",,,") )
-    /// Delegate types are always sealed
-    /// (Originally from ..\FSComp.txt:776)
-    static member tcTypesAreAlwaysSealedDelegate() = (942, GetStringFunc("tcTypesAreAlwaysSealedDelegate",",,,") )
-    /// Enum types are always sealed
-    /// (Originally from ..\FSComp.txt:777)
-    static member tcTypesAreAlwaysSealedEnum() = (942, GetStringFunc("tcTypesAreAlwaysSealedEnum",",,,") )
-    /// Interface types and delegate types cannot contain fields
-    /// (Originally from ..\FSComp.txt:778)
-    static member tcInterfaceTypesAndDelegatesCannotContainFields() = (943, GetStringFunc("tcInterfaceTypesAndDelegatesCannotContainFields",",,,") )
-    /// Abbreviated types cannot be given the 'Sealed' attribute
-    /// (Originally from ..\FSComp.txt:779)
-    static member tcAbbreviatedTypesCannotBeSealed() = (944, GetStringFunc("tcAbbreviatedTypesCannotBeSealed",",,,") )
-    /// Cannot inherit a sealed type
-    /// (Originally from ..\FSComp.txt:780)
-    static member tcCannotInheritFromSealedType() = (945, GetStringFunc("tcCannotInheritFromSealedType",",,,") )
-    /// Cannot inherit from interface type. Use interface ... with instead.
-    /// (Originally from ..\FSComp.txt:781)
-    static member tcCannotInheritFromInterfaceType() = (946, GetStringFunc("tcCannotInheritFromInterfaceType",",,,") )
-    /// Struct types cannot contain abstract members
-    /// (Originally from ..\FSComp.txt:782)
-    static member tcStructTypesCannotContainAbstractMembers() = (947, GetStringFunc("tcStructTypesCannotContainAbstractMembers",",,,") )
-    /// Interface types cannot be sealed
-    /// (Originally from ..\FSComp.txt:783)
-    static member tcInterfaceTypesCannotBeSealed() = (948, GetStringFunc("tcInterfaceTypesCannotBeSealed",",,,") )
-    /// Delegate specifications must be of the form 'typ -> typ'
-    /// (Originally from ..\FSComp.txt:784)
-    static member tcInvalidDelegateSpecification() = (949, GetStringFunc("tcInvalidDelegateSpecification",",,,") )
-    /// Delegate specifications must not be curried types. Use 'typ * ... * typ -> typ' for multi-argument delegates, and 'typ -> (typ -> typ)' for delegates returning function values.
-    /// (Originally from ..\FSComp.txt:785)
-    static member tcDelegatesCannotBeCurried() = (950, GetStringFunc("tcDelegatesCannotBeCurried",",,,") )
-    /// Literal enumerations must have type int, uint, int16, uint16, int64, uint64, byte, sbyte or char
-    /// (Originally from ..\FSComp.txt:786)
-    static member tcInvalidTypeForLiteralEnumeration() = (951, GetStringFunc("tcInvalidTypeForLiteralEnumeration",",,,") )
-    /// This type definition involves an immediate cyclic reference through an abbreviation
-    /// (Originally from ..\FSComp.txt:788)
-    static member tcTypeDefinitionIsCyclic() = (953, GetStringFunc("tcTypeDefinitionIsCyclic",",,,") )
-    /// This type definition involves an immediate cyclic reference through a struct field or inheritance relation
-    /// (Originally from ..\FSComp.txt:789)
-    static member tcTypeDefinitionIsCyclicThroughInheritance() = (954, GetStringFunc("tcTypeDefinitionIsCyclicThroughInheritance",",,,") )
-    /// The syntax 'type X with ...' is reserved for augmentations. Types whose representations are hidden but which have members are now declared in signatures using 'type X = ...'. You may also need to add the '[<Sealed>] attribute to the type definition in the signature
-    /// (Originally from ..\FSComp.txt:790)
-    static member tcReservedSyntaxForAugmentation() = (GetStringFunc("tcReservedSyntaxForAugmentation",",,,") )
-    /// Members that extend interface, delegate or enum types must be placed in a module separate to the definition of the type. This module must either have the AutoOpen attribute or be opened explicitly by client code to bring the extension members into scope.
-    /// (Originally from ..\FSComp.txt:791)
-    static member tcMembersThatExtendInterfaceMustBePlacedInSeparateModule() = (956, GetStringFunc("tcMembersThatExtendInterfaceMustBePlacedInSeparateModule",",,,") )
-    /// One or more of the declared type parameters for this type extension have a missing or wrong type constraint not matching the original type constraints on '%s'
-    /// (Originally from ..\FSComp.txt:792)
-    static member tcDeclaredTypeParametersForExtensionDoNotMatchOriginal(a0 : System.String) = (957, GetStringFunc("tcDeclaredTypeParametersForExtensionDoNotMatchOriginal",",,,%s,,,") a0)
-    /// Type definitions may only have one 'inherit' specification and it must be the first declaration
-    /// (Originally from ..\FSComp.txt:793)
-    static member tcTypeDefinitionsWithImplicitConstructionMustHaveOneInherit() = (959, GetStringFunc("tcTypeDefinitionsWithImplicitConstructionMustHaveOneInherit",",,,") )
-    /// 'let' and 'do' bindings must come before member and interface definitions in type definitions
-    /// (Originally from ..\FSComp.txt:794)
-    static member tcTypeDefinitionsWithImplicitConstructionMustHaveLocalBindingsBeforeMembers() = (960, GetStringFunc("tcTypeDefinitionsWithImplicitConstructionMustHaveLocalBindingsBeforeMembers",",,,") )
-    /// This 'inherit' declaration specifies the inherited type but no arguments. Consider supplying arguments, e.g. 'inherit BaseType(args)'.
-    /// (Originally from ..\FSComp.txt:795)
-    static member tcInheritDeclarationMissingArguments() = (961, GetStringFunc("tcInheritDeclarationMissingArguments",",,,") )
-    /// This 'inherit' declaration has arguments, but is not in a type with a primary constructor. Consider adding arguments to your type definition, e.g. 'type X(args) = ...'.
-    /// (Originally from ..\FSComp.txt:796)
-    static member tcInheritConstructionCallNotPartOfImplicitSequence() = (962, GetStringFunc("tcInheritConstructionCallNotPartOfImplicitSequence",",,,") )
-    /// This definition may only be used in a type with a primary constructor. Consider adding arguments to your type definition, e.g. 'type X(args) = ...'.
-    /// (Originally from ..\FSComp.txt:797)
-    static member tcLetAndDoRequiresImplicitConstructionSequence() = (963, GetStringFunc("tcLetAndDoRequiresImplicitConstructionSequence",",,,") )
-    /// Type abbreviations cannot have augmentations
-    /// (Originally from ..\FSComp.txt:798)
-    static member tcTypeAbbreviationsCannotHaveAugmentations() = (964, GetStringFunc("tcTypeAbbreviationsCannotHaveAugmentations",",,,") )
-    /// The path '%s' is a namespace. A module abbreviation may not abbreviate a namespace.
-    /// (Originally from ..\FSComp.txt:799)
-    static member tcModuleAbbreviationForNamespace(a0 : System.String) = (965, GetStringFunc("tcModuleAbbreviationForNamespace",",,,%s,,,") a0)
-    /// The type '%s' is used in an invalid way. A value prior to '%s' has an inferred type involving '%s', which is an invalid forward reference.
-    /// (Originally from ..\FSComp.txt:800)
-    static member tcTypeUsedInInvalidWay(a0 : System.String, a1 : System.String, a2 : System.String) = (966, GetStringFunc("tcTypeUsedInInvalidWay",",,,%s,,,%s,,,%s,,,") a0 a1 a2)
-    /// The member '%s' is used in an invalid way. A use of '%s' has been inferred prior to the definition of '%s', which is an invalid forward reference.
-    /// (Originally from ..\FSComp.txt:801)
-    static member tcMemberUsedInInvalidWay(a0 : System.String, a1 : System.String, a2 : System.String) = (967, GetStringFunc("tcMemberUsedInInvalidWay",",,,%s,,,%s,,,%s,,,") a0 a1 a2)
-    /// The attribute 'AutoOpen(\"%s\")' in the assembly '%s' did not refer to a valid module or namespace in that assembly and has been ignored
-    /// (Originally from ..\FSComp.txt:804)
-    static member tcAttributeAutoOpenWasIgnored(a0 : System.String, a1 : System.String) = (970, GetStringFunc("tcAttributeAutoOpenWasIgnored",",,,%s,,,%s,,,") a0 a1)
-    /// Undefined value '%s'
-    /// (Originally from ..\FSComp.txt:805)
-    static member ilUndefinedValue(a0 : System.String) = (971, GetStringFunc("ilUndefinedValue",",,,%s,,,") a0)
-    /// Label %s not found
-    /// (Originally from ..\FSComp.txt:806)
-    static member ilLabelNotFound(a0 : System.String) = (972, GetStringFunc("ilLabelNotFound",",,,%s,,,") a0)
-    /// Incorrect number of type arguments to local call
-    /// (Originally from ..\FSComp.txt:807)
-    static member ilIncorrectNumberOfTypeArguments() = (973, GetStringFunc("ilIncorrectNumberOfTypeArguments",",,,") )
-    /// Dynamic invocation of %s is not supported
-    /// (Originally from ..\FSComp.txt:808)
-    static member ilDynamicInvocationNotSupported(a0 : System.String) = (GetStringFunc("ilDynamicInvocationNotSupported",",,,%s,,,") a0)
-    /// Taking the address of a literal field is invalid
-    /// (Originally from ..\FSComp.txt:809)
-    static member ilAddressOfLiteralFieldIsInvalid() = (975, GetStringFunc("ilAddressOfLiteralFieldIsInvalid",",,,") )
-    /// This operation involves taking the address of a value '%s' represented using a local variable or other special representation. This is invalid.
-    /// (Originally from ..\FSComp.txt:810)
-    static member ilAddressOfValueHereIsInvalid(a0 : System.String) = (976, GetStringFunc("ilAddressOfValueHereIsInvalid",",,,%s,,,") a0)
-    /// Custom marshallers cannot be specified in F# code. Consider using a C# helper function.
-    /// (Originally from ..\FSComp.txt:811)
-    static member ilCustomMarshallersCannotBeUsedInFSharp() = (980, GetStringFunc("ilCustomMarshallersCannotBeUsedInFSharp",",,,") )
-    /// The MarshalAs attribute could not be decoded
-    /// (Originally from ..\FSComp.txt:812)
-    static member ilMarshalAsAttributeCannotBeDecoded() = (981, GetStringFunc("ilMarshalAsAttributeCannotBeDecoded",",,,") )
-    /// The signature for this external function contains type parameters. Constrain the argument and return types to indicate the types of the corresponding C function.
-    /// (Originally from ..\FSComp.txt:813)
-    static member ilSignatureForExternalFunctionContainsTypeParameters() = (982, GetStringFunc("ilSignatureForExternalFunctionContainsTypeParameters",",,,") )
-    /// The DllImport attribute could not be decoded
-    /// (Originally from ..\FSComp.txt:814)
-    static member ilDllImportAttributeCouldNotBeDecoded() = (983, GetStringFunc("ilDllImportAttributeCouldNotBeDecoded",",,,") )
-    /// Literal fields cannot be set
-    /// (Originally from ..\FSComp.txt:815)
-    static member ilLiteralFieldsCannotBeSet() = (984, GetStringFunc("ilLiteralFieldsCannotBeSet",",,,") )
-    /// GenSetStorage: %s was represented as a static method but was not an appropriate lambda expression
-    /// (Originally from ..\FSComp.txt:816)
-    static member ilStaticMethodIsNotLambda(a0 : System.String) = (985, GetStringFunc("ilStaticMethodIsNotLambda",",,,%s,,,") a0)
-    /// Mutable variables cannot escape their method
-    /// (Originally from ..\FSComp.txt:817)
-    static member ilMutableVariablesCannotEscapeMethod() = (986, GetStringFunc("ilMutableVariablesCannotEscapeMethod",",,,") )
-    /// Compiler error: unexpected unrealized value
-    /// (Originally from ..\FSComp.txt:818)
-    static member ilUnexpectedUnrealizedValue() = (987, GetStringFunc("ilUnexpectedUnrealizedValue",",,,") )
-    /// Main module of program is empty: nothing will happen when it is run
-    /// (Originally from ..\FSComp.txt:819)
-    static member ilMainModuleEmpty() = (988, GetStringFunc("ilMainModuleEmpty",",,,") )
-    /// This type cannot be used for a literal field
-    /// (Originally from ..\FSComp.txt:820)
-    static member ilTypeCannotBeUsedForLiteralField() = (989, GetStringFunc("ilTypeCannotBeUsedForLiteralField",",,,") )
-    /// Unexpected GetSet annotation on a property
-    /// (Originally from ..\FSComp.txt:821)
-    static member ilUnexpectedGetSetAnnotation() = (990, GetStringFunc("ilUnexpectedGetSetAnnotation",",,,") )
-    /// The FieldOffset attribute could not be decoded
-    /// (Originally from ..\FSComp.txt:822)
-    static member ilFieldOffsetAttributeCouldNotBeDecoded() = (991, GetStringFunc("ilFieldOffsetAttributeCouldNotBeDecoded",",,,") )
-    /// The StructLayout attribute could not be decoded
-    /// (Originally from ..\FSComp.txt:823)
-    static member ilStructLayoutAttributeCouldNotBeDecoded() = (992, GetStringFunc("ilStructLayoutAttributeCouldNotBeDecoded",",,,") )
-    /// The DefaultAugmentation attribute could not be decoded
-    /// (Originally from ..\FSComp.txt:824)
-    static member ilDefaultAugmentationAttributeCouldNotBeDecoded() = (993, GetStringFunc("ilDefaultAugmentationAttributeCouldNotBeDecoded",",,,") )
-    /// Reflected definitions cannot contain uses of the prefix splice operator '%%'
-    /// (Originally from ..\FSComp.txt:825)
-    static member ilReflectedDefinitionsCannotUseSliceOperator() = (994, GetStringFunc("ilReflectedDefinitionsCannotUseSliceOperator",",,,") )
-    /// Problem with codepage '%d': %s
-    /// (Originally from ..\FSComp.txt:826)
-    static member optsProblemWithCodepage(a0 : System.Int32, a1 : System.String) = (1000, GetStringFunc("optsProblemWithCodepage",",,,%d,,,%s,,,") a0 a1)
-    /// Copyright (c) Microsoft Corporation. All Rights Reserved.
-    /// (Originally from ..\FSComp.txt:827)
-    static member optsCopyright() = (GetStringFunc("optsCopyright",",,,") )
-    /// Freely distributed under the MIT Open Source License.  https://github.com/Microsoft/visualfsharp/blob/master/License.txt
-    /// (Originally from ..\FSComp.txt:828)
-    static member optsCopyrightCommunity() = (GetStringFunc("optsCopyrightCommunity",",,,") )
-    /// Name of the output file (Short form: -o)
-    /// (Originally from ..\FSComp.txt:829)
-    static member optsNameOfOutputFile() = (GetStringFunc("optsNameOfOutputFile",",,,") )
-    /// Build a console executable
-    /// (Originally from ..\FSComp.txt:830)
-    static member optsBuildConsole() = (GetStringFunc("optsBuildConsole",",,,") )
-    /// Build a Windows executable
-    /// (Originally from ..\FSComp.txt:831)
-    static member optsBuildWindows() = (GetStringFunc("optsBuildWindows",",,,") )
-    /// Build a library (Short form: -a)
-    /// (Originally from ..\FSComp.txt:832)
-    static member optsBuildLibrary() = (GetStringFunc("optsBuildLibrary",",,,") )
-    /// Build a module that can be added to another assembly
-    /// (Originally from ..\FSComp.txt:833)
-    static member optsBuildModule() = (GetStringFunc("optsBuildModule",",,,") )
-    /// Delay-sign the assembly using only the public portion of the strong name key
-    /// (Originally from ..\FSComp.txt:834)
-    static member optsDelaySign() = (GetStringFunc("optsDelaySign",",,,") )
-    /// Public-sign the assembly using only the public portion of the strong name key, and mark the assembly as signed
-    /// (Originally from ..\FSComp.txt:835)
-    static member optsPublicSign() = (GetStringFunc("optsPublicSign",",,,") )
-    /// Write the xmldoc of the assembly to the given file
-    /// (Originally from ..\FSComp.txt:836)
-    static member optsWriteXml() = (GetStringFunc("optsWriteXml",",,,") )
-    /// Specify a strong name key file
-    /// (Originally from ..\FSComp.txt:837)
-    static member optsStrongKeyFile() = (GetStringFunc("optsStrongKeyFile",",,,") )
-    /// Specify a strong name key container
-    /// (Originally from ..\FSComp.txt:838)
-    static member optsStrongKeyContainer() = (GetStringFunc("optsStrongKeyContainer",",,,") )
-    /// Limit which platforms this code can run on: x86, Itanium, x64, anycpu32bitpreferred, or anycpu. The default is anycpu.
-    /// (Originally from ..\FSComp.txt:839)
-    static member optsPlatform() = (GetStringFunc("optsPlatform",",,,") )
-    /// Only include optimization information essential for implementing inlined constructs. Inhibits cross-module inlining but improves binary compatibility.
-    /// (Originally from ..\FSComp.txt:840)
-    static member optsNoOpt() = (GetStringFunc("optsNoOpt",",,,") )
-    /// Don't add a resource to the generated assembly containing F#-specific metadata
-    /// (Originally from ..\FSComp.txt:841)
-    static member optsNoInterface() = (GetStringFunc("optsNoInterface",",,,") )
-    /// Print the inferred interface of the assembly to a file
-    /// (Originally from ..\FSComp.txt:842)
-    static member optsSig() = (GetStringFunc("optsSig",",,,") )
-    /// Reference an assembly (Short form: -r)
-    /// (Originally from ..\FSComp.txt:843)
-    static member optsReference() = (GetStringFunc("optsReference",",,,") )
-    /// Specify a Win32 resource file (.res)
-    /// (Originally from ..\FSComp.txt:844)
-    static member optsWin32res() = (GetStringFunc("optsWin32res",",,,") )
-    /// Specify a Win32 manifest file
-    /// (Originally from ..\FSComp.txt:845)
-    static member optsWin32manifest() = (GetStringFunc("optsWin32manifest",",,,") )
-    /// Do not include the default Win32 manifest
-    /// (Originally from ..\FSComp.txt:846)
-    static member optsNowin32manifest() = (GetStringFunc("optsNowin32manifest",",,,") )
-    /// Embed all source files in the portable PDB file
-    /// (Originally from ..\FSComp.txt:847)
-    static member optsEmbedAllSource() = (GetStringFunc("optsEmbedAllSource",",,,") )
-    /// Embed specific source files in the portable PDB file
-    /// (Originally from ..\FSComp.txt:848)
-    static member optsEmbedSource() = (GetStringFunc("optsEmbedSource",",,,") )
-    /// Source link information file to embed in the portable PDB file
-    /// (Originally from ..\FSComp.txt:849)
-    static member optsSourceLink() = (GetStringFunc("optsSourceLink",",,,") )
-    /// --embed switch only supported when emitting a Portable PDB (--debug:portable or --debug:embedded)
-    /// (Originally from ..\FSComp.txt:850)
-    static member optsEmbeddedSourceRequirePortablePDBs() = (1501, GetStringFunc("optsEmbeddedSourceRequirePortablePDBs",",,,") )
-    /// --sourcelink switch only supported when emitting a Portable PDB (--debug:portable or --debug:embedded)
-    /// (Originally from ..\FSComp.txt:851)
-    static member optsSourceLinkRequirePortablePDBs() = (1502, GetStringFunc("optsSourceLinkRequirePortablePDBs",",,,") )
-    /// Source file is too large to embed in a portable PDB
-    /// (Originally from ..\FSComp.txt:852)
-    static member srcFileTooLarge() = (GetStringFunc("srcFileTooLarge",",,,") )
-    /// Embed the specified managed resource
-    /// (Originally from ..\FSComp.txt:853)
-    static member optsResource() = (GetStringFunc("optsResource",",,,") )
-    /// Link the specified resource to this assembly where the resinfo format is <file>[,<string name>[,public|private]]
-    /// (Originally from ..\FSComp.txt:854)
-    static member optsLinkresource() = (GetStringFunc("optsLinkresource",",,,") )
-    /// Emit debug information (Short form: -g)
-    /// (Originally from ..\FSComp.txt:855)
-    static member optsDebugPM() = (GetStringFunc("optsDebugPM",",,,") )
-    /// Specify debugging type: full, portable, embedded, pdbonly. ('%s' is the default if no debuggging type specified and enables attaching a debugger to a running program, 'portable' is a cross-platform format, 'embedded' is a cross-platform format embedded into the output file).
-    /// (Originally from ..\FSComp.txt:856)
-    static member optsDebug(a0 : System.String) = (GetStringFunc("optsDebug",",,,%s,,,") a0)
-    /// Enable optimizations (Short form: -O)
-    /// (Originally from ..\FSComp.txt:857)
-    static member optsOptimize() = (GetStringFunc("optsOptimize",",,,") )
-    /// Enable or disable tailcalls
-    /// (Originally from ..\FSComp.txt:858)
-    static member optsTailcalls() = (GetStringFunc("optsTailcalls",",,,") )
-    /// Produce a deterministic assembly (including module version GUID and timestamp)
-    /// (Originally from ..\FSComp.txt:859)
-    static member optsDeterministic() = (GetStringFunc("optsDeterministic",",,,") )
-    /// Enable or disable cross-module optimizations
-    /// (Originally from ..\FSComp.txt:860)
-    static member optsCrossoptimize() = (GetStringFunc("optsCrossoptimize",",,,") )
-    /// Report all warnings as errors
-    /// (Originally from ..\FSComp.txt:861)
-    static member optsWarnaserrorPM() = (GetStringFunc("optsWarnaserrorPM",",,,") )
-    /// Report specific warnings as errors
-    /// (Originally from ..\FSComp.txt:862)
-    static member optsWarnaserror() = (GetStringFunc("optsWarnaserror",",,,") )
-    /// Set a warning level (0-5)
-    /// (Originally from ..\FSComp.txt:863)
-    static member optsWarn() = (GetStringFunc("optsWarn",",,,") )
-    /// Disable specific warning messages
-    /// (Originally from ..\FSComp.txt:864)
-    static member optsNowarn() = (GetStringFunc("optsNowarn",",,,") )
-    /// Enable specific warnings that may be off by default
-    /// (Originally from ..\FSComp.txt:865)
-    static member optsWarnOn() = (GetStringFunc("optsWarnOn",",,,") )
-    /// Generate overflow checks
-    /// (Originally from ..\FSComp.txt:866)
-    static member optsChecked() = (GetStringFunc("optsChecked",",,,") )
-    /// Define conditional compilation symbols (Short form: -d)
-    /// (Originally from ..\FSComp.txt:867)
-    static member optsDefine() = (GetStringFunc("optsDefine",",,,") )
-    /// Ignore ML compatibility warnings
-    /// (Originally from ..\FSComp.txt:868)
-    static member optsMlcompatibility() = (GetStringFunc("optsMlcompatibility",",,,") )
-    /// Suppress compiler copyright message
-    /// (Originally from ..\FSComp.txt:869)
-    static member optsNologo() = (GetStringFunc("optsNologo",",,,") )
-    /// Display this usage message (Short form: -?)
-    /// (Originally from ..\FSComp.txt:870)
-    static member optsHelp() = (GetStringFunc("optsHelp",",,,") )
-    /// Read response file for more options
-    /// (Originally from ..\FSComp.txt:871)
-    static member optsResponseFile() = (GetStringFunc("optsResponseFile",",,,") )
-    /// Specify the codepage used to read source files
-    /// (Originally from ..\FSComp.txt:872)
-    static member optsCodepage() = (GetStringFunc("optsCodepage",",,,") )
-    /// Output messages in UTF-8 encoding
-    /// (Originally from ..\FSComp.txt:873)
-    static member optsUtf8output() = (GetStringFunc("optsUtf8output",",,,") )
-    /// Output messages with fully qualified paths
-    /// (Originally from ..\FSComp.txt:874)
-    static member optsFullpaths() = (GetStringFunc("optsFullpaths",",,,") )
-    /// Specify a directory for the include path which is used to resolve source files and assemblies (Short form: -I)
-    /// (Originally from ..\FSComp.txt:875)
-    static member optsLib() = (GetStringFunc("optsLib",",,,") )
-    /// Base address for the library to be built
-    /// (Originally from ..\FSComp.txt:876)
-    static member optsBaseaddress() = (GetStringFunc("optsBaseaddress",",,,") )
-    /// Do not reference the default CLI assemblies by default
-    /// (Originally from ..\FSComp.txt:877)
-    static member optsNoframework() = (GetStringFunc("optsNoframework",",,,") )
-    /// Statically link the F# library and all referenced DLLs that depend on it into the assembly being generated
-    /// (Originally from ..\FSComp.txt:878)
-    static member optsStandalone() = (GetStringFunc("optsStandalone",",,,") )
-    /// Statically link the given assembly and all referenced DLLs that depend on this assembly. Use an assembly name e.g. mylib, not a DLL name.
-    /// (Originally from ..\FSComp.txt:879)
-    static member optsStaticlink() = (GetStringFunc("optsStaticlink",",,,") )
-    /// Use a resident background compilation service to improve compiler startup times.
-    /// (Originally from ..\FSComp.txt:880)
-    static member optsResident() = (GetStringFunc("optsResident",",,,") )
-    /// Name the output debug file
-    /// (Originally from ..\FSComp.txt:881)
-    static member optsPdb() = (GetStringFunc("optsPdb",",,,") )
-    /// Resolve assembly references using directory-based rules rather than MSBuild resolution
-    /// (Originally from ..\FSComp.txt:882)
-    static member optsSimpleresolution() = (GetStringFunc("optsSimpleresolution",",,,") )
-    /// Unrecognized target '%s', expected 'exe', 'winexe', 'library' or 'module'
-    /// (Originally from ..\FSComp.txt:883)
-    static member optsUnrecognizedTarget(a0 : System.String) = (1048, GetStringFunc("optsUnrecognizedTarget",",,,%s,,,") a0)
-    /// Unrecognized debug type '%s', expected 'pdbonly' or 'full'
-    /// (Originally from ..\FSComp.txt:884)
-    static member optsUnrecognizedDebugType(a0 : System.String) = (1049, GetStringFunc("optsUnrecognizedDebugType",",,,%s,,,") a0)
-    /// Invalid warning level '%d'
-    /// (Originally from ..\FSComp.txt:885)
-    static member optsInvalidWarningLevel(a0 : System.Int32) = (1050, GetStringFunc("optsInvalidWarningLevel",",,,%d,,,") a0)
-    /// Short form of '%s'
-    /// (Originally from ..\FSComp.txt:886)
-    static member optsShortFormOf(a0 : System.String) = (GetStringFunc("optsShortFormOf",",,,%s,,,") a0)
-    /// The command-line option '--cliroot' has been deprecated. Use an explicit reference to a specific copy of mscorlib.dll instead.
-    /// (Originally from ..\FSComp.txt:887)
-    static member optsClirootDeprecatedMsg() = (GetStringFunc("optsClirootDeprecatedMsg",",,,") )
-    /// Use to override where the compiler looks for mscorlib.dll and framework components
-    /// (Originally from ..\FSComp.txt:888)
-    static member optsClirootDescription() = (GetStringFunc("optsClirootDescription",",,,") )
-    /// - OUTPUT FILES -
-    /// (Originally from ..\FSComp.txt:889)
-    static member optsHelpBannerOutputFiles() = (GetStringFunc("optsHelpBannerOutputFiles",",,,") )
-    /// - INPUT FILES -
-    /// (Originally from ..\FSComp.txt:890)
-    static member optsHelpBannerInputFiles() = (GetStringFunc("optsHelpBannerInputFiles",",,,") )
-    /// - RESOURCES -
-    /// (Originally from ..\FSComp.txt:891)
-    static member optsHelpBannerResources() = (GetStringFunc("optsHelpBannerResources",",,,") )
-    /// - CODE GENERATION -
-    /// (Originally from ..\FSComp.txt:892)
-    static member optsHelpBannerCodeGen() = (GetStringFunc("optsHelpBannerCodeGen",",,,") )
-    /// - ADVANCED -
-    /// (Originally from ..\FSComp.txt:893)
-    static member optsHelpBannerAdvanced() = (GetStringFunc("optsHelpBannerAdvanced",",,,") )
-    /// - MISCELLANEOUS -
-    /// (Originally from ..\FSComp.txt:894)
-    static member optsHelpBannerMisc() = (GetStringFunc("optsHelpBannerMisc",",,,") )
-    /// - LANGUAGE -
-    /// (Originally from ..\FSComp.txt:895)
-    static member optsHelpBannerLanguage() = (GetStringFunc("optsHelpBannerLanguage",",,,") )
-    /// - ERRORS AND WARNINGS -
-    /// (Originally from ..\FSComp.txt:896)
-    static member optsHelpBannerErrsAndWarns() = (GetStringFunc("optsHelpBannerErrsAndWarns",",,,") )
-    /// Unknown --test argument: '%s'
-    /// (Originally from ..\FSComp.txt:897)
-    static member optsUnknownArgumentToTheTestSwitch(a0 : System.String) = (1063, GetStringFunc("optsUnknownArgumentToTheTestSwitch",",,,%s,,,") a0)
-    /// Unrecognized platform '%s', valid values are 'x86', 'x64', 'Itanium', 'anycpu32bitpreferred', and 'anycpu'
-    /// (Originally from ..\FSComp.txt:898)
-    static member optsUnknownPlatform(a0 : System.String) = (1064, GetStringFunc("optsUnknownPlatform",",,,%s,,,") a0)
-    /// The command-line option '%s' is for test purposes only
-    /// (Originally from ..\FSComp.txt:899)
-    static member optsInternalNoDescription(a0 : System.String) = (GetStringFunc("optsInternalNoDescription",",,,%s,,,") a0)
-    /// The command-line option '%s' has been deprecated
-    /// (Originally from ..\FSComp.txt:900)
-    static member optsDCLONoDescription(a0 : System.String) = (GetStringFunc("optsDCLONoDescription",",,,%s,,,") a0)
-    /// The command-line option '%s' has been deprecated. Use '%s' instead.
-    /// (Originally from ..\FSComp.txt:901)
-    static member optsDCLODeprecatedSuggestAlternative(a0 : System.String, a1 : System.String) = (GetStringFunc("optsDCLODeprecatedSuggestAlternative",",,,%s,,,%s,,,") a0 a1)
-    /// The command-line option '%s' has been deprecated. HTML document generation is now part of the F# Power Pack, via the tool FsHtmlDoc.exe.
-    /// (Originally from ..\FSComp.txt:902)
-    static member optsDCLOHtmlDoc(a0 : System.String) = (GetStringFunc("optsDCLOHtmlDoc",",,,%s,,,") a0)
-    /// Output warning and error messages in color
-    /// (Originally from ..\FSComp.txt:903)
-    static member optsConsoleColors() = (GetStringFunc("optsConsoleColors",",,,") )
-    /// Enable high-entropy ASLR
-    /// (Originally from ..\FSComp.txt:904)
-    static member optsUseHighEntropyVA() = (GetStringFunc("optsUseHighEntropyVA",",,,") )
-    /// Specify subsystem version of this assembly
-    /// (Originally from ..\FSComp.txt:905)
-    static member optsSubSystemVersion() = (GetStringFunc("optsSubSystemVersion",",,,") )
-    /// Specify target framework profile of this assembly. Valid values are mscorlib, netcore or netstandard. Default - mscorlib
-    /// (Originally from ..\FSComp.txt:906)
-    static member optsTargetProfile() = (GetStringFunc("optsTargetProfile",",,,") )
-    /// Emit debug information in quotations
-    /// (Originally from ..\FSComp.txt:907)
-    static member optsEmitDebugInfoInQuotations() = (GetStringFunc("optsEmitDebugInfoInQuotations",",,,") )
-    /// Specify the preferred output language culture name (e.g. es-ES, ja-JP)
-    /// (Originally from ..\FSComp.txt:908)
-    static member optsPreferredUiLang() = (GetStringFunc("optsPreferredUiLang",",,,") )
-    /// Don't copy FSharp.Core.dll along the produced binaries
-    /// (Originally from ..\FSComp.txt:909)
-    static member optsNoCopyFsharpCore() = (GetStringFunc("optsNoCopyFsharpCore",",,,") )
-    /// Invalid version '%s' for '--subsystemversion'. The version must be 4.00 or greater.
-    /// (Originally from ..\FSComp.txt:910)
-    static member optsInvalidSubSystemVersion(a0 : System.String) = (1051, GetStringFunc("optsInvalidSubSystemVersion",",,,%s,,,") a0)
-    /// Invalid value '%s' for '--targetprofile', valid values are 'mscorlib', 'netcore' or 'netstandard'.
-    /// (Originally from ..\FSComp.txt:911)
-    static member optsInvalidTargetProfile(a0 : System.String) = (1052, GetStringFunc("optsInvalidTargetProfile",",,,%s,,,") a0)
-    /// Full name
-    /// (Originally from ..\FSComp.txt:912)
-    static member typeInfoFullName() = (GetStringFunc("typeInfoFullName",",,,") )
-    /// and %d other overloads
-    /// (Originally from ..\FSComp.txt:916)
-    static member typeInfoOtherOverloads(a0 : System.Int32) = (GetStringFunc("typeInfoOtherOverloads",",,,%d,,,") a0)
-    /// union case
-    /// (Originally from ..\FSComp.txt:917)
-    static member typeInfoUnionCase() = (GetStringFunc("typeInfoUnionCase",",,,") )
-    /// active pattern result
-    /// (Originally from ..\FSComp.txt:918)
-    static member typeInfoActivePatternResult() = (GetStringFunc("typeInfoActivePatternResult",",,,") )
-    /// active recognizer
-    /// (Originally from ..\FSComp.txt:919)
-    static member typeInfoActiveRecognizer() = (GetStringFunc("typeInfoActiveRecognizer",",,,") )
-    /// field
-    /// (Originally from ..\FSComp.txt:920)
-    static member typeInfoField() = (GetStringFunc("typeInfoField",",,,") )
-    /// event
-    /// (Originally from ..\FSComp.txt:921)
-    static member typeInfoEvent() = (GetStringFunc("typeInfoEvent",",,,") )
-    /// property
-    /// (Originally from ..\FSComp.txt:922)
-    static member typeInfoProperty() = (GetStringFunc("typeInfoProperty",",,,") )
-    /// extension
-    /// (Originally from ..\FSComp.txt:923)
-    static member typeInfoExtension() = (GetStringFunc("typeInfoExtension",",,,") )
-    /// custom operation
-    /// (Originally from ..\FSComp.txt:924)
-    static member typeInfoCustomOperation() = (GetStringFunc("typeInfoCustomOperation",",,,") )
-    /// argument
-    /// (Originally from ..\FSComp.txt:925)
-=======
     /// Field bindings must have the form 'id = expr;'
     /// (Originally from ../FSComp.txt:443)
     static member parsFieldBinding() = (609, GetStringFunc("parsFieldBinding",",,,") )
@@ -4264,1215 +2844,11 @@
     static member typeInfoCustomOperation() = (GetStringFunc("typeInfoCustomOperation",",,,") )
     /// argument
     /// (Originally from ../FSComp.txt:924)
->>>>>>> 953c3c61
     static member typeInfoArgument() = (GetStringFunc("typeInfoArgument",",,,") )
     /// anonymous record field
     /// (Originally from ..\FSComp.txt:926)
     static member typeInfoAnonRecdField() = (GetStringFunc("typeInfoAnonRecdField",",,,") )
     /// patvar
-<<<<<<< HEAD
-    /// (Originally from ..\FSComp.txt:927)
-    static member typeInfoPatternVariable() = (GetStringFunc("typeInfoPatternVariable",",,,") )
-    /// namespace
-    /// (Originally from ..\FSComp.txt:928)
-    static member typeInfoNamespace() = (GetStringFunc("typeInfoNamespace",",,,") )
-    /// module
-    /// (Originally from ..\FSComp.txt:929)
-    static member typeInfoModule() = (GetStringFunc("typeInfoModule",",,,") )
-    /// namespace/module
-    /// (Originally from ..\FSComp.txt:930)
-    static member typeInfoNamespaceOrModule() = (GetStringFunc("typeInfoNamespaceOrModule",",,,") )
-    /// from %s
-    /// (Originally from ..\FSComp.txt:931)
-    static member typeInfoFromFirst(a0 : System.String) = (GetStringFunc("typeInfoFromFirst",",,,%s,,,") a0)
-    /// also from %s
-    /// (Originally from ..\FSComp.txt:932)
-    static member typeInfoFromNext(a0 : System.String) = (GetStringFunc("typeInfoFromNext",",,,%s,,,") a0)
-    /// generated property
-    /// (Originally from ..\FSComp.txt:933)
-    static member typeInfoGeneratedProperty() = (GetStringFunc("typeInfoGeneratedProperty",",,,") )
-    /// generated type
-    /// (Originally from ..\FSComp.txt:934)
-    static member typeInfoGeneratedType() = (GetStringFunc("typeInfoGeneratedType",",,,") )
-    /// Found by AssemblyFolders registry key
-    /// (Originally from ..\FSComp.txt:935)
-    static member assemblyResolutionFoundByAssemblyFoldersKey() = (GetStringFunc("assemblyResolutionFoundByAssemblyFoldersKey",",,,") )
-    /// Found by AssemblyFoldersEx registry key
-    /// (Originally from ..\FSComp.txt:936)
-    static member assemblyResolutionFoundByAssemblyFoldersExKey() = (GetStringFunc("assemblyResolutionFoundByAssemblyFoldersExKey",",,,") )
-    /// .NET Framework
-    /// (Originally from ..\FSComp.txt:937)
-    static member assemblyResolutionNetFramework() = (GetStringFunc("assemblyResolutionNetFramework",",,,") )
-    /// Global Assembly Cache
-    /// (Originally from ..\FSComp.txt:938)
-    static member assemblyResolutionGAC() = (GetStringFunc("assemblyResolutionGAC",",,,") )
-    /// Recursive class hierarchy in type '%s'
-    /// (Originally from ..\FSComp.txt:939)
-    static member recursiveClassHierarchy(a0 : System.String) = (1089, GetStringFunc("recursiveClassHierarchy",",,,%s,,,") a0)
-    /// Invalid recursive reference to an abstract slot
-    /// (Originally from ..\FSComp.txt:940)
-    static member InvalidRecursiveReferenceToAbstractSlot() = (1090, GetStringFunc("InvalidRecursiveReferenceToAbstractSlot",",,,") )
-    /// The event '%s' has a non-standard type. If this event is declared in another CLI language, you may need to access this event using the explicit %s and %s methods for the event. If this event is declared in F#, make the type of the event an instantiation of either 'IDelegateEvent<_>' or 'IEvent<_,_>'.
-    /// (Originally from ..\FSComp.txt:941)
-    static member eventHasNonStandardType(a0 : System.String, a1 : System.String, a2 : System.String) = (1091, GetStringFunc("eventHasNonStandardType",",,,%s,,,%s,,,%s,,,") a0 a1 a2)
-    /// The type '%s' is not accessible from this code location
-    /// (Originally from ..\FSComp.txt:942)
-    static member typeIsNotAccessible(a0 : System.String) = (1092, GetStringFunc("typeIsNotAccessible",",,,%s,,,") a0)
-    /// The union cases or fields of the type '%s' are not accessible from this code location
-    /// (Originally from ..\FSComp.txt:943)
-    static member unionCasesAreNotAccessible(a0 : System.String) = (1093, GetStringFunc("unionCasesAreNotAccessible",",,,%s,,,") a0)
-    /// The value '%s' is not accessible from this code location
-    /// (Originally from ..\FSComp.txt:944)
-    static member valueIsNotAccessible(a0 : System.String) = (1094, GetStringFunc("valueIsNotAccessible",",,,%s,,,") a0)
-    /// The union case '%s' is not accessible from this code location
-    /// (Originally from ..\FSComp.txt:945)
-    static member unionCaseIsNotAccessible(a0 : System.String) = (1095, GetStringFunc("unionCaseIsNotAccessible",",,,%s,,,") a0)
-    /// The record, struct or class field '%s' is not accessible from this code location
-    /// (Originally from ..\FSComp.txt:946)
-    static member fieldIsNotAccessible(a0 : System.String) = (1096, GetStringFunc("fieldIsNotAccessible",",,,%s,,,") a0)
-    /// The struct or class field '%s' is not accessible from this code location
-    /// (Originally from ..\FSComp.txt:947)
-    static member structOrClassFieldIsNotAccessible(a0 : System.String) = (1097, GetStringFunc("structOrClassFieldIsNotAccessible",",,,%s,,,") a0)
-    /// This construct is experimental
-    /// (Originally from ..\FSComp.txt:948)
-    static member experimentalConstruct() = (GetStringFunc("experimentalConstruct",",,,") )
-    /// No Invoke methods found for delegate type
-    /// (Originally from ..\FSComp.txt:949)
-    static member noInvokeMethodsFound() = (1099, GetStringFunc("noInvokeMethodsFound",",,,") )
-    /// More than one Invoke method found for delegate type
-    /// (Originally from ..\FSComp.txt:950)
-    static member moreThanOneInvokeMethodFound() = (GetStringFunc("moreThanOneInvokeMethodFound",",,,") )
-    /// Delegates are not allowed to have curried signatures
-    /// (Originally from ..\FSComp.txt:951)
-    static member delegatesNotAllowedToHaveCurriedSignatures() = (1101, GetStringFunc("delegatesNotAllowedToHaveCurriedSignatures",",,,") )
-    /// Unexpected Expr.TyChoose
-    /// (Originally from ..\FSComp.txt:952)
-    static member tlrUnexpectedTExpr() = (1102, GetStringFunc("tlrUnexpectedTExpr",",,,") )
-    /// Note: Lambda-lifting optimizations have not been applied because of the use of this local constrained generic function as a first class value. Adding type constraints may resolve this condition.
-    /// (Originally from ..\FSComp.txt:953)
-    static member tlrLambdaLiftingOptimizationsNotApplied() = (1103, GetStringFunc("tlrLambdaLiftingOptimizationsNotApplied",",,,") )
-    /// Identifiers containing '@' are reserved for use in F# code generation
-    /// (Originally from ..\FSComp.txt:954)
-    static member lexhlpIdentifiersContainingAtSymbolReserved() = (1104, GetStringFunc("lexhlpIdentifiersContainingAtSymbolReserved",",,,") )
-    /// The identifier '%s' is reserved for future use by F#
-    /// (Originally from ..\FSComp.txt:955)
-    static member lexhlpIdentifierReserved(a0 : System.String) = (GetStringFunc("lexhlpIdentifierReserved",",,,%s,,,") a0)
-    /// Missing variable '%s'
-    /// (Originally from ..\FSComp.txt:956)
-    static member patcMissingVariable(a0 : System.String) = (1106, GetStringFunc("patcMissingVariable",",,,%s,,,") a0)
-    /// Partial active patterns may only generate one result
-    /// (Originally from ..\FSComp.txt:957)
-    static member patcPartialActivePatternsGenerateOneResult() = (1107, GetStringFunc("patcPartialActivePatternsGenerateOneResult",",,,") )
-    /// The type '%s' is required here and is unavailable. You must add a reference to assembly '%s'.
-    /// (Originally from ..\FSComp.txt:958)
-    static member impTypeRequiredUnavailable(a0 : System.String, a1 : System.String) = (1108, GetStringFunc("impTypeRequiredUnavailable",",,,%s,,,%s,,,") a0 a1)
-    /// A reference to the type '%s' in assembly '%s' was found, but the type could not be found in that assembly
-    /// (Originally from ..\FSComp.txt:959)
-    static member impReferencedTypeCouldNotBeFoundInAssembly(a0 : System.String, a1 : System.String) = (1109, GetStringFunc("impReferencedTypeCouldNotBeFoundInAssembly",",,,%s,,,%s,,,") a0 a1)
-    /// Internal error or badly formed metadata: not enough type parameters were in scope while importing
-    /// (Originally from ..\FSComp.txt:960)
-    static member impNotEnoughTypeParamsInScopeWhileImporting() = (1110, GetStringFunc("impNotEnoughTypeParamsInScopeWhileImporting",",,,") )
-    /// A reference to the DLL %s is required by assembly %s. The imported type %s is located in the first assembly and could not be resolved.
-    /// (Originally from ..\FSComp.txt:961)
-    static member impReferenceToDllRequiredByAssembly(a0 : System.String, a1 : System.String, a2 : System.String) = (1111, GetStringFunc("impReferenceToDllRequiredByAssembly",",,,%s,,,%s,,,%s,,,") a0 a1 a2)
-    /// An imported assembly uses the type '%s' but that type is not public
-    /// (Originally from ..\FSComp.txt:962)
-    static member impImportedAssemblyUsesNotPublicType(a0 : System.String) = (1112, GetStringFunc("impImportedAssemblyUsesNotPublicType",",,,%s,,,") a0)
-    /// The value '%s' was marked inline but its implementation makes use of an internal or private function which is not sufficiently accessible
-    /// (Originally from ..\FSComp.txt:963)
-    static member optValueMarkedInlineButIncomplete(a0 : System.String) = (1113, GetStringFunc("optValueMarkedInlineButIncomplete",",,,%s,,,") a0)
-    /// The value '%s' was marked inline but was not bound in the optimization environment
-    /// (Originally from ..\FSComp.txt:964)
-    static member optValueMarkedInlineButWasNotBoundInTheOptEnv(a0 : System.String) = (1114, GetStringFunc("optValueMarkedInlineButWasNotBoundInTheOptEnv",",,,%s,,,") a0)
-    /// Local value %s not found during optimization
-    /// (Originally from ..\FSComp.txt:965)
-    static member optLocalValueNotFoundDuringOptimization(a0 : System.String) = (1115, GetStringFunc("optLocalValueNotFoundDuringOptimization",",,,%s,,,") a0)
-    /// A value marked as 'inline' has an unexpected value
-    /// (Originally from ..\FSComp.txt:966)
-    static member optValueMarkedInlineHasUnexpectedValue() = (1116, GetStringFunc("optValueMarkedInlineHasUnexpectedValue",",,,") )
-    /// A value marked as 'inline' could not be inlined
-    /// (Originally from ..\FSComp.txt:967)
-    static member optValueMarkedInlineCouldNotBeInlined() = (1117, GetStringFunc("optValueMarkedInlineCouldNotBeInlined",",,,") )
-    /// Failed to inline the value '%s' marked 'inline', perhaps because a recursive value was marked 'inline'
-    /// (Originally from ..\FSComp.txt:968)
-    static member optFailedToInlineValue(a0 : System.String) = (1118, GetStringFunc("optFailedToInlineValue",",,,%s,,,") a0)
-    /// Recursive ValValue %s
-    /// (Originally from ..\FSComp.txt:969)
-    static member optRecursiveValValue(a0 : System.String) = (1119, GetStringFunc("optRecursiveValValue",",,,%s,,,") a0)
-    /// The indentation of this 'in' token is incorrect with respect to the corresponding 'let'
-    /// (Originally from ..\FSComp.txt:970)
-    static member lexfltIncorrentIndentationOfIn() = (GetStringFunc("lexfltIncorrentIndentationOfIn",",,,") )
-    /// Possible incorrect indentation: this token is offside of context started at position %s. Try indenting this token further or using standard formatting conventions.
-    /// (Originally from ..\FSComp.txt:971)
-    static member lexfltTokenIsOffsideOfContextStartedEarlier(a0 : System.String) = (GetStringFunc("lexfltTokenIsOffsideOfContextStartedEarlier",",,,%s,,,") a0)
-    /// The '|' tokens separating rules of this pattern match are misaligned by one column. Consider realigning your code or using further indentation.
-    /// (Originally from ..\FSComp.txt:972)
-    static member lexfltSeparatorTokensOfPatternMatchMisaligned() = (GetStringFunc("lexfltSeparatorTokensOfPatternMatchMisaligned",",,,") )
-    /// Invalid module/expression/type
-    /// (Originally from ..\FSComp.txt:973)
-    static member nrInvalidModuleExprType() = (1123, GetStringFunc("nrInvalidModuleExprType",",,,") )
-    /// Multiple types exist called '%s', taking different numbers of generic parameters. Provide a type instantiation to disambiguate the type resolution, e.g. '%s'.
-    /// (Originally from ..\FSComp.txt:974)
-    static member nrTypeInstantiationNeededToDisambiguateTypesWithSameName(a0 : System.String, a1 : System.String) = (1124, GetStringFunc("nrTypeInstantiationNeededToDisambiguateTypesWithSameName",",,,%s,,,%s,,,") a0 a1)
-    /// The instantiation of the generic type '%s' is missing and can't be inferred from the arguments or return type of this member. Consider providing a type instantiation when accessing this type, e.g. '%s'.
-    /// (Originally from ..\FSComp.txt:975)
-    static member nrTypeInstantiationIsMissingAndCouldNotBeInferred(a0 : System.String, a1 : System.String) = (1125, GetStringFunc("nrTypeInstantiationIsMissingAndCouldNotBeInferred",",,,%s,,,%s,,,") a0 a1)
-    /// 'global' may only be used as the first name in a qualified path
-    /// (Originally from ..\FSComp.txt:976)
-    static member nrGlobalUsedOnlyAsFirstName() = (1126, GetStringFunc("nrGlobalUsedOnlyAsFirstName",",,,") )
-    /// This is not a constructor or literal, or a constructor is being used incorrectly
-    /// (Originally from ..\FSComp.txt:977)
-    static member nrIsNotConstructorOrLiteral() = (1127, GetStringFunc("nrIsNotConstructorOrLiteral",",,,") )
-    /// Unexpected empty long identifier
-    /// (Originally from ..\FSComp.txt:978)
-    static member nrUnexpectedEmptyLongId() = (1128, GetStringFunc("nrUnexpectedEmptyLongId",",,,") )
-    /// The record type '%s' does not contain a label '%s'.
-    /// (Originally from ..\FSComp.txt:979)
-    static member nrRecordDoesNotContainSuchLabel(a0 : System.String, a1 : System.String) = (1129, GetStringFunc("nrRecordDoesNotContainSuchLabel",",,,%s,,,%s,,,") a0 a1)
-    /// Invalid field label
-    /// (Originally from ..\FSComp.txt:980)
-    static member nrInvalidFieldLabel() = (1130, GetStringFunc("nrInvalidFieldLabel",",,,") )
-    /// Invalid expression '%s'
-    /// (Originally from ..\FSComp.txt:981)
-    static member nrInvalidExpression(a0 : System.String) = (1132, GetStringFunc("nrInvalidExpression",",,,%s,,,") a0)
-    /// No constructors are available for the type '%s'
-    /// (Originally from ..\FSComp.txt:982)
-    static member nrNoConstructorsAvailableForType(a0 : System.String) = (1133, GetStringFunc("nrNoConstructorsAvailableForType",",,,%s,,,") a0)
-    /// The union type for union case '%s' was defined with the RequireQualifiedAccessAttribute. Include the name of the union type ('%s') in the name you are using.
-    /// (Originally from ..\FSComp.txt:983)
-    static member nrUnionTypeNeedsQualifiedAccess(a0 : System.String, a1 : System.String) = (1134, GetStringFunc("nrUnionTypeNeedsQualifiedAccess",",,,%s,,,%s,,,") a0 a1)
-    /// The record type for the record field '%s' was defined with the RequireQualifiedAccessAttribute. Include the name of the record type ('%s') in the name you are using.
-    /// (Originally from ..\FSComp.txt:984)
-    static member nrRecordTypeNeedsQualifiedAccess(a0 : System.String, a1 : System.String) = (1135, GetStringFunc("nrRecordTypeNeedsQualifiedAccess",",,,%s,,,%s,,,") a0 a1)
-    /// Unexpected error creating debug information file '%s'
-    /// (Originally from ..\FSComp.txt:985)
-    static member ilwriteErrorCreatingPdb(a0 : System.String) = (1136, GetStringFunc("ilwriteErrorCreatingPdb",",,,%s,,,") a0)
-    /// This number is outside the allowable range for this integer type
-    /// (Originally from ..\FSComp.txt:986)
-    static member lexOutsideIntegerRange() = (1138, GetStringFunc("lexOutsideIntegerRange",",,,") )
-    /// '%s' is not permitted as a character in operator names and is reserved for future use
-    /// (Originally from ..\FSComp.txt:990)
-    static member lexCharNotAllowedInOperatorNames(a0 : System.String) = (GetStringFunc("lexCharNotAllowedInOperatorNames",",,,%s,,,") a0)
-    /// Unexpected character '%s'
-    /// (Originally from ..\FSComp.txt:991)
-    static member lexUnexpectedChar(a0 : System.String) = (GetStringFunc("lexUnexpectedChar",",,,%s,,,") a0)
-    /// This byte array literal contains characters that do not encode as a single byte
-    /// (Originally from ..\FSComp.txt:992)
-    static member lexByteArrayCannotEncode() = (1140, GetStringFunc("lexByteArrayCannotEncode",",,,") )
-    /// Identifiers followed by '%s' are reserved for future use
-    /// (Originally from ..\FSComp.txt:993)
-    static member lexIdentEndInMarkReserved(a0 : System.String) = (1141, GetStringFunc("lexIdentEndInMarkReserved",",,,%s,,,") a0)
-    /// This number is outside the allowable range for 8-bit signed integers
-    /// (Originally from ..\FSComp.txt:994)
-    static member lexOutsideEightBitSigned() = (1142, GetStringFunc("lexOutsideEightBitSigned",",,,") )
-    /// This number is outside the allowable range for hexadecimal 8-bit signed integers
-    /// (Originally from ..\FSComp.txt:995)
-    static member lexOutsideEightBitSignedHex() = (1143, GetStringFunc("lexOutsideEightBitSignedHex",",,,") )
-    /// This number is outside the allowable range for 8-bit unsigned integers
-    /// (Originally from ..\FSComp.txt:996)
-    static member lexOutsideEightBitUnsigned() = (1144, GetStringFunc("lexOutsideEightBitUnsigned",",,,") )
-    /// This number is outside the allowable range for 16-bit signed integers
-    /// (Originally from ..\FSComp.txt:997)
-    static member lexOutsideSixteenBitSigned() = (1145, GetStringFunc("lexOutsideSixteenBitSigned",",,,") )
-    /// This number is outside the allowable range for 16-bit unsigned integers
-    /// (Originally from ..\FSComp.txt:998)
-    static member lexOutsideSixteenBitUnsigned() = (1146, GetStringFunc("lexOutsideSixteenBitUnsigned",",,,") )
-    /// This number is outside the allowable range for 32-bit signed integers
-    /// (Originally from ..\FSComp.txt:999)
-    static member lexOutsideThirtyTwoBitSigned() = (1147, GetStringFunc("lexOutsideThirtyTwoBitSigned",",,,") )
-    /// This number is outside the allowable range for 32-bit unsigned integers
-    /// (Originally from ..\FSComp.txt:1000)
-    static member lexOutsideThirtyTwoBitUnsigned() = (1148, GetStringFunc("lexOutsideThirtyTwoBitUnsigned",",,,") )
-    /// This number is outside the allowable range for 64-bit signed integers
-    /// (Originally from ..\FSComp.txt:1001)
-    static member lexOutsideSixtyFourBitSigned() = (1149, GetStringFunc("lexOutsideSixtyFourBitSigned",",,,") )
-    /// This number is outside the allowable range for 64-bit unsigned integers
-    /// (Originally from ..\FSComp.txt:1002)
-    static member lexOutsideSixtyFourBitUnsigned() = (1150, GetStringFunc("lexOutsideSixtyFourBitUnsigned",",,,") )
-    /// This number is outside the allowable range for signed native integers
-    /// (Originally from ..\FSComp.txt:1003)
-    static member lexOutsideNativeSigned() = (1151, GetStringFunc("lexOutsideNativeSigned",",,,") )
-    /// This number is outside the allowable range for unsigned native integers
-    /// (Originally from ..\FSComp.txt:1004)
-    static member lexOutsideNativeUnsigned() = (1152, GetStringFunc("lexOutsideNativeUnsigned",",,,") )
-    /// Invalid floating point number
-    /// (Originally from ..\FSComp.txt:1005)
-    static member lexInvalidFloat() = (1153, GetStringFunc("lexInvalidFloat",",,,") )
-    /// This number is outside the allowable range for decimal literals
-    /// (Originally from ..\FSComp.txt:1006)
-    static member lexOusideDecimal() = (1154, GetStringFunc("lexOusideDecimal",",,,") )
-    /// This number is outside the allowable range for 32-bit floats
-    /// (Originally from ..\FSComp.txt:1007)
-    static member lexOusideThirtyTwoBitFloat() = (1155, GetStringFunc("lexOusideThirtyTwoBitFloat",",,,") )
-    /// This is not a valid numeric literal. Valid numeric literals include 1, 0x1, 0b0001 (int), 1u (uint32), 1L (int64), 1UL (uint64), 1s (int16), 1y (sbyte), 1uy (byte), 1.0 (float), 1.0f (float32), 1.0m (decimal), 1I (BigInteger).
-    /// (Originally from ..\FSComp.txt:1008)
-    static member lexInvalidNumericLiteral() = (1156, GetStringFunc("lexInvalidNumericLiteral",",,,") )
-    /// This is not a valid byte literal
-    /// (Originally from ..\FSComp.txt:1009)
-    static member lexInvalidByteLiteral() = (1157, GetStringFunc("lexInvalidByteLiteral",",,,") )
-    /// This is not a valid character literal
-    /// (Originally from ..\FSComp.txt:1010)
-    static member lexInvalidCharLiteral() = (1158, GetStringFunc("lexInvalidCharLiteral",",,,") )
-    /// This Unicode encoding is only valid in string literals
-    /// (Originally from ..\FSComp.txt:1011)
-    static member lexThisUnicodeOnlyInStringLiterals() = (1159, GetStringFunc("lexThisUnicodeOnlyInStringLiterals",",,,") )
-    /// This token is reserved for future use
-    /// (Originally from ..\FSComp.txt:1012)
-    static member lexTokenReserved() = (1160, GetStringFunc("lexTokenReserved",",,,") )
-    /// TABs are not allowed in F# code unless the #indent \"off\" option is used
-    /// (Originally from ..\FSComp.txt:1013)
-    static member lexTabsNotAllowed() = (1161, GetStringFunc("lexTabsNotAllowed",",,,") )
-    /// Invalid line number: '%s'
-    /// (Originally from ..\FSComp.txt:1014)
-    static member lexInvalidLineNumber(a0 : System.String) = (1162, GetStringFunc("lexInvalidLineNumber",",,,%s,,,") a0)
-    /// #if directive must appear as the first non-whitespace character on a line
-    /// (Originally from ..\FSComp.txt:1015)
-    static member lexHashIfMustBeFirst() = (1163, GetStringFunc("lexHashIfMustBeFirst",",,,") )
-    /// #else has no matching #if
-    /// (Originally from ..\FSComp.txt:1016)
-    static member lexHashElseNoMatchingIf() = (GetStringFunc("lexHashElseNoMatchingIf",",,,") )
-    /// #endif required for #else
-    /// (Originally from ..\FSComp.txt:1017)
-    static member lexHashEndifRequiredForElse() = (GetStringFunc("lexHashEndifRequiredForElse",",,,") )
-    /// #else directive must appear as the first non-whitespace character on a line
-    /// (Originally from ..\FSComp.txt:1018)
-    static member lexHashElseMustBeFirst() = (1166, GetStringFunc("lexHashElseMustBeFirst",",,,") )
-    /// #endif has no matching #if
-    /// (Originally from ..\FSComp.txt:1019)
-    static member lexHashEndingNoMatchingIf() = (GetStringFunc("lexHashEndingNoMatchingIf",",,,") )
-    /// #endif directive must appear as the first non-whitespace character on a line
-    /// (Originally from ..\FSComp.txt:1020)
-    static member lexHashEndifMustBeFirst() = (1168, GetStringFunc("lexHashEndifMustBeFirst",",,,") )
-    /// #if directive should be immediately followed by an identifier
-    /// (Originally from ..\FSComp.txt:1021)
-    static member lexHashIfMustHaveIdent() = (1169, GetStringFunc("lexHashIfMustHaveIdent",",,,") )
-    /// Syntax error. Wrong nested #endif, unexpected tokens before it.
-    /// (Originally from ..\FSComp.txt:1022)
-    static member lexWrongNestedHashEndif() = (1170, GetStringFunc("lexWrongNestedHashEndif",",,,") )
-    /// #! may only appear as the first line at the start of a file.
-    /// (Originally from ..\FSComp.txt:1023)
-    static member lexHashBangMustBeFirstInFile() = (GetStringFunc("lexHashBangMustBeFirstInFile",",,,") )
-    /// Expected single line comment or end of line
-    /// (Originally from ..\FSComp.txt:1024)
-    static member pplexExpectedSingleLineComment() = (1171, GetStringFunc("pplexExpectedSingleLineComment",",,,") )
-    /// Infix operator member '%s' has no arguments. Expected a tuple of 2 arguments, e.g. static member (+) (x,y) = ...
-    /// (Originally from ..\FSComp.txt:1025)
-    static member memberOperatorDefinitionWithNoArguments(a0 : System.String) = (1172, GetStringFunc("memberOperatorDefinitionWithNoArguments",",,,%s,,,") a0)
-    /// Infix operator member '%s' has %d initial argument(s). Expected a tuple of 2 arguments, e.g. static member (+) (x,y) = ...
-    /// (Originally from ..\FSComp.txt:1026)
-    static member memberOperatorDefinitionWithNonPairArgument(a0 : System.String, a1 : System.Int32) = (1173, GetStringFunc("memberOperatorDefinitionWithNonPairArgument",",,,%s,,,%d,,,") a0 a1)
-    /// Infix operator member '%s' has extra curried arguments. Expected a tuple of 2 arguments, e.g. static member (+) (x,y) = ...
-    /// (Originally from ..\FSComp.txt:1027)
-    static member memberOperatorDefinitionWithCurriedArguments(a0 : System.String) = (1174, GetStringFunc("memberOperatorDefinitionWithCurriedArguments",",,,%s,,,") a0)
-    /// All record, union and struct types in FSharp.Core.dll must be explicitly labelled with 'StructuralComparison' or 'NoComparison'
-    /// (Originally from ..\FSComp.txt:1028)
-    static member tcFSharpCoreRequiresExplicit() = (1175, GetStringFunc("tcFSharpCoreRequiresExplicit",",,,") )
-    /// The struct, record or union type '%s' has the 'StructuralComparison' attribute but the type parameter '%s' does not satisfy the 'comparison' constraint. Consider adding the 'comparison' constraint to the type parameter
-    /// (Originally from ..\FSComp.txt:1029)
-    static member tcStructuralComparisonNotSatisfied1(a0 : System.String, a1 : System.String) = (1176, GetStringFunc("tcStructuralComparisonNotSatisfied1",",,,%s,,,%s,,,") a0 a1)
-    /// The struct, record or union type '%s' has the 'StructuralComparison' attribute but the component type '%s' does not satisfy the 'comparison' constraint
-    /// (Originally from ..\FSComp.txt:1030)
-    static member tcStructuralComparisonNotSatisfied2(a0 : System.String, a1 : System.String) = (1177, GetStringFunc("tcStructuralComparisonNotSatisfied2",",,,%s,,,%s,,,") a0 a1)
-    /// The struct, record or union type '%s' is not structurally comparable because the type parameter %s does not satisfy the 'comparison' constraint. Consider adding the 'NoComparison' attribute to the type '%s' to clarify that the type is not comparable
-    /// (Originally from ..\FSComp.txt:1031)
-    static member tcNoComparisonNeeded1(a0 : System.String, a1 : System.String, a2 : System.String) = (1178, GetStringFunc("tcNoComparisonNeeded1",",,,%s,,,%s,,,%s,,,") a0 a1 a2)
-    /// The struct, record or union type '%s' is not structurally comparable because the type '%s' does not satisfy the 'comparison' constraint. Consider adding the 'NoComparison' attribute to the type '%s' to clarify that the type is not comparable
-    /// (Originally from ..\FSComp.txt:1032)
-    static member tcNoComparisonNeeded2(a0 : System.String, a1 : System.String, a2 : System.String) = (1178, GetStringFunc("tcNoComparisonNeeded2",",,,%s,,,%s,,,%s,,,") a0 a1 a2)
-    /// The struct, record or union type '%s' does not support structural equality because the type parameter %s does not satisfy the 'equality' constraint. Consider adding the 'NoEquality' attribute to the type '%s' to clarify that the type does not support structural equality
-    /// (Originally from ..\FSComp.txt:1033)
-    static member tcNoEqualityNeeded1(a0 : System.String, a1 : System.String, a2 : System.String) = (1178, GetStringFunc("tcNoEqualityNeeded1",",,,%s,,,%s,,,%s,,,") a0 a1 a2)
-    /// The struct, record or union type '%s' does not support structural equality because the type '%s' does not satisfy the 'equality' constraint. Consider adding the 'NoEquality' attribute to the type '%s' to clarify that the type does not support structural equality
-    /// (Originally from ..\FSComp.txt:1034)
-    static member tcNoEqualityNeeded2(a0 : System.String, a1 : System.String, a2 : System.String) = (1178, GetStringFunc("tcNoEqualityNeeded2",",,,%s,,,%s,,,%s,,,") a0 a1 a2)
-    /// The struct, record or union type '%s' has the 'StructuralEquality' attribute but the type parameter '%s' does not satisfy the 'equality' constraint. Consider adding the 'equality' constraint to the type parameter
-    /// (Originally from ..\FSComp.txt:1035)
-    static member tcStructuralEqualityNotSatisfied1(a0 : System.String, a1 : System.String) = (1179, GetStringFunc("tcStructuralEqualityNotSatisfied1",",,,%s,,,%s,,,") a0 a1)
-    /// The struct, record or union type '%s' has the 'StructuralEquality' attribute but the component type '%s' does not satisfy the 'equality' constraint
-    /// (Originally from ..\FSComp.txt:1036)
-    static member tcStructuralEqualityNotSatisfied2(a0 : System.String, a1 : System.String) = (1180, GetStringFunc("tcStructuralEqualityNotSatisfied2",",,,%s,,,%s,,,") a0 a1)
-    /// Each argument of the primary constructor for a struct must be given a type, for example 'type S(x1:int, x2: int) = ...'. These arguments determine the fields of the struct.
-    /// (Originally from ..\FSComp.txt:1037)
-    static member tcStructsMustDeclareTypesOfImplicitCtorArgsExplicitly() = (1181, GetStringFunc("tcStructsMustDeclareTypesOfImplicitCtorArgsExplicitly",",,,") )
-    /// The value '%s' is unused
-    /// (Originally from ..\FSComp.txt:1038)
-    static member chkUnusedValue(a0 : System.String) = (1182, GetStringFunc("chkUnusedValue",",,,%s,,,") a0)
-    /// The recursive object reference '%s' is unused. The presence of a recursive object reference adds runtime initialization checks to members in this and derived types. Consider removing this recursive object reference.
-    /// (Originally from ..\FSComp.txt:1039)
-    static member chkUnusedThisVariable(a0 : System.String) = (1183, GetStringFunc("chkUnusedThisVariable",",,,%s,,,") a0)
-    /// A getter property may have at most one argument group
-    /// (Originally from ..\FSComp.txt:1040)
-    static member parsGetterAtMostOneArgument() = (1184, GetStringFunc("parsGetterAtMostOneArgument",",,,") )
-    /// A setter property may have at most two argument groups
-    /// (Originally from ..\FSComp.txt:1041)
-    static member parsSetterAtMostTwoArguments() = (1185, GetStringFunc("parsSetterAtMostTwoArguments",",,,") )
-    /// Invalid property getter or setter
-    /// (Originally from ..\FSComp.txt:1042)
-    static member parsInvalidProperty() = (1186, GetStringFunc("parsInvalidProperty",",,,") )
-    /// An indexer property must be given at least one argument
-    /// (Originally from ..\FSComp.txt:1043)
-    static member parsIndexerPropertyRequiresAtLeastOneArgument() = (1187, GetStringFunc("parsIndexerPropertyRequiresAtLeastOneArgument",",,,") )
-    /// This operation accesses a mutable top-level value defined in another assembly in an unsupported way. The value cannot be accessed through its address. Consider copying the expression to a mutable local, e.g. 'let mutable x = ...', and if necessary assigning the value back after the completion of the operation
-    /// (Originally from ..\FSComp.txt:1044)
-    static member tastInvalidAddressOfMutableAcrossAssemblyBoundary() = (1188, GetStringFunc("tastInvalidAddressOfMutableAcrossAssemblyBoundary",",,,") )
-    /// Type parameters must be placed directly adjacent to the type name, e.g. \"type C<'T>\", not     type \"C   <'T>\"
-    /// (Originally from ..\FSComp.txt:1045)
-    static member parsNonAdjacentTypars() = (1189, GetStringFunc("parsNonAdjacentTypars",",,,") )
-    /// Type arguments must be placed directly adjacent to the type name, e.g. \"C<'T>\", not \"C  <'T>\"
-    /// (Originally from ..\FSComp.txt:1046)
-    static member parsNonAdjacentTyargs() = (1190, GetStringFunc("parsNonAdjacentTyargs",",,,") )
-    /// The use of the type syntax 'int C' and 'C  <int>' is not permitted here. Consider adjusting this type to be written in the form 'C<int>'
-    /// (Originally from ..\FSComp.txt:1047)
-    static member parsNonAtomicType() = (GetStringFunc("parsNonAtomicType",",,,") )
-    /// The module/namespace '%s' from compilation unit '%s' did not contain the module/namespace '%s'
-    /// (Originally from ..\FSComp.txt:1050)
-    static member tastUndefinedItemRefModuleNamespace(a0 : System.String, a1 : System.String, a2 : System.String) = (1193, GetStringFunc("tastUndefinedItemRefModuleNamespace",",,,%s,,,%s,,,%s,,,") a0 a1 a2)
-    /// The module/namespace '%s' from compilation unit '%s' did not contain the val '%s'
-    /// (Originally from ..\FSComp.txt:1051)
-    static member tastUndefinedItemRefVal(a0 : System.String, a1 : System.String, a2 : System.String) = (1194, GetStringFunc("tastUndefinedItemRefVal",",,,%s,,,%s,,,%s,,,") a0 a1 a2)
-    /// The module/namespace '%s' from compilation unit '%s' did not contain the namespace, module or type '%s'
-    /// (Originally from ..\FSComp.txt:1052)
-    static member tastUndefinedItemRefModuleNamespaceType(a0 : System.String, a1 : System.String, a2 : System.String) = (1195, GetStringFunc("tastUndefinedItemRefModuleNamespaceType",",,,%s,,,%s,,,%s,,,") a0 a1 a2)
-    /// The 'UseNullAsTrueValue' attribute flag may only be used with union types that have one nullary case and at least one non-nullary case
-    /// (Originally from ..\FSComp.txt:1053)
-    static member tcInvalidUseNullAsTrueValue() = (1196, GetStringFunc("tcInvalidUseNullAsTrueValue",",,,") )
-    /// The parameter '%s' was inferred to have byref type. Parameters of byref type must be given an explicit type annotation, e.g. 'x1: byref<int>'. When used, a byref parameter is implicitly dereferenced.
-    /// (Originally from ..\FSComp.txt:1054)
-    static member tcParameterInferredByref(a0 : System.String) = (1197, GetStringFunc("tcParameterInferredByref",",,,%s,,,") a0)
-    /// The generic member '%s' has been used at a non-uniform instantiation prior to this program point. Consider reordering the members so this member occurs first. Alternatively, specify the full type of the member explicitly, including argument types, return type and any additional generic parameters and constraints.
-    /// (Originally from ..\FSComp.txt:1055)
-    static member tcNonUniformMemberUse(a0 : System.String) = (1198, GetStringFunc("tcNonUniformMemberUse",",,,%s,,,") a0)
-    /// The attribute '%s' appears in both the implementation and the signature, but the attribute arguments differ. Only the attribute from the signature will be included in the compiled code.
-    /// (Originally from ..\FSComp.txt:1056)
-    static member tcAttribArgsDiffer(a0 : System.String) = (1200, GetStringFunc("tcAttribArgsDiffer",",,,%s,,,") a0)
-    /// Cannot call an abstract base member: '%s'
-    /// (Originally from ..\FSComp.txt:1057)
-    static member tcCannotCallAbstractBaseMember(a0 : System.String) = (1201, GetStringFunc("tcCannotCallAbstractBaseMember",",,,%s,,,") a0)
-    /// Could not resolve the ambiguity in the use of a generic construct with an 'unmanaged' constraint at or near this position
-    /// (Originally from ..\FSComp.txt:1058)
-    static member typrelCannotResolveAmbiguityInUnmanaged() = (1202, GetStringFunc("typrelCannotResolveAmbiguityInUnmanaged",",,,") )
-    /// This construct is for ML compatibility. %s. You can disable this warning by using '--mlcompatibility' or '--nowarn:62'.
-    /// (Originally from ..\FSComp.txt:1061)
-    static member mlCompatMessage(a0 : System.String) = (GetStringFunc("mlCompatMessage",",,,%s,,,") a0)
-    /// The type '%s' has been marked as having an Explicit layout, but the field '%s' has not been marked with the 'FieldOffset' attribute
-    /// (Originally from ..\FSComp.txt:1063)
-    static member ilFieldDoesNotHaveValidOffsetForStructureLayout(a0 : System.String, a1 : System.String) = (1206, GetStringFunc("ilFieldDoesNotHaveValidOffsetForStructureLayout",",,,%s,,,%s,,,") a0 a1)
-    /// Interfaces inherited by other interfaces should be declared using 'inherit ...' instead of 'interface ...'
-    /// (Originally from ..\FSComp.txt:1064)
-    static member tcInterfacesShouldUseInheritNotInterface() = (1207, GetStringFunc("tcInterfacesShouldUseInheritNotInterface",",,,") )
-    /// Invalid prefix operator
-    /// (Originally from ..\FSComp.txt:1065)
-    static member parsInvalidPrefixOperator() = (1208, GetStringFunc("parsInvalidPrefixOperator",",,,") )
-    /// Invalid operator definition. Prefix operator definitions must use a valid prefix operator name.
-    /// (Originally from ..\FSComp.txt:1066)
-    static member parsInvalidPrefixOperatorDefinition() = (1208, GetStringFunc("parsInvalidPrefixOperatorDefinition",",,,") )
-    /// The file extensions '.ml' and '.mli' are for ML compatibility
-    /// (Originally from ..\FSComp.txt:1067)
-    static member buildCompilingExtensionIsForML() = (GetStringFunc("buildCompilingExtensionIsForML",",,,") )
-    /// Consider using a file with extension '.ml' or '.mli' instead
-    /// (Originally from ..\FSComp.txt:1068)
-    static member lexIndentOffForML() = (GetStringFunc("lexIndentOffForML",",,,") )
-    /// Active pattern '%s' is not a function
-    /// (Originally from ..\FSComp.txt:1069)
-    static member activePatternIdentIsNotFunctionTyped(a0 : System.String) = (1209, GetStringFunc("activePatternIdentIsNotFunctionTyped",",,,%s,,,") a0)
-    /// Active pattern '%s' has a result type containing type variables that are not determined by the input. The common cause is a when a result case is not mentioned, e.g. 'let (|A|B|) (x:int) = A x'. This can be fixed with a type constraint, e.g. 'let (|A|B|) (x:int) : Choice<int,unit> = A x'
-    /// (Originally from ..\FSComp.txt:1070)
-    static member activePatternChoiceHasFreeTypars(a0 : System.String) = (1210, GetStringFunc("activePatternChoiceHasFreeTypars",",,,%s,,,") a0)
-    /// The FieldOffset attribute can only be placed on members of types marked with the StructLayout(LayoutKind.Explicit)
-    /// (Originally from ..\FSComp.txt:1071)
-    static member ilFieldHasOffsetForSequentialLayout() = (1211, GetStringFunc("ilFieldHasOffsetForSequentialLayout",",,,") )
-    /// Optional arguments must come at the end of the argument list, after any non-optional arguments
-    /// (Originally from ..\FSComp.txt:1072)
-    static member tcOptionalArgsMustComeAfterNonOptionalArgs() = (1212, GetStringFunc("tcOptionalArgsMustComeAfterNonOptionalArgs",",,,") )
-    /// Attribute 'System.Diagnostics.ConditionalAttribute' is only valid on methods or attribute classes
-    /// (Originally from ..\FSComp.txt:1073)
-    static member tcConditionalAttributeUsage() = (1213, GetStringFunc("tcConditionalAttributeUsage",",,,") )
-    /// Extension members cannot provide operator overloads.  Consider defining the operator as part of the type definition instead.
-    /// (Originally from ..\FSComp.txt:1075)
-    static member tcMemberOperatorDefinitionInExtrinsic() = (1215, GetStringFunc("tcMemberOperatorDefinitionInExtrinsic",",,,") )
-    /// The name of the MDB file must be <assembly-file-name>.mdb. The --pdb option will be ignored.
-    /// (Originally from ..\FSComp.txt:1076)
-    static member ilwriteMDBFileNameCannotBeChangedWarning() = (1216, GetStringFunc("ilwriteMDBFileNameCannotBeChangedWarning",",,,") )
-    /// MDB generation failed. Could not find compatible member %s
-    /// (Originally from ..\FSComp.txt:1077)
-    static member ilwriteMDBMemberMissing(a0 : System.String) = (1217, GetStringFunc("ilwriteMDBMemberMissing",",,,%s,,,") a0)
-    /// Cannot generate MDB debug information. Failed to load the 'MonoSymbolWriter' type from the 'Mono.CompilerServices.SymbolWriter.dll' assembly.
-    /// (Originally from ..\FSComp.txt:1078)
-    static member ilwriteErrorCreatingMdb() = (1218, GetStringFunc("ilwriteErrorCreatingMdb",",,,") )
-    /// The union case named '%s' conflicts with the generated type '%s'
-    /// (Originally from ..\FSComp.txt:1079)
-    static member tcUnionCaseNameConflictsWithGeneratedType(a0 : System.String, a1 : System.String) = (1219, GetStringFunc("tcUnionCaseNameConflictsWithGeneratedType",",,,%s,,,%s,,,") a0 a1)
-    /// ReflectedDefinitionAttribute may not be applied to an instance member on a struct type, because the instance member takes an implicit 'this' byref parameter
-    /// (Originally from ..\FSComp.txt:1080)
-    static member chkNoReflectedDefinitionOnStructMember() = (1220, GetStringFunc("chkNoReflectedDefinitionOnStructMember",",,,") )
-    /// DLLImport bindings must be static members in a class or function definitions in a module
-    /// (Originally from ..\FSComp.txt:1081)
-    static member tcDllImportNotAllowed() = (1221, GetStringFunc("tcDllImportNotAllowed",",,,") )
-    /// When mscorlib.dll or FSharp.Core.dll is explicitly referenced the %s option must also be passed
-    /// (Originally from ..\FSComp.txt:1082)
-    static member buildExplicitCoreLibRequiresNoFramework(a0 : System.String) = (1222, GetStringFunc("buildExplicitCoreLibRequiresNoFramework",",,,%s,,,") a0)
-    /// FSharp.Core.sigdata not found alongside FSharp.Core. File expected in %s. Consider upgrading to a more recent version of FSharp.Core, where this file is no longer be required.
-    /// (Originally from ..\FSComp.txt:1083)
-    static member buildExpectedSigdataFile(a0 : System.String) = (1223, GetStringFunc("buildExpectedSigdataFile",",,,%s,,,") a0)
-    /// File '%s' not found alongside FSharp.Core. File expected in %s. Consider upgrading to a more recent version of FSharp.Core, where this file is no longer be required.
-    /// (Originally from ..\FSComp.txt:1084)
-    static member buildExpectedFileAlongSideFSharpCore(a0 : System.String, a1 : System.String) = (1225, GetStringFunc("buildExpectedFileAlongSideFSharpCore",",,,%s,,,%s,,,") a0 a1)
-    /// Filename '%s' contains invalid character '%s'
-    /// (Originally from ..\FSComp.txt:1085)
-    static member buildUnexpectedFileNameCharacter(a0 : System.String, a1 : System.String) = (1227, GetStringFunc("buildUnexpectedFileNameCharacter",",,,%s,,,%s,,,") a0 a1)
-    /// 'use!' bindings must be of the form 'use! <var> = <expr>'
-    /// (Originally from ..\FSComp.txt:1086)
-    static member tcInvalidUseBangBinding() = (1228, GetStringFunc("tcInvalidUseBangBinding",",,,") )
-    /// Inner generic functions are not permitted in quoted expressions. Consider adding some type constraints until this function is no longer generic.
-    /// (Originally from ..\FSComp.txt:1087)
-    static member crefNoInnerGenericsInQuotations() = (1230, GetStringFunc("crefNoInnerGenericsInQuotations",",,,") )
-    /// The type '%s' is not a valid enumerator type , i.e. does not have a 'MoveNext()' method returning a bool, and a 'Current' property
-    /// (Originally from ..\FSComp.txt:1088)
-    static member tcEnumTypeCannotBeEnumerated(a0 : System.String) = (1231, GetStringFunc("tcEnumTypeCannotBeEnumerated",",,,%s,,,") a0)
-    /// End of file in triple-quote string begun at or before here
-    /// (Originally from ..\FSComp.txt:1089)
-    static member parsEofInTripleQuoteString() = (1232, GetStringFunc("parsEofInTripleQuoteString",",,,") )
-    /// End of file in triple-quote string embedded in comment begun at or before here
-    /// (Originally from ..\FSComp.txt:1090)
-    static member parsEofInTripleQuoteStringInComment() = (1233, GetStringFunc("parsEofInTripleQuoteStringInComment",",,,") )
-    /// This type test or downcast will ignore the unit-of-measure '%s'
-    /// (Originally from ..\FSComp.txt:1091)
-    static member tcTypeTestLosesMeasures(a0 : System.String) = (1240, GetStringFunc("tcTypeTestLosesMeasures",",,,%s,,,") a0)
-    /// Expected type argument or static argument
-    /// (Originally from ..\FSComp.txt:1092)
-    static member parsMissingTypeArgs() = (1241, GetStringFunc("parsMissingTypeArgs",",,,") )
-    /// Unmatched '<'. Expected closing '>'
-    /// (Originally from ..\FSComp.txt:1093)
-    static member parsMissingGreaterThan() = (1242, GetStringFunc("parsMissingGreaterThan",",,,") )
-    /// Unexpected quotation operator '<@' in type definition. If you intend to pass a verbatim string as a static argument to a type provider, put a space between the '<' and '@' characters.
-    /// (Originally from ..\FSComp.txt:1094)
-    static member parsUnexpectedQuotationOperatorInTypeAliasDidYouMeanVerbatimString() = (1243, GetStringFunc("parsUnexpectedQuotationOperatorInTypeAliasDidYouMeanVerbatimString",",,,") )
-    /// Attempted to parse this as an operator name, but failed
-    /// (Originally from ..\FSComp.txt:1095)
-    static member parsErrorParsingAsOperatorName() = (1244, GetStringFunc("parsErrorParsingAsOperatorName",",,,") )
-    /// \U%s is not a valid Unicode character escape sequence
-    /// (Originally from ..\FSComp.txt:1096)
-    static member lexInvalidUnicodeLiteral(a0 : System.String) = (1245, GetStringFunc("lexInvalidUnicodeLiteral",",,,%s,,,") a0)
-    /// '%s' must be applied to an argument of type '%s', but has been applied to an argument of type '%s'
-    /// (Originally from ..\FSComp.txt:1097)
-    static member tcCallerInfoWrongType(a0 : System.String, a1 : System.String, a2 : System.String) = (1246, GetStringFunc("tcCallerInfoWrongType",",,,%s,,,%s,,,%s,,,") a0 a1 a2)
-    /// '%s' can only be applied to optional arguments
-    /// (Originally from ..\FSComp.txt:1098)
-    static member tcCallerInfoNotOptional(a0 : System.String) = (1247, GetStringFunc("tcCallerInfoNotOptional",",,,%s,,,") a0)
-    /// The specified .NET Framework version '%s' is not supported. Please specify a value from the enumeration Microsoft.Build.Utilities.TargetDotNetFrameworkVersion.
-    /// (Originally from ..\FSComp.txt:1100)
-    static member toolLocationHelperUnsupportedFrameworkVersion(a0 : System.String) = (1300, GetStringFunc("toolLocationHelperUnsupportedFrameworkVersion",",,,%s,,,") a0)
-    /// Invalid Magic value in CLR Header
-    /// (Originally from ..\FSComp.txt:1104)
-    static member ilSignInvalidMagicValue() = (1301, GetStringFunc("ilSignInvalidMagicValue",",,,") )
-    /// Bad image format
-    /// (Originally from ..\FSComp.txt:1105)
-    static member ilSignBadImageFormat() = (1302, GetStringFunc("ilSignBadImageFormat",",,,") )
-    /// Private key expected
-    /// (Originally from ..\FSComp.txt:1106)
-    static member ilSignPrivateKeyExpected() = (1303, GetStringFunc("ilSignPrivateKeyExpected",",,,") )
-    /// RSA key expected
-    /// (Originally from ..\FSComp.txt:1107)
-    static member ilSignRsaKeyExpected() = (1304, GetStringFunc("ilSignRsaKeyExpected",",,,") )
-    /// Invalid bit Length
-    /// (Originally from ..\FSComp.txt:1108)
-    static member ilSignInvalidBitLen() = (1305, GetStringFunc("ilSignInvalidBitLen",",,,") )
-    /// Invalid RSAParameters structure - '{0}' expected
-    /// (Originally from ..\FSComp.txt:1109)
-    static member ilSignInvalidRSAParams() = (1306, GetStringFunc("ilSignInvalidRSAParams",",,,") )
-    /// Invalid algId - 'Exponent' expected
-    /// (Originally from ..\FSComp.txt:1110)
-    static member ilSignInvalidAlgId() = (1307, GetStringFunc("ilSignInvalidAlgId",",,,") )
-    /// Invalid signature size
-    /// (Originally from ..\FSComp.txt:1111)
-    static member ilSignInvalidSignatureSize() = (1308, GetStringFunc("ilSignInvalidSignatureSize",",,,") )
-    /// No signature directory
-    /// (Originally from ..\FSComp.txt:1112)
-    static member ilSignNoSignatureDirectory() = (1309, GetStringFunc("ilSignNoSignatureDirectory",",,,") )
-    /// Invalid Public Key blob
-    /// (Originally from ..\FSComp.txt:1113)
-    static member ilSignInvalidPKBlob() = (1310, GetStringFunc("ilSignInvalidPKBlob",",,,") )
-    /// Exiting - too many errors
-    /// (Originally from ..\FSComp.txt:1115)
-    static member fscTooManyErrors() = (GetStringFunc("fscTooManyErrors",",,,") )
-    /// The documentation file has no .xml suffix
-    /// (Originally from ..\FSComp.txt:1116)
-    static member docfileNoXmlSuffix() = (2001, GetStringFunc("docfileNoXmlSuffix",",,,") )
-    /// No implementation files specified
-    /// (Originally from ..\FSComp.txt:1117)
-    static member fscNoImplementationFiles() = (2002, GetStringFunc("fscNoImplementationFiles",",,,") )
-    /// An %s specified version '%s', but this value is invalid and has been ignored
-    /// (Originally from ..\FSComp.txt:1118)
-    static member fscBadAssemblyVersion(a0 : System.String, a1 : System.String) = (2003, GetStringFunc("fscBadAssemblyVersion",",,,%s,,,%s,,,") a0 a1)
-    /// Conflicting options specified: 'win32manifest' and 'win32res'. Only one of these can be used.
-    /// (Originally from ..\FSComp.txt:1119)
-    static member fscTwoResourceManifests() = (2004, GetStringFunc("fscTwoResourceManifests",",,,") )
-    /// The code in assembly '%s' makes uses of quotation literals. Static linking may not include components that make use of quotation literals unless all assemblies are compiled with at least F# 4.0.
-    /// (Originally from ..\FSComp.txt:1120)
-    static member fscQuotationLiteralsStaticLinking(a0 : System.String) = (2005, GetStringFunc("fscQuotationLiteralsStaticLinking",",,,%s,,,") a0)
-    /// Code in this assembly makes uses of quotation literals. Static linking may not include components that make use of quotation literals unless all assemblies are compiled with at least F# 4.0.
-    /// (Originally from ..\FSComp.txt:1121)
-    static member fscQuotationLiteralsStaticLinking0() = (2006, GetStringFunc("fscQuotationLiteralsStaticLinking0",",,,") )
-    /// Static linking may not include a .EXE
-    /// (Originally from ..\FSComp.txt:1122)
-    static member fscStaticLinkingNoEXE() = (2007, GetStringFunc("fscStaticLinkingNoEXE",",,,") )
-    /// Static linking may not include a mixed managed/unmanaged DLL
-    /// (Originally from ..\FSComp.txt:1123)
-    static member fscStaticLinkingNoMixedDLL() = (2008, GetStringFunc("fscStaticLinkingNoMixedDLL",",,,") )
-    /// Ignoring mixed managed/unmanaged assembly '%s' during static linking
-    /// (Originally from ..\FSComp.txt:1124)
-    static member fscIgnoringMixedWhenLinking(a0 : System.String) = (2009, GetStringFunc("fscIgnoringMixedWhenLinking",",,,%s,,,") a0)
-    /// Assembly '%s' was referenced transitively and the assembly could not be resolved automatically. Static linking will assume this DLL has no dependencies on the F# library or other statically linked DLLs. Consider adding an explicit reference to this DLL.
-    /// (Originally from ..\FSComp.txt:1125)
-    static member fscAssumeStaticLinkContainsNoDependencies(a0 : System.String) = (2011, GetStringFunc("fscAssumeStaticLinkContainsNoDependencies",",,,%s,,,") a0)
-    /// Assembly '%s' not found in dependency set of target binary. Statically linked roots should be specified using an assembly name, without a DLL or EXE extension. If this assembly was referenced explicitly then it is possible the assembly was not actually required by the generated binary, in which case it should not be statically linked.
-    /// (Originally from ..\FSComp.txt:1126)
-    static member fscAssemblyNotFoundInDependencySet(a0 : System.String) = (2012, GetStringFunc("fscAssemblyNotFoundInDependencySet",",,,%s,,,") a0)
-    /// The key file '%s' could not be opened
-    /// (Originally from ..\FSComp.txt:1127)
-    static member fscKeyFileCouldNotBeOpened(a0 : System.String) = (2013, GetStringFunc("fscKeyFileCouldNotBeOpened",",,,%s,,,") a0)
-    /// A problem occurred writing the binary '%s': %s
-    /// (Originally from ..\FSComp.txt:1128)
-    static member fscProblemWritingBinary(a0 : System.String, a1 : System.String) = (2014, GetStringFunc("fscProblemWritingBinary",",,,%s,,,%s,,,") a0 a1)
-    /// The 'AssemblyVersionAttribute' has been ignored because a version was given using a command line option
-    /// (Originally from ..\FSComp.txt:1129)
-    static member fscAssemblyVersionAttributeIgnored() = (2015, GetStringFunc("fscAssemblyVersionAttributeIgnored",",,,") )
-    /// Error emitting 'System.Reflection.AssemblyCultureAttribute' attribute -- 'Executables cannot be satellite assemblies, Culture should always be empty'
-    /// (Originally from ..\FSComp.txt:1130)
-    static member fscAssemblyCultureAttributeError() = (2016, GetStringFunc("fscAssemblyCultureAttributeError",",,,") )
-    /// Option '--delaysign' overrides attribute 'System.Reflection.AssemblyDelaySignAttribute' given in a source file or added module
-    /// (Originally from ..\FSComp.txt:1131)
-    static member fscDelaySignWarning() = (2017, GetStringFunc("fscDelaySignWarning",",,,") )
-    /// Option '--keyfile' overrides attribute 'System.Reflection.AssemblyKeyFileAttribute' given in a source file or added module
-    /// (Originally from ..\FSComp.txt:1132)
-    static member fscKeyFileWarning() = (2018, GetStringFunc("fscKeyFileWarning",",,,") )
-    /// Option '--keycontainer' overrides attribute 'System.Reflection.AssemblyNameAttribute' given in a source file or added module
-    /// (Originally from ..\FSComp.txt:1133)
-    static member fscKeyNameWarning() = (2019, GetStringFunc("fscKeyNameWarning",",,,") )
-    /// The assembly '%s' is listed on the command line. Assemblies should be referenced using a command line flag such as '-r'.
-    /// (Originally from ..\FSComp.txt:1134)
-    static member fscReferenceOnCommandLine(a0 : System.String) = (2020, GetStringFunc("fscReferenceOnCommandLine",",,,%s,,,") a0)
-    /// The resident compilation service was not used because a problem occured in communicating with the server.
-    /// (Originally from ..\FSComp.txt:1135)
-    static member fscRemotingError() = (2021, GetStringFunc("fscRemotingError",",,,") )
-    /// Problem with filename '%s': Illegal characters in path.
-    /// (Originally from ..\FSComp.txt:1136)
-    static member pathIsInvalid(a0 : System.String) = (2022, GetStringFunc("pathIsInvalid",",,,%s,,,") a0)
-    /// Passing a .resx file (%s) as a source file to the compiler is deprecated. Use resgen.exe to transform the .resx file into a .resources file to pass as a --resource option. If you are using MSBuild, this can be done via an <EmbeddedResource> item in the .fsproj project file.
-    /// (Originally from ..\FSComp.txt:1137)
-    static member fscResxSourceFileDeprecated(a0 : System.String) = (2023, GetStringFunc("fscResxSourceFileDeprecated",",,,%s,,,") a0)
-    /// Static linking may not be used on an assembly referencing mscorlib (e.g. a .NET Framework assembly) when generating an assembly that references System.Runtime (e.g. a .NET Core or Portable assembly).
-    /// (Originally from ..\FSComp.txt:1138)
-    static member fscStaticLinkingNoProfileMismatches() = (2024, GetStringFunc("fscStaticLinkingNoProfileMismatches",",,,") )
-    /// An %s specified version '%s', but this value is a wildcard, and you have requested a deterministic build, these are in conflict.
-    /// (Originally from ..\FSComp.txt:1139)
-    static member fscAssemblyWildcardAndDeterminism(a0 : System.String, a1 : System.String) = (2025, GetStringFunc("fscAssemblyWildcardAndDeterminism",",,,%s,,,%s,,,") a0 a1)
-    /// Determinstic builds only support portable PDBs (--debug:portable or --debug:embedded)
-    /// (Originally from ..\FSComp.txt:1140)
-    static member fscDeterministicDebugRequiresPortablePdb() = (2026, GetStringFunc("fscDeterministicDebugRequiresPortablePdb",",,,") )
-    /// Character '%s' is not allowed in provided namespace name '%s'
-    /// (Originally from ..\FSComp.txt:1141)
-    static member etIllegalCharactersInNamespaceName(a0 : System.String, a1 : System.String) = (3000, GetStringFunc("etIllegalCharactersInNamespaceName",",,,%s,,,%s,,,") a0 a1)
-    /// The provided type '%s' returned a member with a null or empty member name
-    /// (Originally from ..\FSComp.txt:1142)
-    static member etNullOrEmptyMemberName(a0 : System.String) = (3001, GetStringFunc("etNullOrEmptyMemberName",",,,%s,,,") a0)
-    /// The provided type '%s' returned a null member
-    /// (Originally from ..\FSComp.txt:1143)
-    static member etNullMember(a0 : System.String) = (3002, GetStringFunc("etNullMember",",,,%s,,,") a0)
-    /// The provided type '%s' member info '%s' has null declaring type
-    /// (Originally from ..\FSComp.txt:1144)
-    static member etNullMemberDeclaringType(a0 : System.String, a1 : System.String) = (3003, GetStringFunc("etNullMemberDeclaringType",",,,%s,,,%s,,,") a0 a1)
-    /// The provided type '%s' has member '%s' which has declaring type '%s'. Expected declaring type to be the same as provided type.
-    /// (Originally from ..\FSComp.txt:1145)
-    static member etNullMemberDeclaringTypeDifferentFromProvidedType(a0 : System.String, a1 : System.String, a2 : System.String) = (3004, GetStringFunc("etNullMemberDeclaringTypeDifferentFromProvidedType",",,,%s,,,%s,,,%s,,,") a0 a1 a2)
-    /// Referenced assembly '%s' has assembly level attribute '%s' but no public type provider classes were found
-    /// (Originally from ..\FSComp.txt:1146)
-    static member etHostingAssemblyFoundWithoutHosts(a0 : System.String, a1 : System.String) = (3005, GetStringFunc("etHostingAssemblyFoundWithoutHosts",",,,%s,,,%s,,,") a0 a1)
-    /// Type '%s' from type provider '%s' has an empty namespace. Use 'null' for the global namespace.
-    /// (Originally from ..\FSComp.txt:1147)
-    static member etEmptyNamespaceOfTypeNotAllowed(a0 : System.String, a1 : System.String) = (3006, GetStringFunc("etEmptyNamespaceOfTypeNotAllowed",",,,%s,,,%s,,,") a0 a1)
-    /// Empty namespace found from the type provider '%s'. Use 'null' for the global namespace.
-    /// (Originally from ..\FSComp.txt:1148)
-    static member etEmptyNamespaceNotAllowed(a0 : System.String) = (3007, GetStringFunc("etEmptyNamespaceNotAllowed",",,,%s,,,") a0)
-    /// Provided type '%s' has 'IsGenericType' as true, but generic types are not supported.
-    /// (Originally from ..\FSComp.txt:1149)
-    static member etMustNotBeGeneric(a0 : System.String) = (3011, GetStringFunc("etMustNotBeGeneric",",,,%s,,,") a0)
-    /// Provided type '%s' has 'IsArray' as true, but array types are not supported.
-    /// (Originally from ..\FSComp.txt:1150)
-    static member etMustNotBeAnArray(a0 : System.String) = (3013, GetStringFunc("etMustNotBeAnArray",",,,%s,,,") a0)
-    /// Invalid member '%s' on provided type '%s'. Provided type members must be public, and not be generic, virtual, or abstract.
-    /// (Originally from ..\FSComp.txt:1151)
-    static member etMethodHasRequirements(a0 : System.String, a1 : System.String) = (3014, GetStringFunc("etMethodHasRequirements",",,,%s,,,%s,,,") a0 a1)
-    /// Invalid member '%s' on provided type '%s'. Only properties, methods and constructors are allowed
-    /// (Originally from ..\FSComp.txt:1152)
-    static member etUnsupportedMemberKind(a0 : System.String, a1 : System.String) = (3015, GetStringFunc("etUnsupportedMemberKind",",,,%s,,,%s,,,") a0 a1)
-    /// Property '%s' on provided type '%s' has CanRead=true but there was no value from GetGetMethod()
-    /// (Originally from ..\FSComp.txt:1153)
-    static member etPropertyCanReadButHasNoGetter(a0 : System.String, a1 : System.String) = (3016, GetStringFunc("etPropertyCanReadButHasNoGetter",",,,%s,,,%s,,,") a0 a1)
-    /// Property '%s' on provided type '%s' has CanRead=false but GetGetMethod() returned a method
-    /// (Originally from ..\FSComp.txt:1154)
-    static member etPropertyHasGetterButNoCanRead(a0 : System.String, a1 : System.String) = (3017, GetStringFunc("etPropertyHasGetterButNoCanRead",",,,%s,,,%s,,,") a0 a1)
-    /// Property '%s' on provided type '%s' has CanWrite=true but there was no value from GetSetMethod()
-    /// (Originally from ..\FSComp.txt:1155)
-    static member etPropertyCanWriteButHasNoSetter(a0 : System.String, a1 : System.String) = (3018, GetStringFunc("etPropertyCanWriteButHasNoSetter",",,,%s,,,%s,,,") a0 a1)
-    /// Property '%s' on provided type '%s' has CanWrite=false but GetSetMethod() returned a method
-    /// (Originally from ..\FSComp.txt:1156)
-    static member etPropertyHasSetterButNoCanWrite(a0 : System.String, a1 : System.String) = (3019, GetStringFunc("etPropertyHasSetterButNoCanWrite",",,,%s,,,%s,,,") a0 a1)
-    /// One or more errors seen during provided type setup
-    /// (Originally from ..\FSComp.txt:1157)
-    static member etOneOrMoreErrorsSeenDuringExtensionTypeSetting() = (3020, GetStringFunc("etOneOrMoreErrorsSeenDuringExtensionTypeSetting",",,,") )
-    /// Unexpected exception from provided type '%s' member '%s': %s
-    /// (Originally from ..\FSComp.txt:1158)
-    static member etUnexpectedExceptionFromProvidedTypeMember(a0 : System.String, a1 : System.String, a2 : System.String) = (3021, GetStringFunc("etUnexpectedExceptionFromProvidedTypeMember",",,,%s,,,%s,,,%s,,,") a0 a1 a2)
-    /// Unsupported constant type '%s'. Quotations provided by type providers can only contain simple constants. The implementation of the type provider may need to be adjusted by moving a value declared outside a provided quotation literal to be a 'let' binding inside the quotation literal.
-    /// (Originally from ..\FSComp.txt:1159)
-    static member etUnsupportedConstantType(a0 : System.String) = (3022, GetStringFunc("etUnsupportedConstantType",",,,%s,,,") a0)
-    /// Unsupported expression '%s' from type provider. If you are the author of this type provider, consider adjusting it to provide a different provided expression.
-    /// (Originally from ..\FSComp.txt:1160)
-    static member etUnsupportedProvidedExpression(a0 : System.String) = (3025, GetStringFunc("etUnsupportedProvidedExpression",",,,%s,,,") a0)
-    /// Expected provided type named '%s' but provided type has 'Name' with value '%s'
-    /// (Originally from ..\FSComp.txt:1161)
-    static member etProvidedTypeHasUnexpectedName(a0 : System.String, a1 : System.String) = (3028, GetStringFunc("etProvidedTypeHasUnexpectedName",",,,%s,,,%s,,,") a0 a1)
-    /// Event '%s' on provided type '%s' has no value from GetAddMethod()
-    /// (Originally from ..\FSComp.txt:1162)
-    static member etEventNoAdd(a0 : System.String, a1 : System.String) = (3029, GetStringFunc("etEventNoAdd",",,,%s,,,%s,,,") a0 a1)
-    /// Event '%s' on provided type '%s' has no value from GetRemoveMethod()
-    /// (Originally from ..\FSComp.txt:1163)
-    static member etEventNoRemove(a0 : System.String, a1 : System.String) = (3030, GetStringFunc("etEventNoRemove",",,,%s,,,%s,,,") a0 a1)
-    /// Assembly attribute '%s' refers to a designer assembly '%s' which cannot be loaded or doesn't exist. %s
-    /// (Originally from ..\FSComp.txt:1164)
-    static member etProviderHasWrongDesignerAssembly(a0 : System.String, a1 : System.String, a2 : System.String) = (3031, GetStringFunc("etProviderHasWrongDesignerAssembly",",,,%s,,,%s,,,%s,,,") a0 a1 a2)
-    /// The type provider does not have a valid constructor. A constructor taking either no arguments or one argument of type 'TypeProviderConfig' was expected.
-    /// (Originally from ..\FSComp.txt:1165)
-    static member etProviderDoesNotHaveValidConstructor() = (3032, GetStringFunc("etProviderDoesNotHaveValidConstructor",",,,") )
-    /// The type provider '%s' reported an error: %s
-    /// (Originally from ..\FSComp.txt:1166)
-    static member etProviderError(a0 : System.String, a1 : System.String) = (3033, GetStringFunc("etProviderError",",,,%s,,,%s,,,") a0 a1)
-    /// The type provider '%s' used an invalid parameter in the ParameterExpression: %s
-    /// (Originally from ..\FSComp.txt:1167)
-    static member etIncorrectParameterExpression(a0 : System.String, a1 : System.String) = (3034, GetStringFunc("etIncorrectParameterExpression",",,,%s,,,%s,,,") a0 a1)
-    /// The type provider '%s' provided a method with a name '%s' and metadata token '%d', which is not reported among its methods of its declaring type '%s'
-    /// (Originally from ..\FSComp.txt:1168)
-    static member etIncorrectProvidedMethod(a0 : System.String, a1 : System.String, a2 : System.Int32, a3 : System.String) = (3035, GetStringFunc("etIncorrectProvidedMethod",",,,%s,,,%s,,,%d,,,%s,,,") a0 a1 a2 a3)
-    /// The type provider '%s' provided a constructor which is not reported among the constructors of its declaring type '%s'
-    /// (Originally from ..\FSComp.txt:1169)
-    static member etIncorrectProvidedConstructor(a0 : System.String, a1 : System.String) = (3036, GetStringFunc("etIncorrectProvidedConstructor",",,,%s,,,%s,,,") a0 a1)
-    /// A direct reference to the generated type '%s' is not permitted. Instead, use a type definition, e.g. 'type TypeAlias = <path>'. This indicates that a type provider adds generated types to your assembly.
-    /// (Originally from ..\FSComp.txt:1170)
-    static member etDirectReferenceToGeneratedTypeNotAllowed(a0 : System.String) = (3039, GetStringFunc("etDirectReferenceToGeneratedTypeNotAllowed",",,,%s,,,") a0)
-    /// Expected provided type with path '%s' but provided type has path '%s'
-    /// (Originally from ..\FSComp.txt:1171)
-    static member etProvidedTypeHasUnexpectedPath(a0 : System.String, a1 : System.String) = (3041, GetStringFunc("etProvidedTypeHasUnexpectedPath",",,,%s,,,%s,,,") a0 a1)
-    /// Unexpected 'null' return value from provided type '%s' member '%s'
-    /// (Originally from ..\FSComp.txt:1172)
-    static member etUnexpectedNullFromProvidedTypeMember(a0 : System.String, a1 : System.String) = (3042, GetStringFunc("etUnexpectedNullFromProvidedTypeMember",",,,%s,,,%s,,,") a0 a1)
-    /// Unexpected exception from member '%s' of provided type '%s' member '%s': %s
-    /// (Originally from ..\FSComp.txt:1173)
-    static member etUnexpectedExceptionFromProvidedMemberMember(a0 : System.String, a1 : System.String, a2 : System.String, a3 : System.String) = (3043, GetStringFunc("etUnexpectedExceptionFromProvidedMemberMember",",,,%s,,,%s,,,%s,,,%s,,,") a0 a1 a2 a3)
-    /// Nested provided types do not take static arguments or generic parameters
-    /// (Originally from ..\FSComp.txt:1174)
-    static member etNestedProvidedTypesDoNotTakeStaticArgumentsOrGenericParameters() = (3044, GetStringFunc("etNestedProvidedTypesDoNotTakeStaticArgumentsOrGenericParameters",",,,") )
-    /// Invalid static argument to provided type. Expected an argument of kind '%s'.
-    /// (Originally from ..\FSComp.txt:1175)
-    static member etInvalidStaticArgument(a0 : System.String) = (3045, GetStringFunc("etInvalidStaticArgument",",,,%s,,,") a0)
-    /// An error occured applying the static arguments to a provided type
-    /// (Originally from ..\FSComp.txt:1176)
-    static member etErrorApplyingStaticArgumentsToType() = (3046, GetStringFunc("etErrorApplyingStaticArgumentsToType",",,,") )
-    /// Unknown static argument kind '%s' when resolving a reference to a provided type or method '%s'
-    /// (Originally from ..\FSComp.txt:1177)
-    static member etUnknownStaticArgumentKind(a0 : System.String, a1 : System.String) = (3047, GetStringFunc("etUnknownStaticArgumentKind",",,,%s,,,%s,,,") a0 a1)
-    /// invalid namespace for provided type
-    /// (Originally from ..\FSComp.txt:1178)
-    static member invalidNamespaceForProvidedType() = (GetStringFunc("invalidNamespaceForProvidedType",",,,") )
-    /// invalid full name for provided type
-    /// (Originally from ..\FSComp.txt:1179)
-    static member invalidFullNameForProvidedType() = (GetStringFunc("invalidFullNameForProvidedType",",,,") )
-    /// The type provider returned 'null', which is not a valid return value from '%s'
-    /// (Originally from ..\FSComp.txt:1181)
-    static member etProviderReturnedNull(a0 : System.String) = (3051, GetStringFunc("etProviderReturnedNull",",,,%s,,,") a0)
-    /// The type provider constructor has thrown an exception: %s
-    /// (Originally from ..\FSComp.txt:1182)
-    static member etTypeProviderConstructorException(a0 : System.String) = (3053, GetStringFunc("etTypeProviderConstructorException",",,,%s,,,") a0)
-    /// Type provider '%s' returned null from GetInvokerExpression.
-    /// (Originally from ..\FSComp.txt:1183)
-    static member etNullProvidedExpression(a0 : System.String) = (3056, GetStringFunc("etNullProvidedExpression",",,,%s,,,") a0)
-    /// The type provider '%s' returned an invalid type from 'ApplyStaticArguments'. A type with name '%s' was expected, but a type with name '%s' was returned.
-    /// (Originally from ..\FSComp.txt:1184)
-    static member etProvidedAppliedTypeHadWrongName(a0 : System.String, a1 : System.String, a2 : System.String) = (3057, GetStringFunc("etProvidedAppliedTypeHadWrongName",",,,%s,,,%s,,,%s,,,") a0 a1 a2)
-    /// The type provider '%s' returned an invalid method from 'ApplyStaticArgumentsForMethod'. A method with name '%s' was expected, but a method with name '%s' was returned.
-    /// (Originally from ..\FSComp.txt:1185)
-    static member etProvidedAppliedMethodHadWrongName(a0 : System.String, a1 : System.String, a2 : System.String) = (3058, GetStringFunc("etProvidedAppliedMethodHadWrongName",",,,%s,,,%s,,,%s,,,") a0 a1 a2)
-    /// This type test or downcast will erase the provided type '%s' to the type '%s'
-    /// (Originally from ..\FSComp.txt:1186)
-    static member tcTypeTestLossy(a0 : System.String, a1 : System.String) = (3060, GetStringFunc("tcTypeTestLossy",",,,%s,,,%s,,,") a0 a1)
-    /// This downcast will erase the provided type '%s' to the type '%s'.
-    /// (Originally from ..\FSComp.txt:1187)
-    static member tcTypeCastErased(a0 : System.String, a1 : System.String) = (3061, GetStringFunc("tcTypeCastErased",",,,%s,,,%s,,,") a0 a1)
-    /// This type test with a provided type '%s' is not allowed because this provided type will be erased to '%s' at runtime.
-    /// (Originally from ..\FSComp.txt:1188)
-    static member tcTypeTestErased(a0 : System.String, a1 : System.String) = (3062, GetStringFunc("tcTypeTestErased",",,,%s,,,%s,,,") a0 a1)
-    /// Cannot inherit from erased provided type
-    /// (Originally from ..\FSComp.txt:1189)
-    static member tcCannotInheritFromErasedType() = (3063, GetStringFunc("tcCannotInheritFromErasedType",",,,") )
-    /// Assembly '%s' hase TypeProviderAssembly attribute with invalid value '%s'. The value should be a valid assembly name
-    /// (Originally from ..\FSComp.txt:1190)
-    static member etInvalidTypeProviderAssemblyName(a0 : System.String, a1 : System.String) = (3065, GetStringFunc("etInvalidTypeProviderAssemblyName",",,,%s,,,%s,,,") a0 a1)
-    /// Invalid member name. Members may not have name '.ctor' or '.cctor'
-    /// (Originally from ..\FSComp.txt:1191)
-    static member tcInvalidMemberNameCtor() = (3066, GetStringFunc("tcInvalidMemberNameCtor",",,,") )
-    /// The function or member '%s' is used in a way that requires further type annotations at its definition to ensure consistency of inferred types. The inferred signature is '%s'.
-    /// (Originally from ..\FSComp.txt:1192)
-    static member tcInferredGenericTypeGivesRiseToInconsistency(a0 : System.String, a1 : System.String) = (3068, GetStringFunc("tcInferredGenericTypeGivesRiseToInconsistency",",,,%s,,,%s,,,") a0 a1)
-    /// The number of type arguments did not match: '%d' given, '%d' expected. This may be related to a previously reported error.
-    /// (Originally from ..\FSComp.txt:1193)
-    static member tcInvalidTypeArgumentCount(a0 : System.Int32, a1 : System.Int32) = (3069, GetStringFunc("tcInvalidTypeArgumentCount",",,,%d,,,%d,,,") a0 a1)
-    /// Cannot override inherited member '%s' because it is sealed
-    /// (Originally from ..\FSComp.txt:1194)
-    static member tcCannotOverrideSealedMethod(a0 : System.String) = (3070, GetStringFunc("tcCannotOverrideSealedMethod",",,,%s,,,") a0)
-    /// The type provider '%s' reported an error in the context of provided type '%s', member '%s'. The error: %s
-    /// (Originally from ..\FSComp.txt:1195)
-    static member etProviderErrorWithContext(a0 : System.String, a1 : System.String, a2 : System.String, a3 : System.String) = (3071, GetStringFunc("etProviderErrorWithContext",",,,%s,,,%s,,,%s,,,%s,,,") a0 a1 a2 a3)
-    /// An exception occurred when accessing the '%s' of a provided type: %s
-    /// (Originally from ..\FSComp.txt:1196)
-    static member etProvidedTypeWithNameException(a0 : System.String, a1 : System.String) = (3072, GetStringFunc("etProvidedTypeWithNameException",",,,%s,,,%s,,,") a0 a1)
-    /// The '%s' of a provided type was null or empty.
-    /// (Originally from ..\FSComp.txt:1197)
-    static member etProvidedTypeWithNullOrEmptyName(a0 : System.String) = (3073, GetStringFunc("etProvidedTypeWithNullOrEmptyName",",,,%s,,,") a0)
-    /// Character '%s' is not allowed in provided type name '%s'
-    /// (Originally from ..\FSComp.txt:1198)
-    static member etIllegalCharactersInTypeName(a0 : System.String, a1 : System.String) = (3075, GetStringFunc("etIllegalCharactersInTypeName",",,,%s,,,%s,,,") a0 a1)
-    /// In queries, '%s' must use a simple pattern
-    /// (Originally from ..\FSComp.txt:1199)
-    static member tcJoinMustUseSimplePattern(a0 : System.String) = (3077, GetStringFunc("tcJoinMustUseSimplePattern",",,,%s,,,") a0)
-    /// A custom query operation for '%s' is required but not specified
-    /// (Originally from ..\FSComp.txt:1200)
-    static member tcMissingCustomOperation(a0 : System.String) = (3078, GetStringFunc("tcMissingCustomOperation",",,,%s,,,") a0)
-    /// Named static arguments must come after all unnamed static arguments
-    /// (Originally from ..\FSComp.txt:1201)
-    static member etBadUnnamedStaticArgs() = (3080, GetStringFunc("etBadUnnamedStaticArgs",",,,") )
-    /// The static parameter '%s' of the provided type or method '%s' requires a value. Static parameters to type providers may be optionally specified using named arguments, e.g. '%s<%s=...>'.
-    /// (Originally from ..\FSComp.txt:1202)
-    static member etStaticParameterRequiresAValue(a0 : System.String, a1 : System.String, a2 : System.String, a3 : System.String) = (3081, GetStringFunc("etStaticParameterRequiresAValue",",,,%s,,,%s,,,%s,,,%s,,,") a0 a1 a2 a3)
-    /// No static parameter exists with name '%s'
-    /// (Originally from ..\FSComp.txt:1203)
-    static member etNoStaticParameterWithName(a0 : System.String) = (3082, GetStringFunc("etNoStaticParameterWithName",",,,%s,,,") a0)
-    /// The static parameter '%s' has already been given a value
-    /// (Originally from ..\FSComp.txt:1204)
-    static member etStaticParameterAlreadyHasValue(a0 : System.String) = (3083, GetStringFunc("etStaticParameterAlreadyHasValue",",,,%s,,,") a0)
-    /// Multiple static parameters exist with name '%s'
-    /// (Originally from ..\FSComp.txt:1205)
-    static member etMultipleStaticParameterWithName(a0 : System.String) = (3084, GetStringFunc("etMultipleStaticParameterWithName",",,,%s,,,") a0)
-    /// A custom operation may not be used in conjunction with a non-value or recursive 'let' binding in another part of this computation expression
-    /// (Originally from ..\FSComp.txt:1206)
-    static member tcCustomOperationMayNotBeUsedInConjunctionWithNonSimpleLetBindings() = (3085, GetStringFunc("tcCustomOperationMayNotBeUsedInConjunctionWithNonSimpleLetBindings",",,,") )
-    /// A custom operation may not be used in conjunction with 'use', 'try/with', 'try/finally', 'if/then/else' or 'match' operators within this computation expression
-    /// (Originally from ..\FSComp.txt:1207)
-    static member tcCustomOperationMayNotBeUsedHere() = (3086, GetStringFunc("tcCustomOperationMayNotBeUsedHere",",,,") )
-    /// The custom operation '%s' refers to a method which is overloaded. The implementations of custom operations may not be overloaded.
-    /// (Originally from ..\FSComp.txt:1208)
-    static member tcCustomOperationMayNotBeOverloaded(a0 : System.String) = (3087, GetStringFunc("tcCustomOperationMayNotBeOverloaded",",,,%s,,,") a0)
-    /// An if/then/else expression may not be used within queries. Consider using either an if/then expression, or use a sequence expression instead.
-    /// (Originally from ..\FSComp.txt:1209)
-    static member tcIfThenElseMayNotBeUsedWithinQueries() = (3090, GetStringFunc("tcIfThenElseMayNotBeUsedWithinQueries",",,,") )
-    /// Invalid argument to 'methodhandleof' during codegen
-    /// (Originally from ..\FSComp.txt:1210)
-    static member ilxgenUnexpectedArgumentToMethodHandleOfDuringCodegen() = (3091, GetStringFunc("ilxgenUnexpectedArgumentToMethodHandleOfDuringCodegen",",,,") )
-    /// A reference to a provided type was missing a value for the static parameter '%s'. You may need to recompile one or more referenced assemblies.
-    /// (Originally from ..\FSComp.txt:1211)
-    static member etProvidedTypeReferenceMissingArgument(a0 : System.String) = (3092, GetStringFunc("etProvidedTypeReferenceMissingArgument",",,,%s,,,") a0)
-    /// A reference to a provided type had an invalid value '%s' for a static parameter. You may need to recompile one or more referenced assemblies.
-    /// (Originally from ..\FSComp.txt:1212)
-    static member etProvidedTypeReferenceInvalidText(a0 : System.String) = (3093, GetStringFunc("etProvidedTypeReferenceInvalidText",",,,%s,,,") a0)
-    /// '%s' is not used correctly. This is a custom operation in this query or computation expression.
-    /// (Originally from ..\FSComp.txt:1213)
-    static member tcCustomOperationNotUsedCorrectly(a0 : System.String) = (3095, GetStringFunc("tcCustomOperationNotUsedCorrectly",",,,%s,,,") a0)
-    /// '%s' is not used correctly. Usage: %s. This is a custom operation in this query or computation expression.
-    /// (Originally from ..\FSComp.txt:1214)
-    static member tcCustomOperationNotUsedCorrectly2(a0 : System.String, a1 : System.String) = (3095, GetStringFunc("tcCustomOperationNotUsedCorrectly2",",,,%s,,,%s,,,") a0 a1)
-    /// %s var in collection %s (outerKey = innerKey). Note that parentheses are required after '%s'
-    /// (Originally from ..\FSComp.txt:1215)
-    static member customOperationTextLikeJoin(a0 : System.String, a1 : System.String, a2 : System.String) = (GetStringFunc("customOperationTextLikeJoin",",,,%s,,,%s,,,%s,,,") a0 a1 a2)
-    /// %s var in collection %s (outerKey = innerKey) into group. Note that parentheses are required after '%s'
-    /// (Originally from ..\FSComp.txt:1216)
-    static member customOperationTextLikeGroupJoin(a0 : System.String, a1 : System.String, a2 : System.String) = (GetStringFunc("customOperationTextLikeGroupJoin",",,,%s,,,%s,,,%s,,,") a0 a1 a2)
-    /// %s var in collection
-    /// (Originally from ..\FSComp.txt:1217)
-    static member customOperationTextLikeZip(a0 : System.String) = (GetStringFunc("customOperationTextLikeZip",",,,%s,,,") a0)
-    /// '%s' must be followed by a variable name. Usage: %s.
-    /// (Originally from ..\FSComp.txt:1218)
-    static member tcBinaryOperatorRequiresVariable(a0 : System.String, a1 : System.String) = (3096, GetStringFunc("tcBinaryOperatorRequiresVariable",",,,%s,,,%s,,,") a0 a1)
-    /// Incorrect syntax for '%s'. Usage: %s.
-    /// (Originally from ..\FSComp.txt:1219)
-    static member tcOperatorIncorrectSyntax(a0 : System.String, a1 : System.String) = (3097, GetStringFunc("tcOperatorIncorrectSyntax",",,,%s,,,%s,,,") a0 a1)
-    /// '%s' must come after a 'for' selection clause and be followed by the rest of the query. Syntax: ... %s ...
-    /// (Originally from ..\FSComp.txt:1220)
-    static member tcBinaryOperatorRequiresBody(a0 : System.String, a1 : System.String) = (3098, GetStringFunc("tcBinaryOperatorRequiresBody",",,,%s,,,%s,,,") a0 a1)
-    /// '%s' is used with an incorrect number of arguments. This is a custom operation in this query or computation expression. Expected %d argument(s), but given %d.
-    /// (Originally from ..\FSComp.txt:1221)
-    static member tcCustomOperationHasIncorrectArgCount(a0 : System.String, a1 : System.Int32, a2 : System.Int32) = (3099, GetStringFunc("tcCustomOperationHasIncorrectArgCount",",,,%s,,,%d,,,%d,,,") a0 a1 a2)
-    /// Expected an expression after this point
-    /// (Originally from ..\FSComp.txt:1222)
-    static member parsExpectedExpressionAfterToken() = (3100, GetStringFunc("parsExpectedExpressionAfterToken",",,,") )
-    /// Expected a type after this point
-    /// (Originally from ..\FSComp.txt:1223)
-    static member parsExpectedTypeAfterToken() = (3101, GetStringFunc("parsExpectedTypeAfterToken",",,,") )
-    /// Unmatched '[<'. Expected closing '>]'
-    /// (Originally from ..\FSComp.txt:1224)
-    static member parsUnmatchedLBrackLess() = (3102, GetStringFunc("parsUnmatchedLBrackLess",",,,") )
-    /// Unexpected end of input in 'match' expression. Expected 'match <expr> with | <pat> -> <expr> | <pat> -> <expr> ...'.
-    /// (Originally from ..\FSComp.txt:1225)
-    static member parsUnexpectedEndOfFileMatch() = (3103, GetStringFunc("parsUnexpectedEndOfFileMatch",",,,") )
-    /// Unexpected end of input in 'try' expression. Expected 'try <expr> with <rules>' or 'try <expr> finally <expr>'.
-    /// (Originally from ..\FSComp.txt:1226)
-    static member parsUnexpectedEndOfFileTry() = (3104, GetStringFunc("parsUnexpectedEndOfFileTry",",,,") )
-    /// Unexpected end of input in 'while' expression. Expected 'while <expr> do <expr>'.
-    /// (Originally from ..\FSComp.txt:1227)
-    static member parsUnexpectedEndOfFileWhile() = (3105, GetStringFunc("parsUnexpectedEndOfFileWhile",",,,") )
-    /// Unexpected end of input in 'for' expression. Expected 'for <pat> in <expr> do <expr>'.
-    /// (Originally from ..\FSComp.txt:1228)
-    static member parsUnexpectedEndOfFileFor() = (3106, GetStringFunc("parsUnexpectedEndOfFileFor",",,,") )
-    /// Unexpected end of input in 'match' or 'try' expression
-    /// (Originally from ..\FSComp.txt:1229)
-    static member parsUnexpectedEndOfFileWith() = (3107, GetStringFunc("parsUnexpectedEndOfFileWith",",,,") )
-    /// Unexpected end of input in 'then' branch of conditional expression. Expected 'if <expr> then <expr>' or 'if <expr> then <expr> else <expr>'.
-    /// (Originally from ..\FSComp.txt:1230)
-    static member parsUnexpectedEndOfFileThen() = (3108, GetStringFunc("parsUnexpectedEndOfFileThen",",,,") )
-    /// Unexpected end of input in 'else' branch of conditional expression. Expected 'if <expr> then <expr>' or 'if <expr> then <expr> else <expr>'.
-    /// (Originally from ..\FSComp.txt:1231)
-    static member parsUnexpectedEndOfFileElse() = (3109, GetStringFunc("parsUnexpectedEndOfFileElse",",,,") )
-    /// Unexpected end of input in body of lambda expression. Expected 'fun <pat> ... <pat> -> <expr>'.
-    /// (Originally from ..\FSComp.txt:1232)
-    static member parsUnexpectedEndOfFileFunBody() = (3110, GetStringFunc("parsUnexpectedEndOfFileFunBody",",,,") )
-    /// Unexpected end of input in type arguments
-    /// (Originally from ..\FSComp.txt:1233)
-    static member parsUnexpectedEndOfFileTypeArgs() = (3111, GetStringFunc("parsUnexpectedEndOfFileTypeArgs",",,,") )
-    /// Unexpected end of input in type signature
-    /// (Originally from ..\FSComp.txt:1234)
-    static member parsUnexpectedEndOfFileTypeSignature() = (3112, GetStringFunc("parsUnexpectedEndOfFileTypeSignature",",,,") )
-    /// Unexpected end of input in type definition
-    /// (Originally from ..\FSComp.txt:1235)
-    static member parsUnexpectedEndOfFileTypeDefinition() = (3113, GetStringFunc("parsUnexpectedEndOfFileTypeDefinition",",,,") )
-    /// Unexpected end of input in object members
-    /// (Originally from ..\FSComp.txt:1236)
-    static member parsUnexpectedEndOfFileObjectMembers() = (3114, GetStringFunc("parsUnexpectedEndOfFileObjectMembers",",,,") )
-    /// Unexpected end of input in value, function or member definition
-    /// (Originally from ..\FSComp.txt:1237)
-    static member parsUnexpectedEndOfFileDefinition() = (3115, GetStringFunc("parsUnexpectedEndOfFileDefinition",",,,") )
-    /// Unexpected end of input in expression
-    /// (Originally from ..\FSComp.txt:1238)
-    static member parsUnexpectedEndOfFileExpression() = (3116, GetStringFunc("parsUnexpectedEndOfFileExpression",",,,") )
-    /// Unexpected end of type. Expected a name after this point.
-    /// (Originally from ..\FSComp.txt:1239)
-    static member parsExpectedNameAfterToken() = (3117, GetStringFunc("parsExpectedNameAfterToken",",,,") )
-    /// Incomplete value or function definition. If this is in an expression, the body of the expression must be indented to the same column as the 'let' keyword.
-    /// (Originally from ..\FSComp.txt:1240)
-    static member parsUnmatchedLet() = (3118, GetStringFunc("parsUnmatchedLet",",,,") )
-    /// Incomplete value definition. If this is in an expression, the body of the expression must be indented to the same column as the 'let!' keyword.
-    /// (Originally from ..\FSComp.txt:1241)
-    static member parsUnmatchedLetBang() = (3119, GetStringFunc("parsUnmatchedLetBang",",,,") )
-    /// Incomplete value definition. If this is in an expression, the body of the expression must be indented to the same column as the 'use!' keyword.
-    /// (Originally from ..\FSComp.txt:1242)
-    static member parsUnmatchedUseBang() = (3120, GetStringFunc("parsUnmatchedUseBang",",,,") )
-    /// Incomplete value definition. If this is in an expression, the body of the expression must be indented to the same column as the 'use' keyword.
-    /// (Originally from ..\FSComp.txt:1243)
-    static member parsUnmatchedUse() = (3121, GetStringFunc("parsUnmatchedUse",",,,") )
-    /// Missing 'do' in 'while' expression. Expected 'while <expr> do <expr>'.
-    /// (Originally from ..\FSComp.txt:1244)
-    static member parsWhileDoExpected() = (3122, GetStringFunc("parsWhileDoExpected",",,,") )
-    /// Missing 'do' in 'for' expression. Expected 'for <pat> in <expr> do <expr>'.
-    /// (Originally from ..\FSComp.txt:1245)
-    static member parsForDoExpected() = (3123, GetStringFunc("parsForDoExpected",",,,") )
-    /// Invalid join relation in '%s'. Expected 'expr <op> expr', where <op> is =, =?, ?= or ?=?.
-    /// (Originally from ..\FSComp.txt:1246)
-    static member tcInvalidRelationInJoin(a0 : System.String) = (3125, GetStringFunc("tcInvalidRelationInJoin",",,,%s,,,") a0)
-    /// Calls
-    /// (Originally from ..\FSComp.txt:1247)
-    static member typeInfoCallsWord() = (GetStringFunc("typeInfoCallsWord",",,,") )
-    /// Invalid number of generic arguments to type '%s' in provided type. Expected '%d' arguments, given '%d'.
-    /// (Originally from ..\FSComp.txt:1248)
-    static member impInvalidNumberOfGenericArguments(a0 : System.String, a1 : System.Int32, a2 : System.Int32) = (3126, GetStringFunc("impInvalidNumberOfGenericArguments",",,,%s,,,%d,,,%d,,,") a0 a1 a2)
-    /// Invalid value '%s' for unit-of-measure parameter '%s'
-    /// (Originally from ..\FSComp.txt:1249)
-    static member impInvalidMeasureArgument1(a0 : System.String, a1 : System.String) = (3127, GetStringFunc("impInvalidMeasureArgument1",",,,%s,,,%s,,,") a0 a1)
-    /// Invalid value unit-of-measure parameter '%s'
-    /// (Originally from ..\FSComp.txt:1250)
-    static member impInvalidMeasureArgument2(a0 : System.String) = (3127, GetStringFunc("impInvalidMeasureArgument2",",,,%s,,,") a0)
-    /// Property '%s' on provided type '%s' is neither readable nor writable as it has CanRead=false and CanWrite=false
-    /// (Originally from ..\FSComp.txt:1251)
-    static member etPropertyNeedsCanWriteOrCanRead(a0 : System.String, a1 : System.String) = (3128, GetStringFunc("etPropertyNeedsCanWriteOrCanRead",",,,%s,,,%s,,,") a0 a1)
-    /// A use of 'into' must be followed by the remainder of the computation
-    /// (Originally from ..\FSComp.txt:1252)
-    static member tcIntoNeedsRestOfQuery() = (3129, GetStringFunc("tcIntoNeedsRestOfQuery",",,,") )
-    /// The operator '%s' does not accept the use of 'into'
-    /// (Originally from ..\FSComp.txt:1253)
-    static member tcOperatorDoesntAcceptInto(a0 : System.String) = (3130, GetStringFunc("tcOperatorDoesntAcceptInto",",,,%s,,,") a0)
-    /// The definition of the custom operator '%s' does not use a valid combination of attribute flags
-    /// (Originally from ..\FSComp.txt:1254)
-    static member tcCustomOperationInvalid(a0 : System.String) = (3131, GetStringFunc("tcCustomOperationInvalid",",,,%s,,,") a0)
-    /// This type definition may not have the 'CLIMutable' attribute. Only record types may have this attribute.
-    /// (Originally from ..\FSComp.txt:1255)
-    static member tcThisTypeMayNotHaveACLIMutableAttribute() = (3132, GetStringFunc("tcThisTypeMayNotHaveACLIMutableAttribute",",,,") )
-    /// 'member val' definitions are only permitted in types with a primary constructor. Consider adding arguments to your type definition, e.g. 'type X(args) = ...'.
-    /// (Originally from ..\FSComp.txt:1256)
-    static member tcAutoPropertyRequiresImplicitConstructionSequence() = (3133, GetStringFunc("tcAutoPropertyRequiresImplicitConstructionSequence",",,,") )
-    /// Property definitions may not be declared mutable. To indicate that this property can be set, use 'member val PropertyName = expr with get,set'.
-    /// (Originally from ..\FSComp.txt:1257)
-    static member parsMutableOnAutoPropertyShouldBeGetSet() = (3134, GetStringFunc("parsMutableOnAutoPropertyShouldBeGetSet",",,,") )
-    /// To indicate that this property can be set, use 'member val PropertyName = expr with get,set'.
-    /// (Originally from ..\FSComp.txt:1258)
-    static member parsMutableOnAutoPropertyShouldBeGetSetNotJustSet() = (3135, GetStringFunc("parsMutableOnAutoPropertyShouldBeGetSetNotJustSet",",,,") )
-    /// Type '%s' is illegal because in byref<T>, T cannot contain byref types.
-    /// (Originally from ..\FSComp.txt:1259)
-    static member chkNoByrefsOfByrefs(a0 : System.String) = (3136, GetStringFunc("chkNoByrefsOfByrefs",",,,%s,,,") a0)
-    /// F# supports array ranks between 1 and 32. The value %d is not allowed.
-    /// (Originally from ..\FSComp.txt:1260)
-    static member tastopsMaxArrayThirtyTwo(a0 : System.Int32) = (3138, GetStringFunc("tastopsMaxArrayThirtyTwo",",,,%d,,,") a0)
-    /// In queries, use the form 'for x in n .. m do ...' for ranging over integers
-    /// (Originally from ..\FSComp.txt:1261)
-    static member tcNoIntegerForLoopInQuery() = (3139, GetStringFunc("tcNoIntegerForLoopInQuery",",,,") )
-    /// 'while' expressions may not be used in queries
-    /// (Originally from ..\FSComp.txt:1262)
-    static member tcNoWhileInQuery() = (3140, GetStringFunc("tcNoWhileInQuery",",,,") )
-    /// 'try/finally' expressions may not be used in queries
-    /// (Originally from ..\FSComp.txt:1263)
-    static member tcNoTryFinallyInQuery() = (3141, GetStringFunc("tcNoTryFinallyInQuery",",,,") )
-    /// 'use' expressions may not be used in queries
-    /// (Originally from ..\FSComp.txt:1264)
-    static member tcUseMayNotBeUsedInQueries() = (3142, GetStringFunc("tcUseMayNotBeUsedInQueries",",,,") )
-    /// 'let!', 'use!' and 'do!' expressions may not be used in queries
-    /// (Originally from ..\FSComp.txt:1265)
-    static member tcBindMayNotBeUsedInQueries() = (3143, GetStringFunc("tcBindMayNotBeUsedInQueries",",,,") )
-    /// 'return' and 'return!' may not be used in queries
-    /// (Originally from ..\FSComp.txt:1266)
-    static member tcReturnMayNotBeUsedInQueries() = (3144, GetStringFunc("tcReturnMayNotBeUsedInQueries",",,,") )
-    /// This is not a known query operator. Query operators are identifiers such as 'select', 'where', 'sortBy', 'thenBy', 'groupBy', 'groupValBy', 'join', 'groupJoin', 'sumBy' and 'averageBy', defined using corresponding methods on the 'QueryBuilder' type.
-    /// (Originally from ..\FSComp.txt:1267)
-    static member tcUnrecognizedQueryOperator() = (3145, GetStringFunc("tcUnrecognizedQueryOperator",",,,") )
-    /// 'try/with' expressions may not be used in queries
-    /// (Originally from ..\FSComp.txt:1268)
-    static member tcTryWithMayNotBeUsedInQueries() = (3146, GetStringFunc("tcTryWithMayNotBeUsedInQueries",",,,") )
-    /// This 'let' definition may not be used in a query. Only simple value definitions may be used in queries.
-    /// (Originally from ..\FSComp.txt:1269)
-    static member tcNonSimpleLetBindingInQuery() = (3147, GetStringFunc("tcNonSimpleLetBindingInQuery",",,,") )
-    /// Too many static parameters. Expected at most %d parameters, but got %d unnamed and %d named parameters.
-    /// (Originally from ..\FSComp.txt:1270)
-    static member etTooManyStaticParameters(a0 : System.Int32, a1 : System.Int32, a2 : System.Int32) = (3148, GetStringFunc("etTooManyStaticParameters",",,,%d,,,%d,,,%d,,,") a0 a1 a2)
-    /// Invalid provided literal value '%s'
-    /// (Originally from ..\FSComp.txt:1271)
-    static member infosInvalidProvidedLiteralValue(a0 : System.String) = (3149, GetStringFunc("infosInvalidProvidedLiteralValue",",,,%s,,,") a0)
-    /// The 'anycpu32bitpreferred' platform can only be used with EXE targets. You must use 'anycpu' instead.
-    /// (Originally from ..\FSComp.txt:1272)
-    static member invalidPlatformTarget() = (3150, GetStringFunc("invalidPlatformTarget",",,,") )
-    /// This member, function or value declaration may not be declared 'inline'
-    /// (Originally from ..\FSComp.txt:1273)
-    static member tcThisValueMayNotBeInlined() = (3151, GetStringFunc("tcThisValueMayNotBeInlined",",,,") )
-    /// The provider '%s' returned a non-generated type '%s' in the context of a set of generated types. Consider adjusting the type provider to only return generated types.
-    /// (Originally from ..\FSComp.txt:1274)
-    static member etErasedTypeUsedInGeneration(a0 : System.String, a1 : System.String) = (3152, GetStringFunc("etErasedTypeUsedInGeneration",",,,%s,,,%s,,,") a0 a1)
-    /// Arguments to query operators may require parentheses, e.g. 'where (x > y)' or 'groupBy (x.Length / 10)'
-    /// (Originally from ..\FSComp.txt:1275)
-    static member tcUnrecognizedQueryBinaryOperator() = (3153, GetStringFunc("tcUnrecognizedQueryBinaryOperator",",,,") )
-    /// A quotation may not involve an assignment to or taking the address of a captured local variable
-    /// (Originally from ..\FSComp.txt:1276)
-    static member crefNoSetOfHole() = (3155, GetStringFunc("crefNoSetOfHole",",,,") )
-    /// + 1 overload
-    /// (Originally from ..\FSComp.txt:1277)
-    static member nicePrintOtherOverloads1() = (GetStringFunc("nicePrintOtherOverloads1",",,,") )
-    /// + %d overloads
-    /// (Originally from ..\FSComp.txt:1278)
-    static member nicePrintOtherOverloadsN(a0 : System.Int32) = (GetStringFunc("nicePrintOtherOverloadsN",",,,%d,,,") a0)
-    /// Erased to
-    /// (Originally from ..\FSComp.txt:1279)
-    static member erasedTo() = (GetStringFunc("erasedTo",",,,") )
-    /// Unexpected token '%s' or incomplete expression
-    /// (Originally from ..\FSComp.txt:1280)
-    static member parsUnfinishedExpression(a0 : System.String) = (3156, GetStringFunc("parsUnfinishedExpression",",,,%s,,,") a0)
-    /// Cannot find code target for this attribute, possibly because the code after the attribute is incomplete.
-    /// (Originally from ..\FSComp.txt:1281)
-    static member parsAttributeOnIncompleteCode() = (3158, GetStringFunc("parsAttributeOnIncompleteCode",",,,") )
-    /// Type name cannot be empty.
-    /// (Originally from ..\FSComp.txt:1282)
-    static member parsTypeNameCannotBeEmpty() = (3159, GetStringFunc("parsTypeNameCannotBeEmpty",",,,") )
-    /// Problem reading assembly '%s': %s
-    /// (Originally from ..\FSComp.txt:1283)
-    static member buildProblemReadingAssembly(a0 : System.String, a1 : System.String) = (3160, GetStringFunc("buildProblemReadingAssembly",",,,%s,,,%s,,,") a0 a1)
-    /// Invalid provided field. Provided fields of erased provided types must be literals.
-    /// (Originally from ..\FSComp.txt:1284)
-    static member tcTPFieldMustBeLiteral() = (3161, GetStringFunc("tcTPFieldMustBeLiteral",",,,") )
-    /// (loading description...)
-    /// (Originally from ..\FSComp.txt:1285)
-    static member loadingDescription() = (GetStringFunc("loadingDescription",",,,") )
-    /// (description unavailable...)
-    /// (Originally from ..\FSComp.txt:1286)
-    static member descriptionUnavailable() = (GetStringFunc("descriptionUnavailable",",,,") )
-    /// A type variable has been constrained by multiple different class types. A type variable may only have one class constraint.
-    /// (Originally from ..\FSComp.txt:1287)
-    static member chkTyparMultipleClassConstraints() = (3162, GetStringFunc("chkTyparMultipleClassConstraints",",,,") )
-    /// 'match' expressions may not be used in queries
-    /// (Originally from ..\FSComp.txt:1288)
-    static member tcMatchMayNotBeUsedWithQuery() = (3163, GetStringFunc("tcMatchMayNotBeUsedWithQuery",",,,") )
-    /// Infix operator member '%s' has %d initial argument(s). Expected a tuple of 3 arguments
-    /// (Originally from ..\FSComp.txt:1289)
-    static member memberOperatorDefinitionWithNonTripleArgument(a0 : System.String, a1 : System.Int32) = (3164, GetStringFunc("memberOperatorDefinitionWithNonTripleArgument",",,,%s,,,%d,,,") a0 a1)
-    /// The operator '%s' cannot be resolved. Consider opening the module 'Microsoft.FSharp.Linq.NullableOperators'.
-    /// (Originally from ..\FSComp.txt:1290)
-    static member cannotResolveNullableOperators(a0 : System.String) = (3165, GetStringFunc("cannotResolveNullableOperators",",,,%s,,,") a0)
-    /// '%s' must be followed by 'in'. Usage: %s.
-    /// (Originally from ..\FSComp.txt:1291)
-    static member tcOperatorRequiresIn(a0 : System.String, a1 : System.String) = (3167, GetStringFunc("tcOperatorRequiresIn",",,,%s,,,%s,,,") a0 a1)
-    /// Neither 'member val' nor 'override val' definitions are permitted in object expressions.
-    /// (Originally from ..\FSComp.txt:1292)
-    static member parsIllegalMemberVarInObjectImplementation() = (3168, GetStringFunc("parsIllegalMemberVarInObjectImplementation",",,,") )
-    /// Copy-and-update record expressions must include at least one field.
-    /// (Originally from ..\FSComp.txt:1293)
-    static member tcEmptyCopyAndUpdateRecordInvalid() = (3169, GetStringFunc("tcEmptyCopyAndUpdateRecordInvalid",",,,") )
-    /// '_' cannot be used as field name
-    /// (Originally from ..\FSComp.txt:1294)
-    static member parsUnderscoreInvalidFieldName() = (3170, GetStringFunc("parsUnderscoreInvalidFieldName",",,,") )
-    /// The provided types generated by this use of a type provider may not be used from other F# assemblies and should be marked internal or private. Consider using 'type internal TypeName = ...' or 'type private TypeName = ...'.
-    /// (Originally from ..\FSComp.txt:1295)
-    static member tcGeneratedTypesShouldBeInternalOrPrivate() = (3171, GetStringFunc("tcGeneratedTypesShouldBeInternalOrPrivate",",,,") )
-    /// A property's getter and setter must have the same type. Property '%s' has getter of type '%s' but setter of type '%s'.
-    /// (Originally from ..\FSComp.txt:1296)
-    static member chkGetterAndSetterHaveSamePropertyType(a0 : System.String, a1 : System.String, a2 : System.String) = (3172, GetStringFunc("chkGetterAndSetterHaveSamePropertyType",",,,%s,,,%s,,,%s,,,") a0 a1 a2)
-    /// Array method '%s' is supplied by the runtime and cannot be directly used in code. For operations with array elements consider using family of GetArray/SetArray functions from LanguagePrimitives.IntrinsicFunctions module.
-    /// (Originally from ..\FSComp.txt:1297)
-    static member tcRuntimeSuppliedMethodCannotBeUsedInUserCode(a0 : System.String) = (3173, GetStringFunc("tcRuntimeSuppliedMethodCannotBeUsedInUserCode",",,,%s,,,") a0)
-    /// Union case/exception '%s' does not have field named '%s'.
-    /// (Originally from ..\FSComp.txt:1298)
-    static member tcUnionCaseConstructorDoesNotHaveFieldWithGivenName(a0 : System.String, a1 : System.String) = (3174, GetStringFunc("tcUnionCaseConstructorDoesNotHaveFieldWithGivenName",",,,%s,,,%s,,,") a0 a1)
-    /// Union case/exception field '%s' cannot be used more than once.
-    /// (Originally from ..\FSComp.txt:1299)
-    static member tcUnionCaseFieldCannotBeUsedMoreThanOnce(a0 : System.String) = (3175, GetStringFunc("tcUnionCaseFieldCannotBeUsedMoreThanOnce",",,,%s,,,") a0)
-    /// Named field '%s' is used more than once.
-    /// (Originally from ..\FSComp.txt:1300)
-    static member tcFieldNameIsUsedModeThanOnce(a0 : System.String) = (3176, GetStringFunc("tcFieldNameIsUsedModeThanOnce",",,,%s,,,") a0)
-    /// Named field '%s' conflicts with autogenerated name for anonymous field.
-    /// (Originally from ..\FSComp.txt:1301)
-    static member tcFieldNameConflictsWithGeneratedNameForAnonymousField(a0 : System.String) = (3176, GetStringFunc("tcFieldNameConflictsWithGeneratedNameForAnonymousField",",,,%s,,,") a0)
-    /// This literal expression or attribute argument results in an arithmetic overflow.
-    /// (Originally from ..\FSComp.txt:1302)
-    static member tastConstantExpressionOverflow() = (3177, GetStringFunc("tastConstantExpressionOverflow",",,,") )
-    /// This is not valid literal expression. The [<Literal>] attribute will be ignored.
-    /// (Originally from ..\FSComp.txt:1303)
-    static member tcIllegalStructTypeForConstantExpression() = (3178, GetStringFunc("tcIllegalStructTypeForConstantExpression",",,,") )
-    /// System.Runtime.InteropServices assembly is required to use UnknownWrapper\DispatchWrapper classes.
-    /// (Originally from ..\FSComp.txt:1304)
-    static member fscSystemRuntimeInteropServicesIsRequired() = (3179, GetStringFunc("fscSystemRuntimeInteropServicesIsRequired",",,,") )
-    /// The mutable local '%s' is implicitly allocated as a reference cell because it has been captured by a closure. This warning is for informational purposes only to indicate where implicit allocations are performed.
-    /// (Originally from ..\FSComp.txt:1305)
-    static member abImplicitHeapAllocation(a0 : System.String) = (3180, GetStringFunc("abImplicitHeapAllocation",",,,%s,,,") a0)
-    /// A type provider implemented GetStaticParametersForMethod, but ApplyStaticArgumentsForMethod was not implemented or invalid
-    /// (Originally from ..\FSComp.txt:1306)
-    static member estApplyStaticArgumentsForMethodNotImplemented() = (GetStringFunc("estApplyStaticArgumentsForMethodNotImplemented",",,,") )
-    /// An error occured applying the static arguments to a provided method
-    /// (Originally from ..\FSComp.txt:1307)
-    static member etErrorApplyingStaticArgumentsToMethod() = (3181, GetStringFunc("etErrorApplyingStaticArgumentsToMethod",",,,") )
-    /// Unexpected character '%s' in preprocessor expression
-    /// (Originally from ..\FSComp.txt:1308)
-    static member pplexUnexpectedChar(a0 : System.String) = (3182, GetStringFunc("pplexUnexpectedChar",",,,%s,,,") a0)
-    /// Unexpected token '%s' in preprocessor expression
-    /// (Originally from ..\FSComp.txt:1309)
-    static member ppparsUnexpectedToken(a0 : System.String) = (3183, GetStringFunc("ppparsUnexpectedToken",",,,%s,,,") a0)
-    /// Incomplete preprocessor expression
-    /// (Originally from ..\FSComp.txt:1310)
-    static member ppparsIncompleteExpression() = (3184, GetStringFunc("ppparsIncompleteExpression",",,,") )
-    /// Missing token '%s' in preprocessor expression
-    /// (Originally from ..\FSComp.txt:1311)
-    static member ppparsMissingToken(a0 : System.String) = (3185, GetStringFunc("ppparsMissingToken",",,,%s,,,") a0)
-    /// An error occurred while reading the F# metadata node at position %d in table '%s' of assembly '%s'. The node had no matching declaration. Please report this warning. You may need to recompile the F# assembly you are using.
-    /// (Originally from ..\FSComp.txt:1312)
-    static member pickleMissingDefinition(a0 : System.Int32, a1 : System.String, a2 : System.String) = (3186, GetStringFunc("pickleMissingDefinition",",,,%d,,,%s,,,%s,,,") a0 a1 a2)
-    /// Type inference caused the type variable %s to escape its scope. Consider adding an explicit type parameter declaration or adjusting your code to be less generic.
-    /// (Originally from ..\FSComp.txt:1313)
-    static member checkNotSufficientlyGenericBecauseOfScope(a0 : System.String) = (3187, GetStringFunc("checkNotSufficientlyGenericBecauseOfScope",",,,%s,,,") a0)
-    /// Type inference caused an inference type variable to escape its scope. Consider adding type annotations to make your code less generic.
-    /// (Originally from ..\FSComp.txt:1314)
-    static member checkNotSufficientlyGenericBecauseOfScopeAnon() = (3188, GetStringFunc("checkNotSufficientlyGenericBecauseOfScopeAnon",",,,") )
-    /// Redundant arguments are being ignored in function '%s'. Expected %d but got %d arguments.
-    /// (Originally from ..\FSComp.txt:1315)
-    static member checkRaiseFamilyFunctionArgumentCount(a0 : System.String, a1 : System.Int32, a2 : System.Int32) = (3189, GetStringFunc("checkRaiseFamilyFunctionArgumentCount",",,,%s,,,%d,,,%d,,,") a0 a1 a2)
-    /// Lowercase literal '%s' is being shadowed by a new pattern with the same name. Only uppercase and module-prefixed literals can be used as named patterns.
-    /// (Originally from ..\FSComp.txt:1316)
-    static member checkLowercaseLiteralBindingInPattern(a0 : System.String) = (3190, GetStringFunc("checkLowercaseLiteralBindingInPattern",",,,%s,,,") a0)
-    /// This literal pattern does not take arguments
-    /// (Originally from ..\FSComp.txt:1317)
-    static member tcLiteralDoesNotTakeArguments() = (3191, GetStringFunc("tcLiteralDoesNotTakeArguments",",,,") )
-    /// Constructors are not permitted as extension members - they must be defined as part of the original definition of the type
-    /// (Originally from ..\FSComp.txt:1318)
-    static member tcConstructorsIllegalInAugmentation() = (3192, GetStringFunc("tcConstructorsIllegalInAugmentation",",,,") )
-    /// Invalid response file '%s' ( '%s' )
-    /// (Originally from ..\FSComp.txt:1319)
-    static member optsInvalidResponseFile(a0 : System.String, a1 : System.String) = (3193, GetStringFunc("optsInvalidResponseFile",",,,%s,,,%s,,,") a0 a1)
-    /// Response file '%s' not found in '%s'
-    /// (Originally from ..\FSComp.txt:1320)
-    static member optsResponseFileNotFound(a0 : System.String, a1 : System.String) = (3194, GetStringFunc("optsResponseFileNotFound",",,,%s,,,%s,,,") a0 a1)
-    /// Response file name '%s' is empty, contains invalid characters, has a drive specification without an absolute path, or is too long
-    /// (Originally from ..\FSComp.txt:1321)
-    static member optsResponseFileNameInvalid(a0 : System.String) = (3195, GetStringFunc("optsResponseFileNameInvalid",",,,%s,,,") a0)
-    /// Cannot find FSharp.Core.dll in compiler's directory
-    /// (Originally from ..\FSComp.txt:1322)
-    static member fsharpCoreNotFoundToBeCopied() = (3196, GetStringFunc("fsharpCoreNotFoundToBeCopied",",,,") )
-    /// One tuple type is a struct tuple, the other is a reference tuple
-    /// (Originally from ..\FSComp.txt:1323)
-    static member tcTupleStructMismatch() = (GetStringFunc("tcTupleStructMismatch",",,,") )
-    /// This provided method requires static parameters
-    /// (Originally from ..\FSComp.txt:1324)
-    static member etMissingStaticArgumentsToMethod() = (3197, GetStringFunc("etMissingStaticArgumentsToMethod",",,,") )
-    /// The conversion from %s to %s is a compile-time safe upcast, not a downcast. Consider using 'upcast' instead of 'downcast'.
-    /// (Originally from ..\FSComp.txt:1325)
-    static member considerUpcast(a0 : System.String, a1 : System.String) = (3198, GetStringFunc("considerUpcast",",,,%s,,,%s,,,") a0 a1)
-    /// The conversion from %s to %s is a compile-time safe upcast, not a downcast. Consider using the :> (upcast) operator instead of the :?> (downcast) operator.
-    /// (Originally from ..\FSComp.txt:1326)
-    static member considerUpcastOperator(a0 : System.String, a1 : System.String) = (3198, GetStringFunc("considerUpcastOperator",",,,%s,,,%s,,,") a0 a1)
-    /// The 'rec' on this module is implied by an outer 'rec' declaration and is being ignored
-    /// (Originally from ..\FSComp.txt:1327)
-    static member tcRecImplied() = (3199, GetStringFunc("tcRecImplied",",,,") )
-    /// In a recursive declaration group, 'open' declarations must come first in each module
-    /// (Originally from ..\FSComp.txt:1328)
-    static member tcOpenFirstInMutRec() = (3200, GetStringFunc("tcOpenFirstInMutRec",",,,") )
-    /// In a recursive declaration group, module abbreviations must come after all 'open' declarations and before other declarations
-    /// (Originally from ..\FSComp.txt:1329)
-    static member tcModuleAbbrevFirstInMutRec() = (3201, GetStringFunc("tcModuleAbbrevFirstInMutRec",",,,") )
-    /// This declaration is not supported in recursive declaration groups
-    /// (Originally from ..\FSComp.txt:1330)
-    static member tcUnsupportedMutRecDecl() = (3202, GetStringFunc("tcUnsupportedMutRecDecl",",,,") )
-    /// Invalid use of 'rec' keyword
-    /// (Originally from ..\FSComp.txt:1331)
-    static member parsInvalidUseOfRec() = (3203, GetStringFunc("parsInvalidUseOfRec",",,,") )
-    /// If a union type has more than one case and is a struct, then all fields within the union type must be given unique names.
-    /// (Originally from ..\FSComp.txt:1332)
-    static member tcStructUnionMultiCaseDistinctFields() = (3204, GetStringFunc("tcStructUnionMultiCaseDistinctFields",",,,") )
-    /// The CallerMemberNameAttribute applied to parameter '%s' will have no effect. It is overridden by the CallerFilePathAttribute.
-    /// (Originally from ..\FSComp.txt:1333)
-    static member CallerMemberNameIsOverriden(a0 : System.String) = (3206, GetStringFunc("CallerMemberNameIsOverriden",",,,%s,,,") a0)
-    /// Invalid use of 'fixed'. 'fixed' may only be used in a declaration of the form 'use x = fixed expr' where the expression is an array, the address of a field, the address of an array element or a string'
-    /// (Originally from ..\FSComp.txt:1334)
-    static member tcFixedNotAllowed() = (3207, GetStringFunc("tcFixedNotAllowed",",,,") )
-    /// Could not find method System.Runtime.CompilerServices.OffsetToStringData in references when building 'fixed' expression.
-    /// (Originally from ..\FSComp.txt:1335)
-    static member tcCouldNotFindOffsetToStringData() = (3208, GetStringFunc("tcCouldNotFindOffsetToStringData",",,,") )
-    /// The address of the variable '%s' cannot be used at this point. A method or function may not return the address of this local value.
-    /// (Originally from ..\FSComp.txt:1336)
-    static member chkNoByrefReturnOfLocal(a0 : System.String) = (3209, GetStringFunc("chkNoByrefReturnOfLocal",",,,%s,,,") a0)
-    /// %s is an active pattern and cannot be treated as a discriminated union case with named fields.
-    /// (Originally from ..\FSComp.txt:1337)
-    static member tcNamedActivePattern(a0 : System.String) = (3210, GetStringFunc("tcNamedActivePattern",",,,%s,,,") a0)
-    /// The default value does not have the same type as the argument. The DefaultParameterValue attribute and any Optional attribute will be ignored. Note: 'null' needs to be annotated with the correct type, e.g. 'DefaultParameterValue(null:obj)'.
-    /// (Originally from ..\FSComp.txt:1338)
-    static member DefaultParameterValueNotAppropriateForArgument() = (3211, GetStringFunc("DefaultParameterValueNotAppropriateForArgument",",,,") )
-    /// The system type '%s' was required but no referenced system DLL contained this type
-    /// (Originally from ..\FSComp.txt:1339)
-    static member tcGlobalsSystemTypeNotFound(a0 : System.String) = (GetStringFunc("tcGlobalsSystemTypeNotFound",",,,%s,,,") a0)
-    /// The member '%s' matches multiple overloads of the same method.\nPlease restrict it to one of the following:%s.
-    /// (Originally from ..\FSComp.txt:1340)
-    static member typrelMemberHasMultiplePossibleDispatchSlots(a0 : System.String, a1 : System.String) = (3213, GetStringFunc("typrelMemberHasMultiplePossibleDispatchSlots",",,,%s,,,%s,,,") a0 a1)
-    /// Method or object constructor '%s' is not static
-    /// (Originally from ..\FSComp.txt:1341)
-    static member methodIsNotStatic(a0 : System.String) = (3214, GetStringFunc("methodIsNotStatic",",,,%s,,,") a0)
-    /// Unexpected symbol '=' in expression. Did you intend to use 'for x in y .. z do' instead?
-    /// (Originally from ..\FSComp.txt:1342)
-=======
     /// (Originally from ../FSComp.txt:925)
     static member typeInfoPatternVariable() = (GetStringFunc("typeInfoPatternVariable",",,,") )
     /// namespace
@@ -6674,7 +4050,6 @@
     static member methodIsNotStatic(a0 : System.String) = (3214, GetStringFunc("methodIsNotStatic",",,,%s,,,") a0)
     /// Unexpected symbol '=' in expression. Did you intend to use 'for x in y .. z do' instead?
     /// (Originally from ../FSComp.txt:1340)
->>>>>>> 953c3c61
     static member parsUnexpectedSymbolEqualsInsteadOfIn() = (3215, GetStringFunc("parsUnexpectedSymbolEqualsInsteadOfIn",",,,") )
     /// Two anonymous record types are from different assemblies '%s' and '%s'
     /// (Originally from ..\FSComp.txt:1343)
@@ -6683,108 +4058,6 @@
     /// (Originally from ..\FSComp.txt:1344)
     static member tcAnonRecdFieldNameMismatch(a0 : System.String, a1 : System.String) = (GetStringFunc("tcAnonRecdFieldNameMismatch",",,,%s,,,%s,,,") a0 a1)
     /// Indicates a method that either has no implementation in the type in which it is declared or that is virtual and has a default implementation.
-<<<<<<< HEAD
-    /// (Originally from ..\FSComp.txt:1345)
-    static member keywordDescriptionAbstract() = (GetStringFunc("keywordDescriptionAbstract",",,,") )
-    /// Used in mutually recursive bindings, in property declarations, and with multiple constraints on generic parameters.
-    /// (Originally from ..\FSComp.txt:1346)
-    static member keyworkDescriptionAnd() = (GetStringFunc("keyworkDescriptionAnd",",,,") )
-    /// Used to give the current class object an object name. Also used to give a name to a whole pattern within a pattern match.
-    /// (Originally from ..\FSComp.txt:1347)
-    static member keywordDescriptionAs() = (GetStringFunc("keywordDescriptionAs",",,,") )
-    /// Used to verify code during debugging.
-    /// (Originally from ..\FSComp.txt:1348)
-    static member keywordDescriptionAssert() = (GetStringFunc("keywordDescriptionAssert",",,,") )
-    /// Used as the name of the base class object.
-    /// (Originally from ..\FSComp.txt:1349)
-    static member keywordDescriptionBase() = (GetStringFunc("keywordDescriptionBase",",,,") )
-    /// In verbose syntax, indicates the start of a code block.
-    /// (Originally from ..\FSComp.txt:1350)
-    static member keywordDescriptionBegin() = (GetStringFunc("keywordDescriptionBegin",",,,") )
-    /// In verbose syntax, indicates the start of a class definition.
-    /// (Originally from ..\FSComp.txt:1351)
-    static member keywordDescriptionClass() = (GetStringFunc("keywordDescriptionClass",",,,") )
-    /// Indicates an implementation of an abstract method; used together with an abstract method declaration to create a virtual method.
-    /// (Originally from ..\FSComp.txt:1352)
-    static member keywordDescriptionDefault() = (GetStringFunc("keywordDescriptionDefault",",,,") )
-    /// Used to declare a delegate.
-    /// (Originally from ..\FSComp.txt:1353)
-    static member keywordDescriptionDelegate() = (GetStringFunc("keywordDescriptionDelegate",",,,") )
-    /// Used in looping constructs or to execute imperative code.
-    /// (Originally from ..\FSComp.txt:1354)
-    static member keywordDescriptionDo() = (GetStringFunc("keywordDescriptionDo",",,,") )
-    /// In verbose syntax, indicates the end of a block of code in a looping expression.
-    /// (Originally from ..\FSComp.txt:1355)
-    static member keywordDescriptionDone() = (GetStringFunc("keywordDescriptionDone",",,,") )
-    /// Used to convert to a type that is lower in the inheritance chain.
-    /// (Originally from ..\FSComp.txt:1356)
-    static member keywordDescriptionDowncast() = (GetStringFunc("keywordDescriptionDowncast",",,,") )
-    /// In a for expression, used when counting in reverse.
-    /// (Originally from ..\FSComp.txt:1357)
-    static member keywordDescriptionDownto() = (GetStringFunc("keywordDescriptionDownto",",,,") )
-    /// Used in conditional branching. A short form of else if.
-    /// (Originally from ..\FSComp.txt:1358)
-    static member keywordDescriptionElif() = (GetStringFunc("keywordDescriptionElif",",,,") )
-    /// Used in conditional branching.
-    /// (Originally from ..\FSComp.txt:1359)
-    static member keywordDescriptionElse() = (GetStringFunc("keywordDescriptionElse",",,,") )
-    /// In type definitions and type extensions, indicates the end of a section of member definitions. In verbose syntax, used to specify the end of a code block that starts with the begin keyword.
-    /// (Originally from ..\FSComp.txt:1360)
-    static member keywordDescriptionEnd() = (GetStringFunc("keywordDescriptionEnd",",,,") )
-    /// Used to declare an exception type.
-    /// (Originally from ..\FSComp.txt:1361)
-    static member keywordDescriptionException() = (GetStringFunc("keywordDescriptionException",",,,") )
-    /// Indicates that a declared program element is defined in another binary or assembly.
-    /// (Originally from ..\FSComp.txt:1362)
-    static member keywordDescriptionExtern() = (GetStringFunc("keywordDescriptionExtern",",,,") )
-    /// Used as a Boolean literal.
-    /// (Originally from ..\FSComp.txt:1363)
-    static member keywordDescriptionTrueFalse() = (GetStringFunc("keywordDescriptionTrueFalse",",,,") )
-    /// Used together with try to introduce a block of code that executes regardless of whether an exception occurs.
-    /// (Originally from ..\FSComp.txt:1364)
-    static member keywordDescriptionFinally() = (GetStringFunc("keywordDescriptionFinally",",,,") )
-    /// Used in looping constructs.
-    /// (Originally from ..\FSComp.txt:1365)
-    static member keywordDescriptionFor() = (GetStringFunc("keywordDescriptionFor",",,,") )
-    /// Used in lambda expressions, also known as anonymous functions.
-    /// (Originally from ..\FSComp.txt:1366)
-    static member keywordDescriptionFun() = (GetStringFunc("keywordDescriptionFun",",,,") )
-    /// Used as a shorter alternative to the fun keyword and a match expression in a lambda expression that has pattern matching on a single argument.
-    /// (Originally from ..\FSComp.txt:1367)
-    static member keywordDescriptionFunction() = (GetStringFunc("keywordDescriptionFunction",",,,") )
-    /// Used to reference the top-level .NET namespace.
-    /// (Originally from ..\FSComp.txt:1368)
-    static member keywordDescriptionGlobal() = (GetStringFunc("keywordDescriptionGlobal",",,,") )
-    /// Used in conditional branching constructs.
-    /// (Originally from ..\FSComp.txt:1369)
-    static member keywordDescriptionIf() = (GetStringFunc("keywordDescriptionIf",",,,") )
-    /// Used for sequence expressions and, in verbose syntax, to separate expressions from bindings.
-    /// (Originally from ..\FSComp.txt:1370)
-    static member keywordDescriptionIn() = (GetStringFunc("keywordDescriptionIn",",,,") )
-    /// Used to specify a base class or base interface.
-    /// (Originally from ..\FSComp.txt:1371)
-    static member keywordDescriptionInherit() = (GetStringFunc("keywordDescriptionInherit",",,,") )
-    /// Used to indicate a function that should be integrated directly into the caller's code.
-    /// (Originally from ..\FSComp.txt:1372)
-    static member keywordDescriptionInline() = (GetStringFunc("keywordDescriptionInline",",,,") )
-    /// Used to declare and implement interfaces.
-    /// (Originally from ..\FSComp.txt:1373)
-    static member keywordDescriptionInterface() = (GetStringFunc("keywordDescriptionInterface",",,,") )
-    /// Used to specify that a member is visible inside an assembly but not outside it.
-    /// (Originally from ..\FSComp.txt:1374)
-    static member keywordDescriptionInternal() = (GetStringFunc("keywordDescriptionInternal",",,,") )
-    /// Used to specify a computation that is to be performed only when a result is needed.
-    /// (Originally from ..\FSComp.txt:1375)
-    static member keywordDescriptionLazy() = (GetStringFunc("keywordDescriptionLazy",",,,") )
-    /// Used to associate, or bind, a name to a value or function.
-    /// (Originally from ..\FSComp.txt:1376)
-    static member keywordDescriptionLet() = (GetStringFunc("keywordDescriptionLet",",,,") )
-    /// Used in asynchronous workflows to bind a name to the result of an asynchronous computation, or, in other computation expressions, used to bind a name to a result, which is of the computation type.
-    /// (Originally from ..\FSComp.txt:1377)
-    static member keywordDescriptionLetBang() = (GetStringFunc("keywordDescriptionLetBang",",,,") )
-    /// Used to branch by comparing a value to a pattern.
-    /// (Originally from ..\FSComp.txt:1378)
-=======
     /// (Originally from ../FSComp.txt:1341)
     static member keywordDescriptionAbstract() = (GetStringFunc("keywordDescriptionAbstract",",,,") )
     /// Used in mutually recursive bindings, in property declarations, and with multiple constraints on generic parameters.
@@ -6885,168 +4158,11 @@
     static member keywordDescriptionLetBang() = (GetStringFunc("keywordDescriptionLetBang",",,,") )
     /// Used to branch by comparing a value to a pattern.
     /// (Originally from ../FSComp.txt:1374)
->>>>>>> 953c3c61
     static member keywordDescriptionMatch() = (GetStringFunc("keywordDescriptionMatch",",,,") )
     /// Used in computation expressions to pattern match directly over the result of another computation expression.
     /// (Originally from ../FSComp.txt:1375)
     static member keywordDescriptionMatchBang() = (GetStringFunc("keywordDescriptionMatchBang",",,,") )
     /// Used to declare a property or method in an object type.
-<<<<<<< HEAD
-    /// (Originally from ..\FSComp.txt:1379)
-    static member keywordDescriptionMember() = (GetStringFunc("keywordDescriptionMember",",,,") )
-    /// Used to associate a name with a group of related types, values, and functions, to logically separate it from other code.
-    /// (Originally from ..\FSComp.txt:1380)
-    static member keywordDescriptionModule() = (GetStringFunc("keywordDescriptionModule",",,,") )
-    /// Used to declare a variable, that is, a value that can be changed.
-    /// (Originally from ..\FSComp.txt:1381)
-    static member keywordDescriptionMutable() = (GetStringFunc("keywordDescriptionMutable",",,,") )
-    /// Used to associate a name with a group of related types and modules, to logically separate it from other code.
-    /// (Originally from ..\FSComp.txt:1382)
-    static member keywordDescriptionNamespace() = (GetStringFunc("keywordDescriptionNamespace",",,,") )
-    /// Used to declare, define, or invoke a constructor that creates or that can create an object. Also used in generic parameter constraints to indicate that a type must have a certain constructor.
-    /// (Originally from ..\FSComp.txt:1383)
-    static member keywordDescriptionNew() = (GetStringFunc("keywordDescriptionNew",",,,") )
-    /// Not actually a keyword. However, not struct in combination is used as a generic parameter constraint.
-    /// (Originally from ..\FSComp.txt:1384)
-    static member keywordDescriptionNot() = (GetStringFunc("keywordDescriptionNot",",,,") )
-    /// Indicates the absence of an object. Also used in generic parameter constraints.
-    /// (Originally from ..\FSComp.txt:1385)
-    static member keywordDescriptionNull() = (GetStringFunc("keywordDescriptionNull",",,,") )
-    /// Used in discriminated unions to indicate the type of categories of values, and in delegate and exception declarations.
-    /// (Originally from ..\FSComp.txt:1386)
-    static member keywordDescriptionOf() = (GetStringFunc("keywordDescriptionOf",",,,") )
-    /// Used to make the contents of a namespace or module available without qualification.
-    /// (Originally from ..\FSComp.txt:1387)
-    static member keywordDescriptionOpen() = (GetStringFunc("keywordDescriptionOpen",",,,") )
-    /// Used with Boolean conditions as a Boolean or operator. Equivalent to ||. Also used in member constraints.
-    /// (Originally from ..\FSComp.txt:1388)
-    static member keywordDescriptionOr() = (GetStringFunc("keywordDescriptionOr",",,,") )
-    /// Used to implement a version of an abstract or virtual method that differs from the base version.
-    /// (Originally from ..\FSComp.txt:1389)
-    static member keywordDescriptionOverride() = (GetStringFunc("keywordDescriptionOverride",",,,") )
-    /// Restricts access to a member to code in the same type or module.
-    /// (Originally from ..\FSComp.txt:1390)
-    static member keywordDescriptionPrivate() = (GetStringFunc("keywordDescriptionPrivate",",,,") )
-    /// Allows access to a member from outside the type.
-    /// (Originally from ..\FSComp.txt:1391)
-    static member keywordDescriptionPublic() = (GetStringFunc("keywordDescriptionPublic",",,,") )
-    /// Used to indicate that a function is recursive.
-    /// (Originally from ..\FSComp.txt:1392)
-    static member keywordDescriptionRec() = (GetStringFunc("keywordDescriptionRec",",,,") )
-    /// Used to indicate a value to provide as the result of a computation expression.
-    /// (Originally from ..\FSComp.txt:1393)
-    static member keywordDescriptionReturn() = (GetStringFunc("keywordDescriptionReturn",",,,") )
-    /// Used to indicate a computation expression that, when evaluated, provides the result of the containing computation expression.
-    /// (Originally from ..\FSComp.txt:1394)
-    static member keywordDescriptionReturnBang() = (GetStringFunc("keywordDescriptionReturnBang",",,,") )
-    /// Used in query expressions to specify what fields or columns to extract. Note that this is a contextual keyword, which means that it is not actually a reserved word and it only acts like a keyword in appropriate context.
-    /// (Originally from ..\FSComp.txt:1395)
-    static member keywordDescriptionSelect() = (GetStringFunc("keywordDescriptionSelect",",,,") )
-    /// Used to indicate a method or property that can be called without an instance of a type, or a value member that is shared among all instances of a type.
-    /// (Originally from ..\FSComp.txt:1396)
-    static member keywordDescriptionStatic() = (GetStringFunc("keywordDescriptionStatic",",,,") )
-    /// Used to declare a structure type. Also used in generic parameter constraints. Used for OCaml compatibility in module definitions.
-    /// (Originally from ..\FSComp.txt:1397)
-    static member keywordDescriptionStruct() = (GetStringFunc("keywordDescriptionStruct",",,,") )
-    /// Used in conditional expressions. Also used to perform side effects after object construction.
-    /// (Originally from ..\FSComp.txt:1398)
-    static member keywordDescriptionThen() = (GetStringFunc("keywordDescriptionThen",",,,") )
-    /// Used in for loops to indicate a range.
-    /// (Originally from ..\FSComp.txt:1399)
-    static member keywordDescriptionTo() = (GetStringFunc("keywordDescriptionTo",",,,") )
-    /// Used to introduce a block of code that might generate an exception. Used together with with or finally.
-    /// (Originally from ..\FSComp.txt:1400)
-    static member keywordDescriptionTry() = (GetStringFunc("keywordDescriptionTry",",,,") )
-    /// Used to declare a class, record, structure, discriminated union, enumeration type, unit of measure, or type abbreviation.
-    /// (Originally from ..\FSComp.txt:1401)
-    static member keywordDescriptionType() = (GetStringFunc("keywordDescriptionType",",,,") )
-    /// Used to convert to a type that is higher in the inheritance chain.
-    /// (Originally from ..\FSComp.txt:1402)
-    static member keywordDescriptionUpcast() = (GetStringFunc("keywordDescriptionUpcast",",,,") )
-    /// Used instead of let for values that require Dispose to be called to free resources.
-    /// (Originally from ..\FSComp.txt:1403)
-    static member keywordDescriptionUse() = (GetStringFunc("keywordDescriptionUse",",,,") )
-    /// Used instead of let! in asynchronous workflows and other computation expressions for values that require Dispose to be called to free resources.
-    /// (Originally from ..\FSComp.txt:1404)
-    static member keywordDescriptionUseBang() = (GetStringFunc("keywordDescriptionUseBang",",,,") )
-    /// Used in a signature to indicate a value, or in a type to declare a member, in limited situations.
-    /// (Originally from ..\FSComp.txt:1405)
-    static member keywordDescriptionVal() = (GetStringFunc("keywordDescriptionVal",",,,") )
-    /// Indicates the .NET void type. Used when interoperating with other .NET languages.
-    /// (Originally from ..\FSComp.txt:1406)
-    static member keywordDescriptionVoid() = (GetStringFunc("keywordDescriptionVoid",",,,") )
-    /// Used for Boolean conditions (when guards) on pattern matches and to introduce a constraint clause for a generic type parameter.
-    /// (Originally from ..\FSComp.txt:1407)
-    static member keywordDescriptionWhen() = (GetStringFunc("keywordDescriptionWhen",",,,") )
-    /// Introduces a looping construct.
-    /// (Originally from ..\FSComp.txt:1408)
-    static member keywordDescriptionWhile() = (GetStringFunc("keywordDescriptionWhile",",,,") )
-    /// Used together with the match keyword in pattern matching expressions. Also used in object expressions, record copying expressions, and type extensions to introduce member definitions, and to introduce exception handlers.
-    /// (Originally from ..\FSComp.txt:1409)
-    static member keywordDescriptionWith() = (GetStringFunc("keywordDescriptionWith",",,,") )
-    /// Used in a sequence expression to produce a value for a sequence.
-    /// (Originally from ..\FSComp.txt:1410)
-    static member keywordDescriptionYield() = (GetStringFunc("keywordDescriptionYield",",,,") )
-    /// Used in a computation expression to append the result of a given computation expression to a collection of results for the containing computation expression.
-    /// (Originally from ..\FSComp.txt:1411)
-    static member keywordDescriptionYieldBang() = (GetStringFunc("keywordDescriptionYieldBang",",,,") )
-    /// In function types, delimits arguments and return values. Yields an expression (in sequence expressions); equivalent to the yield keyword. Used in match expressions
-    /// (Originally from ..\FSComp.txt:1412)
-    static member keywordDescriptionRightArrow() = (GetStringFunc("keywordDescriptionRightArrow",",,,") )
-    /// Assigns a value to a variable.
-    /// (Originally from ..\FSComp.txt:1413)
-    static member keywordDescriptionLeftArrow() = (GetStringFunc("keywordDescriptionLeftArrow",",,,") )
-    /// Converts a type to type that is higher in the hierarchy.
-    /// (Originally from ..\FSComp.txt:1414)
-    static member keywordDescriptionCast() = (GetStringFunc("keywordDescriptionCast",",,,") )
-    /// Converts a type to a type that is lower in the hierarchy.
-    /// (Originally from ..\FSComp.txt:1415)
-    static member keywordDescriptionDynamicCast() = (GetStringFunc("keywordDescriptionDynamicCast",",,,") )
-    /// Delimits a typed code quotation.
-    /// (Originally from ..\FSComp.txt:1416)
-    static member keywordDescriptionTypedQuotation() = (GetStringFunc("keywordDescriptionTypedQuotation",",,,") )
-    /// Delimits a untyped code quotation.
-    /// (Originally from ..\FSComp.txt:1417)
-    static member keywordDescriptionUntypedQuotation() = (GetStringFunc("keywordDescriptionUntypedQuotation",",,,") )
-    /// %s '%s' not found in assembly '%s'. A possible cause may be a version incompatibility. You may need to explicitly reference the correct version of this assembly to allow all referenced components to use the correct version.
-    /// (Originally from ..\FSComp.txt:1418)
-    static member itemNotFoundDuringDynamicCodeGen(a0 : System.String, a1 : System.String, a2 : System.String) = (3216, GetStringFunc("itemNotFoundDuringDynamicCodeGen",",,,%s,,,%s,,,%s,,,") a0 a1 a2)
-    /// %s '%s' not found in type '%s' from assembly '%s'. A possible cause may be a version incompatibility. You may need to explicitly reference the correct version of this assembly to allow all referenced components to use the correct version.
-    /// (Originally from ..\FSComp.txt:1419)
-    static member itemNotFoundInTypeDuringDynamicCodeGen(a0 : System.String, a1 : System.String, a2 : System.String, a3 : System.String) = (3216, GetStringFunc("itemNotFoundInTypeDuringDynamicCodeGen",",,,%s,,,%s,,,%s,,,%s,,,") a0 a1 a2 a3)
-    /// is
-    /// (Originally from ..\FSComp.txt:1420)
-    static member descriptionWordIs() = (GetStringFunc("descriptionWordIs",",,,") )
-    /// This value is not a function and cannot be applied.
-    /// (Originally from ..\FSComp.txt:1421)
-    static member notAFunction() = (GetStringFunc("notAFunction",",,,") )
-    /// This value is not a function and cannot be applied. Did you intend to access the indexer via %s.[index] instead?
-    /// (Originally from ..\FSComp.txt:1422)
-    static member notAFunctionButMaybeIndexerWithName(a0 : System.String) = (GetStringFunc("notAFunctionButMaybeIndexerWithName",",,,%s,,,") a0)
-    /// This expression is not a function and cannot be applied. Did you intend to access the indexer via expr.[index] instead?
-    /// (Originally from ..\FSComp.txt:1423)
-    static member notAFunctionButMaybeIndexer() = (GetStringFunc("notAFunctionButMaybeIndexer",",,,") )
-    /// 
-    /// (Originally from ..\FSComp.txt:1424)
-    static member notAFunctionButMaybeIndexerErrorCode() = (3217, GetStringFunc("notAFunctionButMaybeIndexerErrorCode",",,,") )
-    /// This value is not a function and cannot be applied. Did you forget to terminate a declaration?
-    /// (Originally from ..\FSComp.txt:1425)
-    static member notAFunctionButMaybeDeclaration() = (GetStringFunc("notAFunctionButMaybeDeclaration",",,,") )
-    /// The argument names in the signature '%s' and implementation '%s' do not match. The argument name from the signature file will be used. This may cause problems when debugging or profiling.
-    /// (Originally from ..\FSComp.txt:1426)
-    static member ArgumentsInSigAndImplMismatch(a0 : System.String, a1 : System.String) = (3218, GetStringFunc("ArgumentsInSigAndImplMismatch",",,,%s,,,%s,,,") a0 a1)
-    /// An error occurred while reading the F# metadata of assembly '%s'. A reserved construct was utilized. You may need to upgrade your F# compiler or use an earlier version of the assembly that doesn't make use of a specific construct.
-    /// (Originally from ..\FSComp.txt:1427)
-    static member pickleUnexpectedNonZero(a0 : System.String) = (3219, GetStringFunc("pickleUnexpectedNonZero",",,,%s,,,") a0)
-    /// This method or property is not normally used from F# code, use an explicit tuple pattern for deconstruction instead.
-    /// (Originally from ..\FSComp.txt:1428)
-    static member tcTupleMemberNotNormallyUsed() = (3220, GetStringFunc("tcTupleMemberNotNormallyUsed",",,,") )
-    /// This expression returns a value of type '%s' but is implicitly discarded. Consider using 'let' to bind the result to a name, e.g. 'let result = expression'. If you intended to use the expression as a value in the sequence then use an explicit 'yield'.
-    /// (Originally from ..\FSComp.txt:1429)
-    static member implicitlyDiscardedInSequenceExpression(a0 : System.String) = (3221, GetStringFunc("implicitlyDiscardedInSequenceExpression",",,,%s,,,") a0)
-    /// This expression returns a value of type '%s' but is implicitly discarded. Consider using 'let' to bind the result to a name, e.g. 'let result = expression'. If you intended to use the expression as a value in the sequence then use an explicit 'yield!'.
-    /// (Originally from ..\FSComp.txt:1430)
-=======
     /// (Originally from ../FSComp.txt:1376)
     static member keywordDescriptionMember() = (GetStringFunc("keywordDescriptionMember",",,,") )
     /// Used to associate a name with a group of related types, values, and functions, to logically separate it from other code.
@@ -7201,7 +4317,6 @@
     static member implicitlyDiscardedInSequenceExpression(a0 : System.String) = (3221, GetStringFunc("implicitlyDiscardedInSequenceExpression",",,,%s,,,") a0)
     /// This expression returns a value of type '%s' but is implicitly discarded. Consider using 'let' to bind the result to a name, e.g. 'let result = expression'. If you intended to use the expression as a value in the sequence then use an explicit 'yield!'.
     /// (Originally from ../FSComp.txt:1427)
->>>>>>> 953c3c61
     static member implicitlyDiscardedSequenceInSequenceExpression(a0 : System.String) = (3222, GetStringFunc("implicitlyDiscardedSequenceInSequenceExpression",",,,%s,,,") a0)
     /// The file '%s' changed on disk unexpectedly, please reload.
     /// (Originally from ..\FSComp.txt:1427)
