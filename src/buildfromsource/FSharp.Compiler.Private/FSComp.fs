// This is a generated file; the original input is '..\FSComp.txt'
namespace FSComp

open Microsoft.FSharp.Core.LanguagePrimitives.IntrinsicOperators
open Microsoft.FSharp.Reflection
open System.Reflection
// (namespaces below for specific case of using the tool to compile FSharp.Core itself)
open Microsoft.FSharp.Core
open Microsoft.FSharp.Core.Operators
open Microsoft.FSharp.Text
open Microsoft.FSharp.Collections
open Printf

type internal SR private() =

    // BEGIN BOILERPLATE

    static let getCurrentAssembly () =
    #if FX_RESHAPED_REFLECTION
        typeof<SR>.GetTypeInfo().Assembly
    #else
        System.Reflection.Assembly.GetExecutingAssembly()
    #endif

    static let getTypeInfo (t: System.Type) =
    #if FX_RESHAPED_REFLECTION
        t.GetTypeInfo()
    #else
        t
    #endif

    static let resources = lazy (new System.Resources.ResourceManager("FSComp", getCurrentAssembly()))

    static let GetString(name:string) =
        let s = resources.Value.GetString(name, System.Globalization.CultureInfo.CurrentUICulture)
    #if DEBUG
        if null = s then
            System.Diagnostics.Debug.Assert(false, sprintf "**RESOURCE ERROR**: Resource token %s does not exist!" name)
    #endif
        s

    static let mkFunctionValue (tys: System.Type[]) (impl:obj->obj) = 
        FSharpValue.MakeFunction(FSharpType.MakeFunctionType(tys.[0],tys.[1]), impl)

    static let funTyC = typeof<(obj -> obj)>.GetGenericTypeDefinition()  

    static let isNamedType(ty:System.Type) = not (ty.IsArray ||  ty.IsByRef ||  ty.IsPointer)
    static let isFunctionType (ty1:System.Type)  =
        isNamedType(ty1) && getTypeInfo(ty1).IsGenericType && (ty1.GetGenericTypeDefinition()).Equals(funTyC)

    static let rec destFunTy (ty:System.Type) =
        if isFunctionType ty then
            ty, ty.GetGenericArguments() 
        else
            match getTypeInfo(ty).BaseType with 
            | null -> failwith "destFunTy: not a function type"
            | b -> destFunTy b 

    static let buildFunctionForOneArgPat (ty: System.Type) impl =
        let _,tys = destFunTy ty
        let rty = tys.[1]
        // PERF: this technique is a bit slow (e.g. in simple cases, like 'sprintf "%x"')
        mkFunctionValue tys (fun inp -> impl rty inp)

    static let capture1 (fmt:string) i args ty (go : obj list -> System.Type -> int -> obj) : obj =
        match fmt.[i] with
        | '%' -> go args ty (i+1)
        | 'd'
        | 'f'
        | 's' -> buildFunctionForOneArgPat ty (fun rty n -> go (n::args) rty (i+1))
        | _ -> failwith "bad format specifier"

    // newlines and tabs get converted to strings when read from a resource file
    // this will preserve their original intention
    static let postProcessString (s : string) =
        s.Replace("\\n","\n").Replace("\\t","\t").Replace("\\r","\r").Replace("\\\"", "\"")

    static let createMessageString (messageString : string) (fmt : Printf.StringFormat<'T>) : 'T =
        let fmt = fmt.Value // here, we use the actual error string, as opposed to the one stored as fmt
        let len = fmt.Length 

        /// Function to capture the arguments and then run.
        let rec capture args ty i =
            if i >= len ||  (fmt.[i] = '%' && i+1 >= len) then
                let b = new System.Text.StringBuilder()
                b.AppendFormat(messageString, [| for x in List.rev args -> x |]) |> ignore
                box(b.ToString())
            // REVIEW: For these purposes, this should be a nop, but I'm leaving it
            // in incase we ever decide to support labels for the error format string
            // E.g., "<name>%s<foo>%d"
            elif System.Char.IsSurrogatePair(fmt,i) then
                capture args ty (i+2)
            else
                match fmt.[i] with
                | '%' ->
                    let i = i+1
                    capture1 fmt i args ty capture
                | _ ->
                    capture args ty (i+1)

        (unbox (capture [] (typeof<'T>) 0) : 'T)

    static let mutable swallowResourceText = false

    static let GetStringFunc((messageID : string),(fmt : Printf.StringFormat<'T>)) : 'T =
        if swallowResourceText then
            sprintf fmt
        else
            let mutable messageString = GetString(messageID)
            messageString <- postProcessString messageString
            createMessageString messageString fmt

    /// If set to true, then all error messages will just return the filled 'holes' delimited by ',,,'s - this is for language-neutral testing (e.g. localization-invariant baselines).
    static member SwallowResourceText with get () = swallowResourceText
                                        and set (b) = swallowResourceText <- b
    // END BOILERPLATE

    /// The namespace '%s' is not defined.
    /// (Originally from ..\FSComp.txt:4)
    static member undefinedNameNamespace(a0 : System.String) = (GetStringFunc("undefinedNameNamespace",",,,%s,,,") a0)
    /// The namespace or module '%s' is not defined.
    /// (Originally from ..\FSComp.txt:5)
    static member undefinedNameNamespaceOrModule(a0 : System.String) = (GetStringFunc("undefinedNameNamespaceOrModule",",,,%s,,,") a0)
    /// The field, constructor or member '%s' is not defined.
    /// (Originally from ..\FSComp.txt:6)
    static member undefinedNameFieldConstructorOrMember(a0 : System.String) = (GetStringFunc("undefinedNameFieldConstructorOrMember",",,,%s,,,") a0)
    /// The value, constructor, namespace or type '%s' is not defined.
    /// (Originally from ..\FSComp.txt:7)
    static member undefinedNameValueConstructorNamespaceOrType(a0 : System.String) = (GetStringFunc("undefinedNameValueConstructorNamespaceOrType",",,,%s,,,") a0)
    /// The value or constructor '%s' is not defined.
    /// (Originally from ..\FSComp.txt:8)
    static member undefinedNameValueOfConstructor(a0 : System.String) = (GetStringFunc("undefinedNameValueOfConstructor",",,,%s,,,") a0)
    /// The value, namespace, type or module '%s' is not defined.
    /// (Originally from ..\FSComp.txt:9)
    static member undefinedNameValueNamespaceTypeOrModule(a0 : System.String) = (GetStringFunc("undefinedNameValueNamespaceTypeOrModule",",,,%s,,,") a0)
    /// The constructor, module or namespace '%s' is not defined.
    /// (Originally from ..\FSComp.txt:10)
    static member undefinedNameConstructorModuleOrNamespace(a0 : System.String) = (GetStringFunc("undefinedNameConstructorModuleOrNamespace",",,,%s,,,") a0)
    /// The type '%s' is not defined.
    /// (Originally from ..\FSComp.txt:11)
    static member undefinedNameType(a0 : System.String) = (GetStringFunc("undefinedNameType",",,,%s,,,") a0)
    /// The type '%s' is not defined in '%s'.
    /// (Originally from ..\FSComp.txt:12)
    static member undefinedNameTypeIn(a0 : System.String, a1 : System.String) = (GetStringFunc("undefinedNameTypeIn",",,,%s,,,%s,,,") a0 a1)
    /// The record label or namespace '%s' is not defined.
    /// (Originally from ..\FSComp.txt:13)
    static member undefinedNameRecordLabelOrNamespace(a0 : System.String) = (GetStringFunc("undefinedNameRecordLabelOrNamespace",",,,%s,,,") a0)
    /// The record label '%s' is not defined.
    /// (Originally from ..\FSComp.txt:14)
    static member undefinedNameRecordLabel(a0 : System.String) = (GetStringFunc("undefinedNameRecordLabel",",,,%s,,,") a0)
    /// Maybe you want one of the following:
    /// (Originally from ..\FSComp.txt:15)
    static member undefinedNameSuggestionsIntro() = (GetStringFunc("undefinedNameSuggestionsIntro",",,,") )
    /// The type parameter %s is not defined.
    /// (Originally from ..\FSComp.txt:16)
    static member undefinedNameTypeParameter(a0 : System.String) = (GetStringFunc("undefinedNameTypeParameter",",,,%s,,,") a0)
    /// The pattern discriminator '%s' is not defined.
    /// (Originally from ..\FSComp.txt:17)
    static member undefinedNamePatternDiscriminator(a0 : System.String) = (GetStringFunc("undefinedNamePatternDiscriminator",",,,%s,,,") a0)
    /// Replace with '%s'
    /// (Originally from ..\FSComp.txt:18)
    static member replaceWithSuggestion(a0 : System.String) = (GetStringFunc("replaceWithSuggestion",",,,%s,,,") a0)
    /// Add . for indexer access.
    /// (Originally from ..\FSComp.txt:19)
    static member addIndexerDot() = (GetStringFunc("addIndexerDot",",,,") )
    /// All elements of a list must be of the same type as the first element, which here is '%s'. This element has type '%s'.
    /// (Originally from ..\FSComp.txt:20)
    static member listElementHasWrongType(a0 : System.String, a1 : System.String) = (GetStringFunc("listElementHasWrongType",",,,%s,,,%s,,,") a0 a1)
    /// All elements of an array must be of the same type as the first element, which here is '%s'. This element has type '%s'.
    /// (Originally from ..\FSComp.txt:21)
    static member arrayElementHasWrongType(a0 : System.String, a1 : System.String) = (GetStringFunc("arrayElementHasWrongType",",,,%s,,,%s,,,") a0 a1)
    /// This 'if' expression is missing an 'else' branch. Because 'if' is an expression, and not a statement, add an 'else' branch which also returns a value of type '%s'.
    /// (Originally from ..\FSComp.txt:22)
    static member missingElseBranch(a0 : System.String) = (GetStringFunc("missingElseBranch",",,,%s,,,") a0)
    /// The 'if' expression needs to have type '%s' to satisfy context type requirements. It currently has type '%s'.
    /// (Originally from ..\FSComp.txt:23)
    static member ifExpression(a0 : System.String, a1 : System.String) = (GetStringFunc("ifExpression",",,,%s,,,%s,,,") a0 a1)
    /// All branches of an 'if' expression must return values of the same type as the first branch, which here is '%s'. This branch returns a value of type '%s'.
    /// (Originally from ..\FSComp.txt:24)
    static member elseBranchHasWrongType(a0 : System.String, a1 : System.String) = (GetStringFunc("elseBranchHasWrongType",",,,%s,,,%s,,,") a0 a1)
    /// All branches of a pattern match expression must return values of the same type as the first branch, which here is '%s'. This branch returns a value of type '%s'.
    /// (Originally from ..\FSComp.txt:25)
    static member followingPatternMatchClauseHasWrongType(a0 : System.String, a1 : System.String) = (GetStringFunc("followingPatternMatchClauseHasWrongType",",,,%s,,,%s,,,") a0 a1)
    /// A pattern match guard must be of type 'bool', but this 'when' expression is of type '%s'.
    /// (Originally from ..\FSComp.txt:26)
    static member patternMatchGuardIsNotBool(a0 : System.String) = (GetStringFunc("patternMatchGuardIsNotBool",",,,%s,,,") a0)
    /// A ';' is used to separate field values in records. Consider replacing ',' with ';'.
    /// (Originally from ..\FSComp.txt:27)
    static member commaInsteadOfSemicolonInRecord() = (GetStringFunc("commaInsteadOfSemicolonInRecord",",,,") )
    /// The '!' operator is used to dereference a ref cell. Consider using 'not expr' here.
    /// (Originally from ..\FSComp.txt:28)
    static member derefInsteadOfNot() = (GetStringFunc("derefInsteadOfNot",",,,") )
    /// The non-generic type '%s' does not expect any type arguments, but here is given %d type argument(s)
    /// (Originally from ..\FSComp.txt:29)
    static member buildUnexpectedTypeArgs(a0 : System.String, a1 : System.Int32) = (GetStringFunc("buildUnexpectedTypeArgs",",,,%s,,,%d,,,") a0 a1)
    /// Consider using 'return!' instead of 'return'.
    /// (Originally from ..\FSComp.txt:30)
    static member returnUsedInsteadOfReturnBang() = (GetStringFunc("returnUsedInsteadOfReturnBang",",,,") )
    /// Consider using 'yield!' instead of 'yield'.
    /// (Originally from ..\FSComp.txt:31)
    static member yieldUsedInsteadOfYieldBang() = (GetStringFunc("yieldUsedInsteadOfYieldBang",",,,") )
    /// \nA tuple type is required for one or more arguments. Consider wrapping the given arguments in additional parentheses or review the definition of the interface.
    /// (Originally from ..\FSComp.txt:32)
    static member tupleRequiredInAbstractMethod() = (GetStringFunc("tupleRequiredInAbstractMethod",",,,") )
    /// Invalid warning number '%s'
    /// (Originally from ..\FSComp.txt:33)
    static member buildInvalidWarningNumber(a0 : System.String) = (203, GetStringFunc("buildInvalidWarningNumber",",,,%s,,,") a0)
    /// Invalid version string '%s'
    /// (Originally from ..\FSComp.txt:34)
    static member buildInvalidVersionString(a0 : System.String) = (204, GetStringFunc("buildInvalidVersionString",",,,%s,,,") a0)
    /// Invalid version file '%s'
    /// (Originally from ..\FSComp.txt:35)
    static member buildInvalidVersionFile(a0 : System.String) = (205, GetStringFunc("buildInvalidVersionFile",",,,%s,,,") a0)
    /// Microsoft (R) F# Compiler version %s
    /// (Originally from ..\FSComp.txt:36)
    static member buildProductName(a0 : System.String) = (GetStringFunc("buildProductName",",,,%s,,,") a0)
    /// F# Compiler for F# %s
    /// (Originally from ..\FSComp.txt:37)
    static member buildProductNameCommunity(a0 : System.String) = (GetStringFunc("buildProductNameCommunity",",,,%s,,,") a0)
    /// Problem with filename '%s': %s
    /// (Originally from ..\FSComp.txt:38)
    static member buildProblemWithFilename(a0 : System.String, a1 : System.String) = (206, GetStringFunc("buildProblemWithFilename",",,,%s,,,%s,,,") a0 a1)
    /// No inputs specified
    /// (Originally from ..\FSComp.txt:39)
    static member buildNoInputsSpecified() = (207, GetStringFunc("buildNoInputsSpecified",",,,") )
    /// The '--pdb' option requires the '--debug' option to be used
    /// (Originally from ..\FSComp.txt:40)
    static member buildPdbRequiresDebug() = (209, GetStringFunc("buildPdbRequiresDebug",",,,") )
    /// The search directory '%s' is invalid
    /// (Originally from ..\FSComp.txt:41)
    static member buildInvalidSearchDirectory(a0 : System.String) = (210, GetStringFunc("buildInvalidSearchDirectory",",,,%s,,,") a0)
    /// The search directory '%s' could not be found
    /// (Originally from ..\FSComp.txt:42)
    static member buildSearchDirectoryNotFound(a0 : System.String) = (211, GetStringFunc("buildSearchDirectoryNotFound",",,,%s,,,") a0)
    /// '%s' is not a valid filename
    /// (Originally from ..\FSComp.txt:43)
    static member buildInvalidFilename(a0 : System.String) = (212, GetStringFunc("buildInvalidFilename",",,,%s,,,") a0)
    /// '%s' is not a valid assembly name
    /// (Originally from ..\FSComp.txt:44)
    static member buildInvalidAssemblyName(a0 : System.String) = (213, GetStringFunc("buildInvalidAssemblyName",",,,%s,,,") a0)
    /// Unrecognized privacy setting '%s' for managed resource, valid options are 'public' and 'private'
    /// (Originally from ..\FSComp.txt:45)
    static member buildInvalidPrivacy(a0 : System.String) = (214, GetStringFunc("buildInvalidPrivacy",",,,%s,,,") a0)
    /// Multiple references to '%s.dll' are not permitted
    /// (Originally from ..\FSComp.txt:46)
    static member buildMultipleReferencesNotAllowed(a0 : System.String) = (215, GetStringFunc("buildMultipleReferencesNotAllowed",",,,%s,,,") a0)
    /// Could not read version from mscorlib.dll
    /// (Originally from ..\FSComp.txt:47)
    static member buildCouldNotReadVersionInfoFromMscorlib() = (GetStringFunc("buildCouldNotReadVersionInfoFromMscorlib",",,,") )
    /// Unable to read assembly '%s'
    /// (Originally from ..\FSComp.txt:48)
    static member buildCannotReadAssembly(a0 : System.String) = (218, GetStringFunc("buildCannotReadAssembly",",,,%s,,,") a0)
    /// Assembly resolution failure at or near this location
    /// (Originally from ..\FSComp.txt:49)
    static member buildAssemblyResolutionFailed() = (220, GetStringFunc("buildAssemblyResolutionFailed",",,,") )
    /// The declarations in this file will be placed in an implicit module '%s' based on the file name '%s'. However this is not a valid F# identifier, so the contents will not be accessible from other files. Consider renaming the file or adding a 'module' or 'namespace' declaration at the top of the file.
    /// (Originally from ..\FSComp.txt:50)
    static member buildImplicitModuleIsNotLegalIdentifier(a0 : System.String, a1 : System.String) = (221, GetStringFunc("buildImplicitModuleIsNotLegalIdentifier",",,,%s,,,%s,,,") a0 a1)
    /// Files in libraries or multiple-file applications must begin with a namespace or module declaration, e.g. 'namespace SomeNamespace.SubNamespace' or 'module SomeNamespace.SomeModule'. Only the last source file of an application may omit such a declaration.
    /// (Originally from ..\FSComp.txt:51)
    static member buildMultiFileRequiresNamespaceOrModule() = (222, GetStringFunc("buildMultiFileRequiresNamespaceOrModule",",,,") )
    /// Files in libraries or multiple-file applications must begin with a namespace or module declaration. When using a module declaration at the start of a file the '=' sign is not allowed. If this is a top-level module, consider removing the = to resolve this error.
    /// (Originally from ..\FSComp.txt:52)
    static member noEqualSignAfterModule() = (222, GetStringFunc("noEqualSignAfterModule",",,,") )
    /// This file contains multiple declarations of the form 'module SomeNamespace.SomeModule'. Only one declaration of this form is permitted in a file. Change your file to use an initial namespace declaration and/or use 'module ModuleName = ...' to define your modules.
    /// (Originally from ..\FSComp.txt:53)
    static member buildMultipleToplevelModules() = (223, GetStringFunc("buildMultipleToplevelModules",",,,") )
    /// Option requires parameter: %s
    /// (Originally from ..\FSComp.txt:54)
    static member buildOptionRequiresParameter(a0 : System.String) = (224, GetStringFunc("buildOptionRequiresParameter",",,,%s,,,") a0)
    /// Source file '%s' could not be found
    /// (Originally from ..\FSComp.txt:55)
    static member buildCouldNotFindSourceFile(a0 : System.String) = (225, GetStringFunc("buildCouldNotFindSourceFile",",,,%s,,,") a0)
    /// The file extension of '%s' is not recognized. Source files must have extension .fs, .fsi, .fsx, .fsscript, .ml or .mli.
    /// (Originally from ..\FSComp.txt:56)
    static member buildInvalidSourceFileExtension(a0 : System.String) = (226, GetStringFunc("buildInvalidSourceFileExtension",",,,%s,,,") a0)
    /// Could not resolve assembly '%s'
    /// (Originally from ..\FSComp.txt:57)
    static member buildCouldNotResolveAssembly(a0 : System.String) = (227, GetStringFunc("buildCouldNotResolveAssembly",",,,%s,,,") a0)
    /// Could not resolve assembly '%s' required by '%s'
    /// (Originally from ..\FSComp.txt:58)
    static member buildCouldNotResolveAssemblyRequiredByFile(a0 : System.String, a1 : System.String) = (228, GetStringFunc("buildCouldNotResolveAssemblyRequiredByFile",",,,%s,,,%s,,,") a0 a1)
    /// Error opening binary file '%s': %s
    /// (Originally from ..\FSComp.txt:59)
    static member buildErrorOpeningBinaryFile(a0 : System.String, a1 : System.String) = (229, GetStringFunc("buildErrorOpeningBinaryFile",",,,%s,,,%s,,,") a0 a1)
    /// The F#-compiled DLL '%s' needs to be recompiled to be used with this version of F#
    /// (Originally from ..\FSComp.txt:60)
    static member buildDifferentVersionMustRecompile(a0 : System.String) = (231, GetStringFunc("buildDifferentVersionMustRecompile",",,,%s,,,") a0)
    /// Invalid directive. Expected '#I \"<path>\"'.
    /// (Originally from ..\FSComp.txt:61)
    static member buildInvalidHashIDirective() = (232, GetStringFunc("buildInvalidHashIDirective",",,,") )
    /// Invalid directive. Expected '#r \"<file-or-assembly>\"'.
    /// (Originally from ..\FSComp.txt:62)
    static member buildInvalidHashrDirective() = (233, GetStringFunc("buildInvalidHashrDirective",",,,") )
    /// Invalid directive. Expected '#load \"<file>\" ... \"<file>\"'.
    /// (Originally from ..\FSComp.txt:63)
    static member buildInvalidHashloadDirective() = (234, GetStringFunc("buildInvalidHashloadDirective",",,,") )
    /// Invalid directive. Expected '#time', '#time \"on\"' or '#time \"off\"'.
    /// (Originally from ..\FSComp.txt:64)
    static member buildInvalidHashtimeDirective() = (235, GetStringFunc("buildInvalidHashtimeDirective",",,,") )
    /// Directives inside modules are ignored
    /// (Originally from ..\FSComp.txt:65)
    static member buildDirectivesInModulesAreIgnored() = (236, GetStringFunc("buildDirectivesInModulesAreIgnored",",,,") )
    /// A signature for the file or module '%s' has already been specified
    /// (Originally from ..\FSComp.txt:66)
    static member buildSignatureAlreadySpecified(a0 : System.String) = (237, GetStringFunc("buildSignatureAlreadySpecified",",,,%s,,,") a0)
    /// An implementation of file or module '%s' has already been given. Compilation order is significant in F# because of type inference. You may need to adjust the order of your files to place the signature file before the implementation. In Visual Studio files are type-checked in the order they appear in the project file, which can be edited manually or adjusted using the solution explorer.
    /// (Originally from ..\FSComp.txt:67)
    static member buildImplementationAlreadyGivenDetail(a0 : System.String) = (238, GetStringFunc("buildImplementationAlreadyGivenDetail",",,,%s,,,") a0)
    /// An implementation of the file or module '%s' has already been given
    /// (Originally from ..\FSComp.txt:68)
    static member buildImplementationAlreadyGiven(a0 : System.String) = (239, GetStringFunc("buildImplementationAlreadyGiven",",,,%s,,,") a0)
    /// The signature file '%s' does not have a corresponding implementation file. If an implementation file exists then check the 'module' and 'namespace' declarations in the signature and implementation files match.
    /// (Originally from ..\FSComp.txt:69)
    static member buildSignatureWithoutImplementation(a0 : System.String) = (240, GetStringFunc("buildSignatureWithoutImplementation",",,,%s,,,") a0)
    /// '%s' is not a valid integer argument
    /// (Originally from ..\FSComp.txt:70)
    static member buildArgInvalidInt(a0 : System.String) = (241, GetStringFunc("buildArgInvalidInt",",,,%s,,,") a0)
    /// '%s' is not a valid floating point argument
    /// (Originally from ..\FSComp.txt:71)
    static member buildArgInvalidFloat(a0 : System.String) = (242, GetStringFunc("buildArgInvalidFloat",",,,%s,,,") a0)
    /// Unrecognized option: '%s'
    /// (Originally from ..\FSComp.txt:72)
    static member buildUnrecognizedOption(a0 : System.String) = (243, GetStringFunc("buildUnrecognizedOption",",,,%s,,,") a0)
    /// Invalid module or namespace name
    /// (Originally from ..\FSComp.txt:73)
    static member buildInvalidModuleOrNamespaceName() = (244, GetStringFunc("buildInvalidModuleOrNamespaceName",",,,") )
    /// Error reading/writing metadata for the F# compiled DLL '%s'. Was the DLL compiled with an earlier version of the F# compiler? (error: '%s').
    /// (Originally from ..\FSComp.txt:74)
    static member pickleErrorReadingWritingMetadata(a0 : System.String, a1 : System.String) = (GetStringFunc("pickleErrorReadingWritingMetadata",",,,%s,,,%s,,,") a0 a1)
    /// The type/module '%s' is not a concrete module or type
    /// (Originally from ..\FSComp.txt:75)
    static member tastTypeOrModuleNotConcrete(a0 : System.String) = (245, GetStringFunc("tastTypeOrModuleNotConcrete",",,,%s,,,") a0)
    /// The type '%s' has an inline assembly code representation
    /// (Originally from ..\FSComp.txt:76)
    static member tastTypeHasAssemblyCodeRepresentation(a0 : System.String) = (GetStringFunc("tastTypeHasAssemblyCodeRepresentation",",,,%s,,,") a0)
    /// A namespace and a module named '%s' both occur in two parts of this assembly
    /// (Originally from ..\FSComp.txt:77)
    static member tastNamespaceAndModuleWithSameNameInAssembly(a0 : System.String) = (247, GetStringFunc("tastNamespaceAndModuleWithSameNameInAssembly",",,,%s,,,") a0)
    /// Two modules named '%s' occur in two parts of this assembly
    /// (Originally from ..\FSComp.txt:78)
    static member tastTwoModulesWithSameNameInAssembly(a0 : System.String) = (248, GetStringFunc("tastTwoModulesWithSameNameInAssembly",",,,%s,,,") a0)
    /// Two type definitions named '%s' occur in namespace '%s' in two parts of this assembly
    /// (Originally from ..\FSComp.txt:79)
    static member tastDuplicateTypeDefinitionInAssembly(a0 : System.String, a1 : System.String) = (249, GetStringFunc("tastDuplicateTypeDefinitionInAssembly",",,,%s,,,%s,,,") a0 a1)
    /// A module and a type definition named '%s' occur in namespace '%s' in two parts of this assembly
    /// (Originally from ..\FSComp.txt:80)
    static member tastConflictingModuleAndTypeDefinitionInAssembly(a0 : System.String, a1 : System.String) = (250, GetStringFunc("tastConflictingModuleAndTypeDefinitionInAssembly",",,,%s,,,%s,,,") a0 a1)
    /// Invalid member signature encountered because of an earlier error
    /// (Originally from ..\FSComp.txt:81)
    static member tastInvalidMemberSignature() = (251, GetStringFunc("tastInvalidMemberSignature",",,,") )
    /// This value does not have a valid property setter type
    /// (Originally from ..\FSComp.txt:82)
    static member tastValueDoesNotHaveSetterType() = (252, GetStringFunc("tastValueDoesNotHaveSetterType",",,,") )
    /// Invalid form for a property getter. At least one '()' argument is required when using the explicit syntax.
    /// (Originally from ..\FSComp.txt:83)
    static member tastInvalidFormForPropertyGetter() = (253, GetStringFunc("tastInvalidFormForPropertyGetter",",,,") )
    /// Invalid form for a property setter. At least one argument is required.
    /// (Originally from ..\FSComp.txt:84)
    static member tastInvalidFormForPropertySetter() = (254, GetStringFunc("tastInvalidFormForPropertySetter",",,,") )
    /// Unexpected use of a byref-typed variable
    /// (Originally from ..\FSComp.txt:85)
    static member tastUnexpectedByRef() = (255, GetStringFunc("tastUnexpectedByRef",",,,") )
    /// A value must be mutable in order to mutate the contents or take the address of a value type, e.g. 'let mutable x = ...'
    /// (Originally from ..\FSComp.txt:86)
    static member tastValueMustBeMutable() = (256, GetStringFunc("tastValueMustBeMutable",",,,") )
    /// Invalid mutation of a constant expression. Consider copying the expression to a mutable local, e.g. 'let mutable x = ...'.
    /// (Originally from ..\FSComp.txt:87)
    static member tastInvalidMutationOfConstant() = (257, GetStringFunc("tastInvalidMutationOfConstant",",,,") )
    /// The value has been copied to ensure the original is not mutated by this operation or because the copy is implicit when returning a struct from a member and another member is then accessed
    /// (Originally from ..\FSComp.txt:88)
    static member tastValueHasBeenCopied() = (GetStringFunc("tastValueHasBeenCopied",",,,") )
    /// Recursively defined values cannot appear directly as part of the construction of a tuple value within a recursive binding
    /// (Originally from ..\FSComp.txt:89)
    static member tastRecursiveValuesMayNotBeInConstructionOfTuple() = (259, GetStringFunc("tastRecursiveValuesMayNotBeInConstructionOfTuple",",,,") )
    /// Recursive values cannot appear directly as a construction of the type '%s' within a recursive binding. This feature has been removed from the F# language. Consider using a record instead.
    /// (Originally from ..\FSComp.txt:90)
    static member tastRecursiveValuesMayNotAppearInConstructionOfType(a0 : System.String) = (260, GetStringFunc("tastRecursiveValuesMayNotAppearInConstructionOfType",",,,%s,,,") a0)
    /// Recursive values cannot be directly assigned to the non-mutable field '%s' of the type '%s' within a recursive binding. Consider using a mutable field instead.
    /// (Originally from ..\FSComp.txt:91)
    static member tastRecursiveValuesMayNotBeAssignedToNonMutableField(a0 : System.String, a1 : System.String) = (261, GetStringFunc("tastRecursiveValuesMayNotBeAssignedToNonMutableField",",,,%s,,,%s,,,") a0 a1)
    /// Unexpected decode of AutoOpenAttribute
    /// (Originally from ..\FSComp.txt:92)
    static member tastUnexpectedDecodeOfAutoOpenAttribute() = (GetStringFunc("tastUnexpectedDecodeOfAutoOpenAttribute",",,,") )
    /// Unexpected decode of InternalsVisibleToAttribute
    /// (Originally from ..\FSComp.txt:93)
    static member tastUnexpectedDecodeOfInternalsVisibleToAttribute() = (GetStringFunc("tastUnexpectedDecodeOfInternalsVisibleToAttribute",",,,") )
    /// Unexpected decode of InterfaceDataVersionAttribute
    /// (Originally from ..\FSComp.txt:94)
    static member tastUnexpectedDecodeOfInterfaceDataVersionAttribute() = (GetStringFunc("tastUnexpectedDecodeOfInterfaceDataVersionAttribute",",,,") )
    /// Active patterns cannot return more than 7 possibilities
    /// (Originally from ..\FSComp.txt:95)
    static member tastActivePatternsLimitedToSeven() = (265, GetStringFunc("tastActivePatternsLimitedToSeven",",,,") )
    /// This is not a valid constant expression or custom attribute value
    /// (Originally from ..\FSComp.txt:96)
    static member tastNotAConstantExpression() = (267, GetStringFunc("tastNotAConstantExpression",",,,") )
    /// Module '%s' contains\n    %s    \nbut its signature specifies\n    %s    \nThe mutability attributes differ
    /// (Originally from ..\FSComp.txt:97)
    static member ValueNotContainedMutabilityAttributesDiffer(a0 : System.String, a1 : System.String, a2 : System.String) = (GetStringFunc("ValueNotContainedMutabilityAttributesDiffer",",,,%s,,,%s,,,%s,,,") a0 a1 a2)
    /// Module '%s' contains\n    %s    \nbut its signature specifies\n    %s    \nThe names differ
    /// (Originally from ..\FSComp.txt:98)
    static member ValueNotContainedMutabilityNamesDiffer(a0 : System.String, a1 : System.String, a2 : System.String) = (GetStringFunc("ValueNotContainedMutabilityNamesDiffer",",,,%s,,,%s,,,%s,,,") a0 a1 a2)
    /// Module '%s' contains\n    %s    \nbut its signature specifies\n    %s    \nThe compiled names differ
    /// (Originally from ..\FSComp.txt:99)
    static member ValueNotContainedMutabilityCompiledNamesDiffer(a0 : System.String, a1 : System.String, a2 : System.String) = (GetStringFunc("ValueNotContainedMutabilityCompiledNamesDiffer",",,,%s,,,%s,,,%s,,,") a0 a1 a2)
    /// Module '%s' contains\n    %s    \nbut its signature specifies\n    %s    \nThe display names differ
    /// (Originally from ..\FSComp.txt:100)
    static member ValueNotContainedMutabilityDisplayNamesDiffer(a0 : System.String, a1 : System.String, a2 : System.String) = (GetStringFunc("ValueNotContainedMutabilityDisplayNamesDiffer",",,,%s,,,%s,,,%s,,,") a0 a1 a2)
    /// Module '%s' contains\n    %s    \nbut its signature specifies\n    %s    \nThe accessibility specified in the signature is more than that specified in the implementation
    /// (Originally from ..\FSComp.txt:101)
    static member ValueNotContainedMutabilityAccessibilityMore(a0 : System.String, a1 : System.String, a2 : System.String) = (GetStringFunc("ValueNotContainedMutabilityAccessibilityMore",",,,%s,,,%s,,,%s,,,") a0 a1 a2)
    /// Module '%s' contains\n    %s    \nbut its signature specifies\n    %s    \nThe inline flags differ
    /// (Originally from ..\FSComp.txt:102)
    static member ValueNotContainedMutabilityInlineFlagsDiffer(a0 : System.String, a1 : System.String, a2 : System.String) = (GetStringFunc("ValueNotContainedMutabilityInlineFlagsDiffer",",,,%s,,,%s,,,%s,,,") a0 a1 a2)
    /// Module '%s' contains\n    %s    \nbut its signature specifies\n    %s    \nThe literal constant values and/or attributes differ
    /// (Originally from ..\FSComp.txt:103)
    static member ValueNotContainedMutabilityLiteralConstantValuesDiffer(a0 : System.String, a1 : System.String, a2 : System.String) = (GetStringFunc("ValueNotContainedMutabilityLiteralConstantValuesDiffer",",,,%s,,,%s,,,%s,,,") a0 a1 a2)
    /// Module '%s' contains\n    %s    \nbut its signature specifies\n    %s    \nOne is a type function and the other is not. The signature requires explicit type parameters if they are present in the implementation.
    /// (Originally from ..\FSComp.txt:104)
    static member ValueNotContainedMutabilityOneIsTypeFunction(a0 : System.String, a1 : System.String, a2 : System.String) = (GetStringFunc("ValueNotContainedMutabilityOneIsTypeFunction",",,,%s,,,%s,,,%s,,,") a0 a1 a2)
    /// Module '%s' contains\n    %s    \nbut its signature specifies\n    %s    \nThe respective type parameter counts differ
    /// (Originally from ..\FSComp.txt:105)
    static member ValueNotContainedMutabilityParameterCountsDiffer(a0 : System.String, a1 : System.String, a2 : System.String) = (GetStringFunc("ValueNotContainedMutabilityParameterCountsDiffer",",,,%s,,,%s,,,%s,,,") a0 a1 a2)
    /// Module '%s' contains\n    %s    \nbut its signature specifies\n    %s    \nThe types differ
    /// (Originally from ..\FSComp.txt:106)
    static member ValueNotContainedMutabilityTypesDiffer(a0 : System.String, a1 : System.String, a2 : System.String) = (GetStringFunc("ValueNotContainedMutabilityTypesDiffer",",,,%s,,,%s,,,%s,,,") a0 a1 a2)
    /// Module '%s' contains\n    %s    \nbut its signature specifies\n    %s    \nOne is an extension member and the other is not
    /// (Originally from ..\FSComp.txt:107)
    static member ValueNotContainedMutabilityExtensionsDiffer(a0 : System.String, a1 : System.String, a2 : System.String) = (GetStringFunc("ValueNotContainedMutabilityExtensionsDiffer",",,,%s,,,%s,,,%s,,,") a0 a1 a2)
    /// Module '%s' contains\n    %s    \nbut its signature specifies\n    %s    \nAn arity was not inferred for this value
    /// (Originally from ..\FSComp.txt:108)
    static member ValueNotContainedMutabilityArityNotInferred(a0 : System.String, a1 : System.String, a2 : System.String) = (GetStringFunc("ValueNotContainedMutabilityArityNotInferred",",,,%s,,,%s,,,%s,,,") a0 a1 a2)
    /// Module '%s' contains\n    %s    \nbut its signature specifies\n    %s    \nThe number of generic parameters in the signature and implementation differ (the signature declares %s but the implementation declares %s
    /// (Originally from ..\FSComp.txt:109)
    static member ValueNotContainedMutabilityGenericParametersDiffer(a0 : System.String, a1 : System.String, a2 : System.String, a3 : System.String, a4 : System.String) = (GetStringFunc("ValueNotContainedMutabilityGenericParametersDiffer",",,,%s,,,%s,,,%s,,,%s,,,%s,,,") a0 a1 a2 a3 a4)
    /// Module '%s' contains\n    %s    \nbut its signature specifies\n    %s    \nThe generic parameters in the signature and implementation have different kinds. Perhaps there is a missing [<Measure>] attribute.
    /// (Originally from ..\FSComp.txt:110)
    static member ValueNotContainedMutabilityGenericParametersAreDifferentKinds(a0 : System.String, a1 : System.String, a2 : System.String) = (GetStringFunc("ValueNotContainedMutabilityGenericParametersAreDifferentKinds",",,,%s,,,%s,,,%s,,,") a0 a1 a2)
    /// Module '%s' contains\n    %s    \nbut its signature specifies\n    %s    \nThe arities in the signature and implementation differ. The signature specifies that '%s' is function definition or lambda expression accepting at least %s argument(s), but the implementation is a computed function value. To declare that a computed function value is a permitted implementation simply parenthesize its type in the signature, e.g.\n\tval %s: int -> (int -> int)\ninstead of\n\tval %s: int -> int -> int.
    /// (Originally from ..\FSComp.txt:111)
    static member ValueNotContainedMutabilityAritiesDiffer(a0 : System.String, a1 : System.String, a2 : System.String, a3 : System.String, a4 : System.String, a5 : System.String, a6 : System.String) = (GetStringFunc("ValueNotContainedMutabilityAritiesDiffer",",,,%s,,,%s,,,%s,,,%s,,,%s,,,%s,,,%s,,,") a0 a1 a2 a3 a4 a5 a6)
    /// Module '%s' contains\n    %s    \nbut its signature specifies\n    %s    \nThe CLI member names differ
    /// (Originally from ..\FSComp.txt:112)
    static member ValueNotContainedMutabilityDotNetNamesDiffer(a0 : System.String, a1 : System.String, a2 : System.String) = (GetStringFunc("ValueNotContainedMutabilityDotNetNamesDiffer",",,,%s,,,%s,,,%s,,,") a0 a1 a2)
    /// Module '%s' contains\n    %s    \nbut its signature specifies\n    %s    \nOne is static and the other isn't
    /// (Originally from ..\FSComp.txt:113)
    static member ValueNotContainedMutabilityStaticsDiffer(a0 : System.String, a1 : System.String, a2 : System.String) = (GetStringFunc("ValueNotContainedMutabilityStaticsDiffer",",,,%s,,,%s,,,%s,,,") a0 a1 a2)
    /// Module '%s' contains\n    %s    \nbut its signature specifies\n    %s    \nOne is virtual and the other isn't
    /// (Originally from ..\FSComp.txt:114)
    static member ValueNotContainedMutabilityVirtualsDiffer(a0 : System.String, a1 : System.String, a2 : System.String) = (GetStringFunc("ValueNotContainedMutabilityVirtualsDiffer",",,,%s,,,%s,,,%s,,,") a0 a1 a2)
    /// Module '%s' contains\n    %s    \nbut its signature specifies\n    %s    \nOne is abstract and the other isn't
    /// (Originally from ..\FSComp.txt:115)
    static member ValueNotContainedMutabilityAbstractsDiffer(a0 : System.String, a1 : System.String, a2 : System.String) = (GetStringFunc("ValueNotContainedMutabilityAbstractsDiffer",",,,%s,,,%s,,,%s,,,") a0 a1 a2)
    /// Module '%s' contains\n    %s    \nbut its signature specifies\n    %s    \nOne is final and the other isn't
    /// (Originally from ..\FSComp.txt:116)
    static member ValueNotContainedMutabilityFinalsDiffer(a0 : System.String, a1 : System.String, a2 : System.String) = (GetStringFunc("ValueNotContainedMutabilityFinalsDiffer",",,,%s,,,%s,,,%s,,,") a0 a1 a2)
    /// Module '%s' contains\n    %s    \nbut its signature specifies\n    %s    \nOne is marked as an override and the other isn't
    /// (Originally from ..\FSComp.txt:117)
    static member ValueNotContainedMutabilityOverridesDiffer(a0 : System.String, a1 : System.String, a2 : System.String) = (GetStringFunc("ValueNotContainedMutabilityOverridesDiffer",",,,%s,,,%s,,,%s,,,") a0 a1 a2)
    /// Module '%s' contains\n    %s    \nbut its signature specifies\n    %s    \nOne is a constructor/property and the other is not
    /// (Originally from ..\FSComp.txt:118)
    static member ValueNotContainedMutabilityOneIsConstructor(a0 : System.String, a1 : System.String, a2 : System.String) = (GetStringFunc("ValueNotContainedMutabilityOneIsConstructor",",,,%s,,,%s,,,%s,,,") a0 a1 a2)
    /// Module '%s' contains\n    %s    \nbut its signature specifies\n    %s    \nThe compiled representation of this method is as a static member but the signature indicates its compiled representation is as an instance member
    /// (Originally from ..\FSComp.txt:119)
    static member ValueNotContainedMutabilityStaticButInstance(a0 : System.String, a1 : System.String, a2 : System.String) = (GetStringFunc("ValueNotContainedMutabilityStaticButInstance",",,,%s,,,%s,,,%s,,,") a0 a1 a2)
    /// Module '%s' contains\n    %s    \nbut its signature specifies\n    %s    \nThe compiled representation of this method is as an instance member, but the signature indicates its compiled representation is as a static member
    /// (Originally from ..\FSComp.txt:120)
    static member ValueNotContainedMutabilityInstanceButStatic(a0 : System.String, a1 : System.String, a2 : System.String) = (GetStringFunc("ValueNotContainedMutabilityInstanceButStatic",",,,%s,,,%s,,,%s,,,") a0 a1 a2)
    /// The %s definitions in the signature and implementation are not compatible because the names differ. The type is called '%s' in the signature file but '%s' in implementation.
    /// (Originally from ..\FSComp.txt:121)
    static member DefinitionsInSigAndImplNotCompatibleNamesDiffer(a0 : System.String, a1 : System.String, a2 : System.String) = (290, GetStringFunc("DefinitionsInSigAndImplNotCompatibleNamesDiffer",",,,%s,,,%s,,,%s,,,") a0 a1 a2)
    /// The %s definitions for type '%s' in the signature and implementation are not compatible because the respective type parameter counts differ
    /// (Originally from ..\FSComp.txt:122)
    static member DefinitionsInSigAndImplNotCompatibleParameterCountsDiffer(a0 : System.String, a1 : System.String) = (291, GetStringFunc("DefinitionsInSigAndImplNotCompatibleParameterCountsDiffer",",,,%s,,,%s,,,") a0 a1)
    /// The %s definitions for type '%s' in the signature and implementation are not compatible because the accessibility specified in the signature is more than that specified in the implementation
    /// (Originally from ..\FSComp.txt:123)
    static member DefinitionsInSigAndImplNotCompatibleAccessibilityDiffer(a0 : System.String, a1 : System.String) = (292, GetStringFunc("DefinitionsInSigAndImplNotCompatibleAccessibilityDiffer",",,,%s,,,%s,,,") a0 a1)
    /// The %s definitions for type '%s' in the signature and implementation are not compatible because the signature requires that the type supports the interface %s but the interface has not been implemented
    /// (Originally from ..\FSComp.txt:124)
    static member DefinitionsInSigAndImplNotCompatibleMissingInterface(a0 : System.String, a1 : System.String, a2 : System.String) = (293, GetStringFunc("DefinitionsInSigAndImplNotCompatibleMissingInterface",",,,%s,,,%s,,,%s,,,") a0 a1 a2)
    /// The %s definitions for type '%s' in the signature and implementation are not compatible because the implementation says this type may use nulls as a representation but the signature does not
    /// (Originally from ..\FSComp.txt:125)
    static member DefinitionsInSigAndImplNotCompatibleImplementationSaysNull(a0 : System.String, a1 : System.String) = (294, GetStringFunc("DefinitionsInSigAndImplNotCompatibleImplementationSaysNull",",,,%s,,,%s,,,") a0 a1)
    /// The %s definitions for type '%s' in the signature and implementation are not compatible because the implementation says this type may use nulls as an extra value but the signature does not
    /// (Originally from ..\FSComp.txt:126)
    static member DefinitionsInSigAndImplNotCompatibleImplementationSaysNull2(a0 : System.String, a1 : System.String) = (294, GetStringFunc("DefinitionsInSigAndImplNotCompatibleImplementationSaysNull2",",,,%s,,,%s,,,") a0 a1)
    /// The %s definitions for type '%s' in the signature and implementation are not compatible because the signature says this type may use nulls as a representation but the implementation does not
    /// (Originally from ..\FSComp.txt:127)
    static member DefinitionsInSigAndImplNotCompatibleSignatureSaysNull(a0 : System.String, a1 : System.String) = (295, GetStringFunc("DefinitionsInSigAndImplNotCompatibleSignatureSaysNull",",,,%s,,,%s,,,") a0 a1)
    /// The %s definitions for type '%s' in the signature and implementation are not compatible because the signature says this type may use nulls as an extra value but the implementation does not
    /// (Originally from ..\FSComp.txt:128)
    static member DefinitionsInSigAndImplNotCompatibleSignatureSaysNull2(a0 : System.String, a1 : System.String) = (295, GetStringFunc("DefinitionsInSigAndImplNotCompatibleSignatureSaysNull2",",,,%s,,,%s,,,") a0 a1)
    /// The %s definitions for type '%s' in the signature and implementation are not compatible because the implementation type is sealed but the signature implies it is not. Consider adding the [<Sealed>] attribute to the signature.
    /// (Originally from ..\FSComp.txt:129)
    static member DefinitionsInSigAndImplNotCompatibleImplementationSealed(a0 : System.String, a1 : System.String) = (296, GetStringFunc("DefinitionsInSigAndImplNotCompatibleImplementationSealed",",,,%s,,,%s,,,") a0 a1)
    /// The %s definitions for type '%s' in the signature and implementation are not compatible because the implementation type is not sealed but signature implies it is. Consider adding the [<Sealed>] attribute to the implementation.
    /// (Originally from ..\FSComp.txt:130)
    static member DefinitionsInSigAndImplNotCompatibleImplementationIsNotSealed(a0 : System.String, a1 : System.String) = (297, GetStringFunc("DefinitionsInSigAndImplNotCompatibleImplementationIsNotSealed",",,,%s,,,%s,,,") a0 a1)
    /// The %s definitions for type '%s' in the signature and implementation are not compatible because the implementation is an abstract class but the signature is not. Consider adding the [<AbstractClass>] attribute to the signature.
    /// (Originally from ..\FSComp.txt:131)
    static member DefinitionsInSigAndImplNotCompatibleImplementationIsAbstract(a0 : System.String, a1 : System.String) = (298, GetStringFunc("DefinitionsInSigAndImplNotCompatibleImplementationIsAbstract",",,,%s,,,%s,,,") a0 a1)
    /// The %s definitions for type '%s' in the signature and implementation are not compatible because the signature is an abstract class but the implementation is not. Consider adding the [<AbstractClass>] attribute to the implementation.
    /// (Originally from ..\FSComp.txt:132)
    static member DefinitionsInSigAndImplNotCompatibleSignatureIsAbstract(a0 : System.String, a1 : System.String) = (299, GetStringFunc("DefinitionsInSigAndImplNotCompatibleSignatureIsAbstract",",,,%s,,,%s,,,") a0 a1)
    /// The %s definitions for type '%s' in the signature and implementation are not compatible because the types have different base types
    /// (Originally from ..\FSComp.txt:133)
    static member DefinitionsInSigAndImplNotCompatibleTypesHaveDifferentBaseTypes(a0 : System.String, a1 : System.String) = (300, GetStringFunc("DefinitionsInSigAndImplNotCompatibleTypesHaveDifferentBaseTypes",",,,%s,,,%s,,,") a0 a1)
    /// The %s definitions for type '%s' in the signature and implementation are not compatible because the number of %ss differ
    /// (Originally from ..\FSComp.txt:134)
    static member DefinitionsInSigAndImplNotCompatibleNumbersDiffer(a0 : System.String, a1 : System.String, a2 : System.String) = (301, GetStringFunc("DefinitionsInSigAndImplNotCompatibleNumbersDiffer",",,,%s,,,%s,,,%s,,,") a0 a1 a2)
    /// The %s definitions for type '%s' in the signature and implementation are not compatible because the signature defines the %s '%s' but the implementation does not (or does, but not in the same order)
    /// (Originally from ..\FSComp.txt:135)
    static member DefinitionsInSigAndImplNotCompatibleSignatureDefinesButImplDoesNot(a0 : System.String, a1 : System.String, a2 : System.String, a3 : System.String) = (302, GetStringFunc("DefinitionsInSigAndImplNotCompatibleSignatureDefinesButImplDoesNot",",,,%s,,,%s,,,%s,,,%s,,,") a0 a1 a2 a3)
    /// The %s definitions for type '%s' in the signature and implementation are not compatible because the implementation defines the %s '%s' but the signature does not (or does, but not in the same order)
    /// (Originally from ..\FSComp.txt:136)
    static member DefinitionsInSigAndImplNotCompatibleImplDefinesButSignatureDoesNot(a0 : System.String, a1 : System.String, a2 : System.String, a3 : System.String) = (303, GetStringFunc("DefinitionsInSigAndImplNotCompatibleImplDefinesButSignatureDoesNot",",,,%s,,,%s,,,%s,,,%s,,,") a0 a1 a2 a3)
    /// The %s definitions for type '%s' in the signature and implementation are not compatible because the implementation defines a struct but the signature defines a type with a hidden representation
    /// (Originally from ..\FSComp.txt:137)
    static member DefinitionsInSigAndImplNotCompatibleImplDefinesStruct(a0 : System.String, a1 : System.String) = (304, GetStringFunc("DefinitionsInSigAndImplNotCompatibleImplDefinesStruct",",,,%s,,,%s,,,") a0 a1)
    /// The %s definitions for type '%s' in the signature and implementation are not compatible because a CLI type representation is being hidden by a signature
    /// (Originally from ..\FSComp.txt:138)
    static member DefinitionsInSigAndImplNotCompatibleDotNetTypeRepresentationIsHidden(a0 : System.String, a1 : System.String) = (305, GetStringFunc("DefinitionsInSigAndImplNotCompatibleDotNetTypeRepresentationIsHidden",",,,%s,,,%s,,,") a0 a1)
    /// The %s definitions for type '%s' in the signature and implementation are not compatible because a type representation is being hidden by a signature
    /// (Originally from ..\FSComp.txt:139)
    static member DefinitionsInSigAndImplNotCompatibleTypeIsHidden(a0 : System.String, a1 : System.String) = (306, GetStringFunc("DefinitionsInSigAndImplNotCompatibleTypeIsHidden",",,,%s,,,%s,,,") a0 a1)
    /// The %s definitions for type '%s' in the signature and implementation are not compatible because the types are of different kinds
    /// (Originally from ..\FSComp.txt:140)
    static member DefinitionsInSigAndImplNotCompatibleTypeIsDifferentKind(a0 : System.String, a1 : System.String) = (307, GetStringFunc("DefinitionsInSigAndImplNotCompatibleTypeIsDifferentKind",",,,%s,,,%s,,,") a0 a1)
    /// The %s definitions for type '%s' in the signature and implementation are not compatible because the IL representations differ
    /// (Originally from ..\FSComp.txt:141)
    static member DefinitionsInSigAndImplNotCompatibleILDiffer(a0 : System.String, a1 : System.String) = (308, GetStringFunc("DefinitionsInSigAndImplNotCompatibleILDiffer",",,,%s,,,%s,,,") a0 a1)
    /// The %s definitions for type '%s' in the signature and implementation are not compatible because the representations differ
    /// (Originally from ..\FSComp.txt:142)
    static member DefinitionsInSigAndImplNotCompatibleRepresentationsDiffer(a0 : System.String, a1 : System.String) = (309, GetStringFunc("DefinitionsInSigAndImplNotCompatibleRepresentationsDiffer",",,,%s,,,%s,,,") a0 a1)
    /// The %s definitions for type '%s' in the signature and implementation are not compatible because the field %s was present in the implementation but not in the signature
    /// (Originally from ..\FSComp.txt:143)
    static member DefinitionsInSigAndImplNotCompatibleFieldWasPresent(a0 : System.String, a1 : System.String, a2 : System.String) = (311, GetStringFunc("DefinitionsInSigAndImplNotCompatibleFieldWasPresent",",,,%s,,,%s,,,%s,,,") a0 a1 a2)
    /// The %s definitions for type '%s' in the signature and implementation are not compatible because the order of the fields is different in the signature and implementation
    /// (Originally from ..\FSComp.txt:144)
    static member DefinitionsInSigAndImplNotCompatibleFieldOrderDiffer(a0 : System.String, a1 : System.String) = (312, GetStringFunc("DefinitionsInSigAndImplNotCompatibleFieldOrderDiffer",",,,%s,,,%s,,,") a0 a1)
    /// The %s definitions for type '%s' in the signature and implementation are not compatible because the field %s was required by the signature but was not specified by the implementation
    /// (Originally from ..\FSComp.txt:145)
    static member DefinitionsInSigAndImplNotCompatibleFieldRequiredButNotSpecified(a0 : System.String, a1 : System.String, a2 : System.String) = (313, GetStringFunc("DefinitionsInSigAndImplNotCompatibleFieldRequiredButNotSpecified",",,,%s,,,%s,,,%s,,,") a0 a1 a2)
    /// The %s definitions for type '%s' in the signature and implementation are not compatible because the field '%s' was present in the implementation but not in the signature. Struct types must now reveal their fields in the signature for the type, though the fields may still be labelled 'private' or 'internal'.
    /// (Originally from ..\FSComp.txt:146)
    static member DefinitionsInSigAndImplNotCompatibleFieldIsInImplButNotSig(a0 : System.String, a1 : System.String, a2 : System.String) = (314, GetStringFunc("DefinitionsInSigAndImplNotCompatibleFieldIsInImplButNotSig",",,,%s,,,%s,,,%s,,,") a0 a1 a2)
    /// The %s definitions for type '%s' in the signature and implementation are not compatible because the abstract member '%s' was required by the signature but was not specified by the implementation
    /// (Originally from ..\FSComp.txt:147)
    static member DefinitionsInSigAndImplNotCompatibleAbstractMemberMissingInImpl(a0 : System.String, a1 : System.String, a2 : System.String) = (315, GetStringFunc("DefinitionsInSigAndImplNotCompatibleAbstractMemberMissingInImpl",",,,%s,,,%s,,,%s,,,") a0 a1 a2)
    /// The %s definitions for type '%s' in the signature and implementation are not compatible because the abstract member '%s' was present in the implementation but not in the signature
    /// (Originally from ..\FSComp.txt:148)
    static member DefinitionsInSigAndImplNotCompatibleAbstractMemberMissingInSig(a0 : System.String, a1 : System.String, a2 : System.String) = (316, GetStringFunc("DefinitionsInSigAndImplNotCompatibleAbstractMemberMissingInSig",",,,%s,,,%s,,,%s,,,") a0 a1 a2)
    /// The %s definitions for type '%s' in the signature and implementation are not compatible because the signature declares a %s while the implementation declares a %s
    /// (Originally from ..\FSComp.txt:149)
    static member DefinitionsInSigAndImplNotCompatibleSignatureDeclaresDiffer(a0 : System.String, a1 : System.String, a2 : System.String, a3 : System.String) = (317, GetStringFunc("DefinitionsInSigAndImplNotCompatibleSignatureDeclaresDiffer",",,,%s,,,%s,,,%s,,,%s,,,") a0 a1 a2 a3)
    /// The %s definitions for type '%s' in the signature and implementation are not compatible because the abbreviations differ: %s versus %s
    /// (Originally from ..\FSComp.txt:150)
    static member DefinitionsInSigAndImplNotCompatibleAbbreviationsDiffer(a0 : System.String, a1 : System.String, a2 : System.String, a3 : System.String) = (318, GetStringFunc("DefinitionsInSigAndImplNotCompatibleAbbreviationsDiffer",",,,%s,,,%s,,,%s,,,%s,,,") a0 a1 a2 a3)
    /// The %s definitions for type '%s' in the signature and implementation are not compatible because an abbreviation is being hidden by a signature. The abbreviation must be visible to other CLI languages. Consider making the abbreviation visible in the signature.
    /// (Originally from ..\FSComp.txt:151)
    static member DefinitionsInSigAndImplNotCompatibleAbbreviationHiddenBySig(a0 : System.String, a1 : System.String) = (319, GetStringFunc("DefinitionsInSigAndImplNotCompatibleAbbreviationHiddenBySig",",,,%s,,,%s,,,") a0 a1)
    /// The %s definitions for type '%s' in the signature and implementation are not compatible because the signature has an abbreviation while the implementation does not
    /// (Originally from ..\FSComp.txt:152)
    static member DefinitionsInSigAndImplNotCompatibleSigHasAbbreviation(a0 : System.String, a1 : System.String) = (320, GetStringFunc("DefinitionsInSigAndImplNotCompatibleSigHasAbbreviation",",,,%s,,,%s,,,") a0 a1)
    /// The module contains the constructor\n    %s    \nbut its signature specifies\n    %s    \nThe names differ
    /// (Originally from ..\FSComp.txt:153)
    static member ModuleContainsConstructorButNamesDiffer(a0 : System.String, a1 : System.String) = (GetStringFunc("ModuleContainsConstructorButNamesDiffer",",,,%s,,,%s,,,") a0 a1)
    /// The module contains the constructor\n    %s    \nbut its signature specifies\n    %s    \nThe respective number of data fields differ
    /// (Originally from ..\FSComp.txt:154)
    static member ModuleContainsConstructorButDataFieldsDiffer(a0 : System.String, a1 : System.String) = (GetStringFunc("ModuleContainsConstructorButDataFieldsDiffer",",,,%s,,,%s,,,") a0 a1)
    /// The module contains the constructor\n    %s    \nbut its signature specifies\n    %s    \nThe types of the fields differ
    /// (Originally from ..\FSComp.txt:155)
    static member ModuleContainsConstructorButTypesOfFieldsDiffer(a0 : System.String, a1 : System.String) = (GetStringFunc("ModuleContainsConstructorButTypesOfFieldsDiffer",",,,%s,,,%s,,,") a0 a1)
    /// The module contains the constructor\n    %s    \nbut its signature specifies\n    %s    \nthe accessibility specified in the signature is more than that specified in the implementation
    /// (Originally from ..\FSComp.txt:156)
    static member ModuleContainsConstructorButAccessibilityDiffers(a0 : System.String, a1 : System.String) = (GetStringFunc("ModuleContainsConstructorButAccessibilityDiffers",",,,%s,,,%s,,,") a0 a1)
    /// The module contains the field\n    %s    \nbut its signature specifies\n    %s    \nThe names differ
    /// (Originally from ..\FSComp.txt:157)
    static member FieldNotContainedNamesDiffer(a0 : System.String, a1 : System.String) = (GetStringFunc("FieldNotContainedNamesDiffer",",,,%s,,,%s,,,") a0 a1)
    /// The module contains the field\n    %s    \nbut its signature specifies\n    %s    \nthe accessibility specified in the signature is more than that specified in the implementation
    /// (Originally from ..\FSComp.txt:158)
    static member FieldNotContainedAccessibilitiesDiffer(a0 : System.String, a1 : System.String) = (GetStringFunc("FieldNotContainedAccessibilitiesDiffer",",,,%s,,,%s,,,") a0 a1)
    /// The module contains the field\n    %s    \nbut its signature specifies\n    %s    \nThe 'static' modifiers differ
    /// (Originally from ..\FSComp.txt:159)
    static member FieldNotContainedStaticsDiffer(a0 : System.String, a1 : System.String) = (GetStringFunc("FieldNotContainedStaticsDiffer",",,,%s,,,%s,,,") a0 a1)
    /// The module contains the field\n    %s    \nbut its signature specifies\n    %s    \nThe 'mutable' modifiers differ
    /// (Originally from ..\FSComp.txt:160)
    static member FieldNotContainedMutablesDiffer(a0 : System.String, a1 : System.String) = (GetStringFunc("FieldNotContainedMutablesDiffer",",,,%s,,,%s,,,") a0 a1)
    /// The module contains the field\n    %s    \nbut its signature specifies\n    %s    \nThe 'literal' modifiers differ
    /// (Originally from ..\FSComp.txt:161)
    static member FieldNotContainedLiteralsDiffer(a0 : System.String, a1 : System.String) = (GetStringFunc("FieldNotContainedLiteralsDiffer",",,,%s,,,%s,,,") a0 a1)
    /// The module contains the field\n    %s    \nbut its signature specifies\n    %s    \nThe types differ
    /// (Originally from ..\FSComp.txt:162)
    static member FieldNotContainedTypesDiffer(a0 : System.String, a1 : System.String) = (GetStringFunc("FieldNotContainedTypesDiffer",",,,%s,,,%s,,,") a0 a1)
    /// The implicit instantiation of a generic construct at or near this point could not be resolved because it could resolve to multiple unrelated types, e.g. '%s' and '%s'. Consider using type annotations to resolve the ambiguity
    /// (Originally from ..\FSComp.txt:163)
    static member typrelCannotResolveImplicitGenericInstantiation(a0 : System.String, a1 : System.String) = (331, GetStringFunc("typrelCannotResolveImplicitGenericInstantiation",",,,%s,,,%s,,,") a0 a1)
    /// Could not resolve the ambiguity inherent in the use of a 'printf'-style format string
    /// (Originally from ..\FSComp.txt:164)
    static member typrelCannotResolveAmbiguityInPrintf() = (333, GetStringFunc("typrelCannotResolveAmbiguityInPrintf",",,,") )
    /// Could not resolve the ambiguity in the use of a generic construct with an 'enum' constraint at or near this position
    /// (Originally from ..\FSComp.txt:165)
    static member typrelCannotResolveAmbiguityInEnum() = (334, GetStringFunc("typrelCannotResolveAmbiguityInEnum",",,,") )
    /// Could not resolve the ambiguity in the use of a generic construct with a 'delegate' constraint at or near this position
    /// (Originally from ..\FSComp.txt:166)
    static member typrelCannotResolveAmbiguityInDelegate() = (335, GetStringFunc("typrelCannotResolveAmbiguityInDelegate",",,,") )
    /// Invalid value
    /// (Originally from ..\FSComp.txt:167)
    static member typrelInvalidValue() = (337, GetStringFunc("typrelInvalidValue",",,,") )
    /// The signature and implementation are not compatible because the respective type parameter counts differ
    /// (Originally from ..\FSComp.txt:168)
    static member typrelSigImplNotCompatibleParamCountsDiffer() = (338, GetStringFunc("typrelSigImplNotCompatibleParamCountsDiffer",",,,") )
    /// The signature and implementation are not compatible because the type parameter in the class/signature has a different compile-time requirement to the one in the member/implementation
    /// (Originally from ..\FSComp.txt:169)
    static member typrelSigImplNotCompatibleCompileTimeRequirementsDiffer() = (339, GetStringFunc("typrelSigImplNotCompatibleCompileTimeRequirementsDiffer",",,,") )
    /// The signature and implementation are not compatible because the declaration of the type parameter '%s' requires a constraint of the form %s
    /// (Originally from ..\FSComp.txt:170)
    static member typrelSigImplNotCompatibleConstraintsDiffer(a0 : System.String, a1 : System.String) = (340, GetStringFunc("typrelSigImplNotCompatibleConstraintsDiffer",",,,%s,,,%s,,,") a0 a1)
    /// The signature and implementation are not compatible because the type parameter '%s' has a constraint of the form %s but the implementation does not. Either remove this constraint from the signature or add it to the implementation.
    /// (Originally from ..\FSComp.txt:171)
    static member typrelSigImplNotCompatibleConstraintsDifferRemove(a0 : System.String, a1 : System.String) = (341, GetStringFunc("typrelSigImplNotCompatibleConstraintsDifferRemove",",,,%s,,,%s,,,") a0 a1)
    /// The type '%s' implements 'System.IComparable'. Consider also adding an explicit override for 'Object.Equals'
    /// (Originally from ..\FSComp.txt:172)
    static member typrelTypeImplementsIComparableShouldOverrideObjectEquals(a0 : System.String) = (342, GetStringFunc("typrelTypeImplementsIComparableShouldOverrideObjectEquals",",,,%s,,,") a0)
    /// The type '%s' implements 'System.IComparable' explicitly but provides no corresponding override for 'Object.Equals'. An implementation of 'Object.Equals' has been automatically provided, implemented via 'System.IComparable'. Consider implementing the override 'Object.Equals' explicitly
    /// (Originally from ..\FSComp.txt:173)
    static member typrelTypeImplementsIComparableDefaultObjectEqualsProvided(a0 : System.String) = (343, GetStringFunc("typrelTypeImplementsIComparableDefaultObjectEqualsProvided",",,,%s,,,") a0)
    /// The struct, record or union type '%s' has an explicit implementation of 'Object.GetHashCode' or 'Object.Equals'. You must apply the 'CustomEquality' attribute to the type
    /// (Originally from ..\FSComp.txt:174)
    static member typrelExplicitImplementationOfGetHashCodeOrEquals(a0 : System.String) = (344, GetStringFunc("typrelExplicitImplementationOfGetHashCodeOrEquals",",,,%s,,,") a0)
    /// The struct, record or union type '%s' has an explicit implementation of 'Object.GetHashCode'. Consider implementing a matching override for 'Object.Equals(obj)'
    /// (Originally from ..\FSComp.txt:175)
    static member typrelExplicitImplementationOfGetHashCode(a0 : System.String) = (345, GetStringFunc("typrelExplicitImplementationOfGetHashCode",",,,%s,,,") a0)
    /// The struct, record or union type '%s' has an explicit implementation of 'Object.Equals'. Consider implementing a matching override for 'Object.GetHashCode()'
    /// (Originally from ..\FSComp.txt:176)
    static member typrelExplicitImplementationOfEquals(a0 : System.String) = (346, GetStringFunc("typrelExplicitImplementationOfEquals",",,,%s,,,") a0)
    /// The exception definitions are not compatible because a CLI exception mapping is being hidden by a signature. The exception mapping must be visible to other modules. The module contains the exception definition\n    %s    \nbut its signature specifies\n\t%s
    /// (Originally from ..\FSComp.txt:177)
    static member ExceptionDefsNotCompatibleHiddenBySignature(a0 : System.String, a1 : System.String) = (GetStringFunc("ExceptionDefsNotCompatibleHiddenBySignature",",,,%s,,,%s,,,") a0 a1)
    /// The exception definitions are not compatible because the CLI representations differ. The module contains the exception definition\n    %s    \nbut its signature specifies\n\t%s
    /// (Originally from ..\FSComp.txt:178)
    static member ExceptionDefsNotCompatibleDotNetRepresentationsDiffer(a0 : System.String, a1 : System.String) = (GetStringFunc("ExceptionDefsNotCompatibleDotNetRepresentationsDiffer",",,,%s,,,%s,,,") a0 a1)
    /// The exception definitions are not compatible because the exception abbreviation is being hidden by the signature. The abbreviation must be visible to other CLI languages. Consider making the abbreviation visible in the signature. The module contains the exception definition\n    %s    \nbut its signature specifies\n\t%s.
    /// (Originally from ..\FSComp.txt:179)
    static member ExceptionDefsNotCompatibleAbbreviationHiddenBySignature(a0 : System.String, a1 : System.String) = (GetStringFunc("ExceptionDefsNotCompatibleAbbreviationHiddenBySignature",",,,%s,,,%s,,,") a0 a1)
    /// The exception definitions are not compatible because the exception abbreviations in the signature and implementation differ. The module contains the exception definition\n    %s    \nbut its signature specifies\n\t%s.
    /// (Originally from ..\FSComp.txt:180)
    static member ExceptionDefsNotCompatibleSignaturesDiffer(a0 : System.String, a1 : System.String) = (GetStringFunc("ExceptionDefsNotCompatibleSignaturesDiffer",",,,%s,,,%s,,,") a0 a1)
    /// The exception definitions are not compatible because the exception declarations differ. The module contains the exception definition\n    %s    \nbut its signature specifies\n\t%s.
    /// (Originally from ..\FSComp.txt:181)
    static member ExceptionDefsNotCompatibleExceptionDeclarationsDiffer(a0 : System.String, a1 : System.String) = (GetStringFunc("ExceptionDefsNotCompatibleExceptionDeclarationsDiffer",",,,%s,,,%s,,,") a0 a1)
    /// The exception definitions are not compatible because the field '%s' was required by the signature but was not specified by the implementation. The module contains the exception definition\n    %s    \nbut its signature specifies\n\t%s.
    /// (Originally from ..\FSComp.txt:182)
    static member ExceptionDefsNotCompatibleFieldInSigButNotImpl(a0 : System.String, a1 : System.String, a2 : System.String) = (GetStringFunc("ExceptionDefsNotCompatibleFieldInSigButNotImpl",",,,%s,,,%s,,,%s,,,") a0 a1 a2)
    /// The exception definitions are not compatible because the field '%s' was present in the implementation but not in the signature. The module contains the exception definition\n    %s    \nbut its signature specifies\n\t%s.
    /// (Originally from ..\FSComp.txt:183)
    static member ExceptionDefsNotCompatibleFieldInImplButNotSig(a0 : System.String, a1 : System.String, a2 : System.String) = (GetStringFunc("ExceptionDefsNotCompatibleFieldInImplButNotSig",",,,%s,,,%s,,,%s,,,") a0 a1 a2)
    /// The exception definitions are not compatible because the order of the fields is different in the signature and implementation. The module contains the exception definition\n    %s    \nbut its signature specifies\n\t%s.
    /// (Originally from ..\FSComp.txt:184)
    static member ExceptionDefsNotCompatibleFieldOrderDiffers(a0 : System.String, a1 : System.String) = (GetStringFunc("ExceptionDefsNotCompatibleFieldOrderDiffers",",,,%s,,,%s,,,") a0 a1)
    /// The namespace or module attributes differ between signature and implementation
    /// (Originally from ..\FSComp.txt:185)
    static member typrelModuleNamespaceAttributesDifferInSigAndImpl() = (355, GetStringFunc("typrelModuleNamespaceAttributesDifferInSigAndImpl",",,,") )
    /// This method is over-constrained in its type parameters
    /// (Originally from ..\FSComp.txt:186)
    static member typrelMethodIsOverconstrained() = (356, GetStringFunc("typrelMethodIsOverconstrained",",,,") )
    /// No implementations of '%s' had the correct number of arguments and type parameters. The required signature is '%s'.
    /// (Originally from ..\FSComp.txt:187)
    static member typrelOverloadNotFound(a0 : System.String, a1 : System.String) = (357, GetStringFunc("typrelOverloadNotFound",",,,%s,,,%s,,,") a0 a1)
    /// The override for '%s' was ambiguous
    /// (Originally from ..\FSComp.txt:188)
    static member typrelOverrideWasAmbiguous(a0 : System.String) = (358, GetStringFunc("typrelOverrideWasAmbiguous",",,,%s,,,") a0)
    /// More than one override implements '%s'
    /// (Originally from ..\FSComp.txt:189)
    static member typrelMoreThenOneOverride(a0 : System.String) = (359, GetStringFunc("typrelMoreThenOneOverride",",,,%s,,,") a0)
    /// The method '%s' is sealed and cannot be overridden
    /// (Originally from ..\FSComp.txt:190)
    static member typrelMethodIsSealed(a0 : System.String) = (360, GetStringFunc("typrelMethodIsSealed",",,,%s,,,") a0)
    /// The override '%s' implements more than one abstract slot, e.g. '%s' and '%s'
    /// (Originally from ..\FSComp.txt:191)
    static member typrelOverrideImplementsMoreThenOneSlot(a0 : System.String, a1 : System.String, a2 : System.String) = (361, GetStringFunc("typrelOverrideImplementsMoreThenOneSlot",",,,%s,,,%s,,,%s,,,") a0 a1 a2)
    /// Duplicate or redundant interface
    /// (Originally from ..\FSComp.txt:192)
    static member typrelDuplicateInterface() = (362, GetStringFunc("typrelDuplicateInterface",",,,") )
    /// The interface '%s' is included in multiple explicitly implemented interface types. Add an explicit implementation of this interface.
    /// (Originally from ..\FSComp.txt:193)
    static member typrelNeedExplicitImplementation(a0 : System.String) = (363, GetStringFunc("typrelNeedExplicitImplementation",",,,%s,,,") a0)
    /// A named argument has been assigned more than one value
    /// (Originally from ..\FSComp.txt:194)
    static member typrelNamedArgumentHasBeenAssignedMoreThenOnce() = (364, GetStringFunc("typrelNamedArgumentHasBeenAssignedMoreThenOnce",",,,") )
    /// No implementation was given for '%s'
    /// (Originally from ..\FSComp.txt:195)
    static member typrelNoImplementationGiven(a0 : System.String) = (365, GetStringFunc("typrelNoImplementationGiven",",,,%s,,,") a0)
    /// No implementation was given for '%s'. Note that all interface members must be implemented and listed under an appropriate 'interface' declaration, e.g. 'interface ... with member ...'.
    /// (Originally from ..\FSComp.txt:196)
    static member typrelNoImplementationGivenWithSuggestion(a0 : System.String) = (366, GetStringFunc("typrelNoImplementationGivenWithSuggestion",",,,%s,,,") a0)
    /// The member '%s' does not have the correct number of arguments. The required signature is '%s'.
    /// (Originally from ..\FSComp.txt:197)
    static member typrelMemberDoesNotHaveCorrectNumberOfArguments(a0 : System.String, a1 : System.String) = (367, GetStringFunc("typrelMemberDoesNotHaveCorrectNumberOfArguments",",,,%s,,,%s,,,") a0 a1)
    /// The member '%s' does not have the correct number of method type parameters. The required signature is '%s'.
    /// (Originally from ..\FSComp.txt:198)
    static member typrelMemberDoesNotHaveCorrectNumberOfTypeParameters(a0 : System.String, a1 : System.String) = (368, GetStringFunc("typrelMemberDoesNotHaveCorrectNumberOfTypeParameters",",,,%s,,,%s,,,") a0 a1)
    /// The member '%s' does not have the correct kinds of generic parameters. The required signature is '%s'.
    /// (Originally from ..\FSComp.txt:199)
    static member typrelMemberDoesNotHaveCorrectKindsOfGenericParameters(a0 : System.String, a1 : System.String) = (369, GetStringFunc("typrelMemberDoesNotHaveCorrectKindsOfGenericParameters",",,,%s,,,%s,,,") a0 a1)
    /// The member '%s' cannot be used to implement '%s'. The required signature is '%s'.
    /// (Originally from ..\FSComp.txt:200)
    static member typrelMemberCannotImplement(a0 : System.String, a1 : System.String, a2 : System.String) = (370, GetStringFunc("typrelMemberCannotImplement",",,,%s,,,%s,,,%s,,,") a0 a1 a2)
    /// Error while parsing embedded IL
    /// (Originally from ..\FSComp.txt:201)
    static member astParseEmbeddedILError() = (371, GetStringFunc("astParseEmbeddedILError",",,,") )
    /// Error while parsing embedded IL type
    /// (Originally from ..\FSComp.txt:202)
    static member astParseEmbeddedILTypeError() = (372, GetStringFunc("astParseEmbeddedILTypeError",",,,") )
    /// This indexer notation has been removed from the F# language
    /// (Originally from ..\FSComp.txt:203)
    static member astDeprecatedIndexerNotation() = (GetStringFunc("astDeprecatedIndexerNotation",",,,") )
    /// Invalid expression on left of assignment
    /// (Originally from ..\FSComp.txt:204)
    static member astInvalidExprLeftHandOfAssignment() = (374, GetStringFunc("astInvalidExprLeftHandOfAssignment",",,,") )
    /// The 'ReferenceEquality' attribute cannot be used on structs. Consider using the 'StructuralEquality' attribute instead, or implement an override for 'System.Object.Equals(obj)'.
    /// (Originally from ..\FSComp.txt:205)
    static member augNoRefEqualsOnStruct() = (376, GetStringFunc("augNoRefEqualsOnStruct",",,,") )
    /// This type uses an invalid mix of the attributes 'NoEquality', 'ReferenceEquality', 'StructuralEquality', 'NoComparison' and 'StructuralComparison'
    /// (Originally from ..\FSComp.txt:206)
    static member augInvalidAttrs() = (377, GetStringFunc("augInvalidAttrs",",,,") )
    /// The 'NoEquality' attribute must be used in conjunction with the 'NoComparison' attribute
    /// (Originally from ..\FSComp.txt:207)
    static member augNoEqualityNeedsNoComparison() = (378, GetStringFunc("augNoEqualityNeedsNoComparison",",,,") )
    /// The 'StructuralComparison' attribute must be used in conjunction with the 'StructuralEquality' attribute
    /// (Originally from ..\FSComp.txt:208)
    static member augStructCompNeedsStructEquality() = (379, GetStringFunc("augStructCompNeedsStructEquality",",,,") )
    /// The 'StructuralEquality' attribute must be used in conjunction with the 'NoComparison' or 'StructuralComparison' attributes
    /// (Originally from ..\FSComp.txt:209)
    static member augStructEqNeedsNoCompOrStructComp() = (380, GetStringFunc("augStructEqNeedsNoCompOrStructComp",",,,") )
    /// A type cannot have both the 'ReferenceEquality' and 'StructuralEquality' or 'StructuralComparison' attributes
    /// (Originally from ..\FSComp.txt:210)
    static member augTypeCantHaveRefEqAndStructAttrs() = (381, GetStringFunc("augTypeCantHaveRefEqAndStructAttrs",",,,") )
    /// Only record, union, exception and struct types may be augmented with the 'ReferenceEquality', 'StructuralEquality' and 'StructuralComparison' attributes
    /// (Originally from ..\FSComp.txt:211)
    static member augOnlyCertainTypesCanHaveAttrs() = (382, GetStringFunc("augOnlyCertainTypesCanHaveAttrs",",,,") )
    /// A type with attribute 'ReferenceEquality' cannot have an explicit implementation of 'Object.Equals(obj)', 'System.IEquatable<_>' or 'System.Collections.IStructuralEquatable'
    /// (Originally from ..\FSComp.txt:212)
    static member augRefEqCantHaveObjEquals() = (383, GetStringFunc("augRefEqCantHaveObjEquals",",,,") )
    /// A type with attribute 'CustomEquality' must have an explicit implementation of at least one of 'Object.Equals(obj)', 'System.IEquatable<_>' or 'System.Collections.IStructuralEquatable'
    /// (Originally from ..\FSComp.txt:213)
    static member augCustomEqNeedsObjEquals() = (384, GetStringFunc("augCustomEqNeedsObjEquals",",,,") )
    /// A type with attribute 'CustomComparison' must have an explicit implementation of at least one of 'System.IComparable' or 'System.Collections.IStructuralComparable'
    /// (Originally from ..\FSComp.txt:214)
    static member augCustomCompareNeedsIComp() = (385, GetStringFunc("augCustomCompareNeedsIComp",",,,") )
    /// A type with attribute 'NoEquality' should not usually have an explicit implementation of 'Object.Equals(obj)'. Disable this warning if this is intentional for interoperability purposes
    /// (Originally from ..\FSComp.txt:215)
    static member augNoEqNeedsNoObjEquals() = (386, GetStringFunc("augNoEqNeedsNoObjEquals",",,,") )
    /// A type with attribute 'NoComparison' should not usually have an explicit implementation of 'System.IComparable', 'System.IComparable<_>' or 'System.Collections.IStructuralComparable'. Disable this warning if this is intentional for interoperability purposes
    /// (Originally from ..\FSComp.txt:216)
    static member augNoCompCantImpIComp() = (386, GetStringFunc("augNoCompCantImpIComp",",,,") )
    /// The 'CustomEquality' attribute must be used in conjunction with the 'NoComparison' or 'CustomComparison' attributes
    /// (Originally from ..\FSComp.txt:217)
    static member augCustomEqNeedsNoCompOrCustomComp() = (387, GetStringFunc("augCustomEqNeedsNoCompOrCustomComp",",,,") )
    /// Positional specifiers are not permitted in format strings
    /// (Originally from ..\FSComp.txt:218)
    static member forPositionalSpecifiersNotPermitted() = (GetStringFunc("forPositionalSpecifiersNotPermitted",",,,") )
    /// Missing format specifier
    /// (Originally from ..\FSComp.txt:219)
    static member forMissingFormatSpecifier() = (GetStringFunc("forMissingFormatSpecifier",",,,") )
    /// '%s' flag set twice
    /// (Originally from ..\FSComp.txt:220)
    static member forFlagSetTwice(a0 : System.String) = (GetStringFunc("forFlagSetTwice",",,,%s,,,") a0)
    /// Prefix flag (' ' or '+') set twice
    /// (Originally from ..\FSComp.txt:221)
    static member forPrefixFlagSpacePlusSetTwice() = (GetStringFunc("forPrefixFlagSpacePlusSetTwice",",,,") )
    /// The # formatting modifier is invalid in F#
    /// (Originally from ..\FSComp.txt:222)
    static member forHashSpecifierIsInvalid() = (GetStringFunc("forHashSpecifierIsInvalid",",,,") )
    /// Bad precision in format specifier
    /// (Originally from ..\FSComp.txt:223)
    static member forBadPrecision() = (GetStringFunc("forBadPrecision",",,,") )
    /// Bad width in format specifier
    /// (Originally from ..\FSComp.txt:224)
    static member forBadWidth() = (GetStringFunc("forBadWidth",",,,") )
    /// '%s' format does not support '0' flag
    /// (Originally from ..\FSComp.txt:225)
    static member forDoesNotSupportZeroFlag(a0 : System.String) = (GetStringFunc("forDoesNotSupportZeroFlag",",,,%s,,,") a0)
    /// Precision missing after the '.'
    /// (Originally from ..\FSComp.txt:226)
    static member forPrecisionMissingAfterDot() = (GetStringFunc("forPrecisionMissingAfterDot",",,,") )
    /// '%s' format does not support precision
    /// (Originally from ..\FSComp.txt:227)
    static member forFormatDoesntSupportPrecision(a0 : System.String) = (GetStringFunc("forFormatDoesntSupportPrecision",",,,%s,,,") a0)
    /// Bad format specifier (after l or L): Expected ld,li,lo,lu,lx or lX. In F# code you can use %%d, %%x, %%o or %%u instead, which are overloaded to work with all basic integer types.
    /// (Originally from ..\FSComp.txt:228)
    static member forBadFormatSpecifier() = (GetStringFunc("forBadFormatSpecifier",",,,") )
    /// The 'l' or 'L' in this format specifier is unnecessary. In F# code you can use %%d, %%x, %%o or %%u instead, which are overloaded to work with all basic integer types.
    /// (Originally from ..\FSComp.txt:229)
    static member forLIsUnnecessary() = (GetStringFunc("forLIsUnnecessary",",,,") )
    /// The 'h' or 'H' in this format specifier is unnecessary. You can use %%d, %%x, %%o or %%u instead, which are overloaded to work with all basic integer types.
    /// (Originally from ..\FSComp.txt:230)
    static member forHIsUnnecessary() = (GetStringFunc("forHIsUnnecessary",",,,") )
    /// '%s' does not support prefix '%s' flag
    /// (Originally from ..\FSComp.txt:231)
    static member forDoesNotSupportPrefixFlag(a0 : System.String, a1 : System.String) = (GetStringFunc("forDoesNotSupportPrefixFlag",",,,%s,,,%s,,,") a0 a1)
    /// Bad format specifier: '%s'
    /// (Originally from ..\FSComp.txt:232)
    static member forBadFormatSpecifierGeneral(a0 : System.String) = (GetStringFunc("forBadFormatSpecifierGeneral",",,,%s,,,") a0)
    /// System.Environment.Exit did not exit
    /// (Originally from ..\FSComp.txt:233)
    static member elSysEnvExitDidntExit() = (GetStringFunc("elSysEnvExitDidntExit",",,,") )
    /// The treatment of this operator is now handled directly by the F# compiler and its meaning cannot be redefined
    /// (Originally from ..\FSComp.txt:234)
    static member elDeprecatedOperator() = (GetStringFunc("elDeprecatedOperator",",,,") )
    /// A protected member is called or 'base' is being used. This is only allowed in the direct implementation of members since they could escape their object scope.
    /// (Originally from ..\FSComp.txt:235)
    static member chkProtectedOrBaseCalled() = (405, GetStringFunc("chkProtectedOrBaseCalled",",,,") )
    /// The byref-typed variable '%s' is used in an invalid way. Byrefs cannot be captured by closures or passed to inner functions.
    /// (Originally from ..\FSComp.txt:236)
    static member chkByrefUsedInInvalidWay(a0 : System.String) = (406, GetStringFunc("chkByrefUsedInInvalidWay",",,,%s,,,") a0)
    /// The 'base' keyword is used in an invalid way. Base calls cannot be used in closures. Consider using a private member to make base calls.
    /// (Originally from ..\FSComp.txt:237)
    static member chkBaseUsedInInvalidWay() = (408, GetStringFunc("chkBaseUsedInInvalidWay",",,,") )
    /// The variable '%s' is used in an invalid way
    /// (Originally from ..\FSComp.txt:238)
    static member chkVariableUsedInInvalidWay(a0 : System.String) = (GetStringFunc("chkVariableUsedInInvalidWay",",,,%s,,,") a0)
    /// The type '%s' is less accessible than the value, member or type '%s' it is used in.
    /// (Originally from ..\FSComp.txt:239)
    static member chkTypeLessAccessibleThanType(a0 : System.String, a1 : System.String) = (410, GetStringFunc("chkTypeLessAccessibleThanType",",,,%s,,,%s,,,") a0 a1)
    /// 'System.Void' can only be used as 'typeof<System.Void>' in F#
    /// (Originally from ..\FSComp.txt:240)
    static member chkSystemVoidOnlyInTypeof() = (411, GetStringFunc("chkSystemVoidOnlyInTypeof",",,,") )
    /// A type instantiation involves a byref type. This is not permitted by the rules of Common IL.
    /// (Originally from ..\FSComp.txt:241)
    static member chkErrorUseOfByref() = (412, GetStringFunc("chkErrorUseOfByref",",,,") )
    /// Calls to 'reraise' may only occur directly in a handler of a try-with
    /// (Originally from ..\FSComp.txt:242)
    static member chkErrorContainsCallToRethrow() = (413, GetStringFunc("chkErrorContainsCallToRethrow",",,,") )
    /// Expression-splicing operators may only be used within quotations
    /// (Originally from ..\FSComp.txt:243)
    static member chkSplicingOnlyInQuotations() = (414, GetStringFunc("chkSplicingOnlyInQuotations",",,,") )
    /// First-class uses of the expression-splicing operator are not permitted
    /// (Originally from ..\FSComp.txt:244)
    static member chkNoFirstClassSplicing() = (415, GetStringFunc("chkNoFirstClassSplicing",",,,") )
    /// First-class uses of the address-of operators are not permitted
    /// (Originally from ..\FSComp.txt:245)
    static member chkNoFirstClassAddressOf() = (416, GetStringFunc("chkNoFirstClassAddressOf",",,,") )
    /// First-class uses of the 'reraise' function is not permitted
    /// (Originally from ..\FSComp.txt:246)
    static member chkNoFirstClassRethrow() = (417, GetStringFunc("chkNoFirstClassRethrow",",,,") )
    /// The byref typed value '%s' cannot be used at this point
    /// (Originally from ..\FSComp.txt:247)
    static member chkNoByrefAtThisPoint(a0 : System.String) = (418, GetStringFunc("chkNoByrefAtThisPoint",",,,%s,,,") a0)
    /// 'base' values may only be used to make direct calls to the base implementations of overridden members
    /// (Originally from ..\FSComp.txt:248)
    static member chkLimitationsOfBaseKeyword() = (419, GetStringFunc("chkLimitationsOfBaseKeyword",",,,") )
    /// Object constructors cannot directly use try/with and try/finally prior to the initialization of the object. This includes constructs such as 'for x in ...' that may elaborate to uses of these constructs. This is a limitation imposed by Common IL.
    /// (Originally from ..\FSComp.txt:249)
    static member chkObjCtorsCantUseExceptionHandling() = (420, GetStringFunc("chkObjCtorsCantUseExceptionHandling",",,,") )
    /// The address of the variable '%s' cannot be used at this point
    /// (Originally from ..\FSComp.txt:250)
    static member chkNoAddressOfAtThisPoint(a0 : System.String) = (421, GetStringFunc("chkNoAddressOfAtThisPoint",",,,%s,,,") a0)
    /// The address of the static field '%s' cannot be used at this point
    /// (Originally from ..\FSComp.txt:251)
    static member chkNoAddressStaticFieldAtThisPoint(a0 : System.String) = (422, GetStringFunc("chkNoAddressStaticFieldAtThisPoint",",,,%s,,,") a0)
    /// The address of the field '%s' cannot be used at this point
    /// (Originally from ..\FSComp.txt:252)
    static member chkNoAddressFieldAtThisPoint(a0 : System.String) = (423, GetStringFunc("chkNoAddressFieldAtThisPoint",",,,%s,,,") a0)
    /// The address of an array element cannot be used at this point
    /// (Originally from ..\FSComp.txt:253)
    static member chkNoAddressOfArrayElementAtThisPoint() = (424, GetStringFunc("chkNoAddressOfArrayElementAtThisPoint",",,,") )
    /// The type of a first-class function cannot contain byrefs
    /// (Originally from ..\FSComp.txt:254)
    static member chkFirstClassFuncNoByref() = (425, GetStringFunc("chkFirstClassFuncNoByref",",,,") )
    /// A method return type would contain byrefs which is not permitted
    /// (Originally from ..\FSComp.txt:255)
    static member chkReturnTypeNoByref() = (426, GetStringFunc("chkReturnTypeNoByref",",,,") )
    /// Invalid custom attribute value (not a constant or literal)
    /// (Originally from ..\FSComp.txt:256)
    static member chkInvalidCustAttrVal() = (428, GetStringFunc("chkInvalidCustAttrVal",",,,") )
    /// The attribute type '%s' has 'AllowMultiple=false'. Multiple instances of this attribute cannot be attached to a single language element.
    /// (Originally from ..\FSComp.txt:257)
    static member chkAttrHasAllowMultiFalse(a0 : System.String) = (429, GetStringFunc("chkAttrHasAllowMultiFalse",",,,%s,,,") a0)
    /// The member '%s' is used in an invalid way. A use of '%s' has been inferred prior to its definition at or near '%s'. This is an invalid forward reference.
    /// (Originally from ..\FSComp.txt:258)
    static member chkMemberUsedInInvalidWay(a0 : System.String, a1 : System.String, a2 : System.String) = (430, GetStringFunc("chkMemberUsedInInvalidWay",",,,%s,,,%s,,,%s,,,") a0 a1 a2)
    /// A byref typed value would be stored here. Top-level let-bound byref values are not permitted.
    /// (Originally from ..\FSComp.txt:259)
    static member chkNoByrefAsTopValue() = (431, GetStringFunc("chkNoByrefAsTopValue",",,,") )
    /// [<ReflectedDefinition>] terms cannot contain uses of the prefix splice operator '%%'
    /// (Originally from ..\FSComp.txt:260)
    static member chkReflectedDefCantSplice() = (432, GetStringFunc("chkReflectedDefCantSplice",",,,") )
    /// A function labeled with the 'EntryPointAttribute' attribute must be the last declaration in the last file in the compilation sequence.
    /// (Originally from ..\FSComp.txt:261)
    static member chkEntryPointUsage() = (433, GetStringFunc("chkEntryPointUsage",",,,") )
    /// compiled form of the union case
    /// (Originally from ..\FSComp.txt:262)
    static member chkUnionCaseCompiledForm() = (GetStringFunc("chkUnionCaseCompiledForm",",,,") )
    /// default augmentation of the union case
    /// (Originally from ..\FSComp.txt:263)
    static member chkUnionCaseDefaultAugmentation() = (GetStringFunc("chkUnionCaseDefaultAugmentation",",,,") )
    /// The property '%s' has the same name as a method in type '%s'.
    /// (Originally from ..\FSComp.txt:264)
    static member chkPropertySameNameMethod(a0 : System.String, a1 : System.String) = (434, GetStringFunc("chkPropertySameNameMethod",",,,%s,,,%s,,,") a0 a1)
    /// The property '%s' of type '%s' has a getter and a setter that do not match. If one is abstract then the other must be as well.
    /// (Originally from ..\FSComp.txt:265)
    static member chkGetterSetterDoNotMatchAbstract(a0 : System.String, a1 : System.String) = (435, GetStringFunc("chkGetterSetterDoNotMatchAbstract",",,,%s,,,%s,,,") a0 a1)
    /// The property '%s' has the same name as another property in type '%s', but one takes indexer arguments and the other does not. You may be missing an indexer argument to one of your properties.
    /// (Originally from ..\FSComp.txt:266)
    static member chkPropertySameNameIndexer(a0 : System.String, a1 : System.String) = (436, GetStringFunc("chkPropertySameNameIndexer",",,,%s,,,%s,,,") a0 a1)
    /// A type would store a byref typed value. This is not permitted by Common IL.
    /// (Originally from ..\FSComp.txt:267)
    static member chkCantStoreByrefValue() = (437, GetStringFunc("chkCantStoreByrefValue",",,,") )
    /// Duplicate method. The method '%s' has the same name and signature as another method in type '%s'.
    /// (Originally from ..\FSComp.txt:269)
    static member chkDuplicateMethod(a0 : System.String, a1 : System.String) = (438, GetStringFunc("chkDuplicateMethod",",,,%s,,,%s,,,") a0 a1)
    /// Duplicate method. The method '%s' has the same name and signature as another method in type '%s' once tuples, functions, units of measure and/or provided types are erased.
    /// (Originally from ..\FSComp.txt:270)
    static member chkDuplicateMethodWithSuffix(a0 : System.String, a1 : System.String) = (438, GetStringFunc("chkDuplicateMethodWithSuffix",",,,%s,,,%s,,,") a0 a1)
    /// The method '%s' has curried arguments but has the same name as another method in type '%s'. Methods with curried arguments cannot be overloaded. Consider using a method taking tupled arguments.
    /// (Originally from ..\FSComp.txt:271)
    static member chkDuplicateMethodCurried(a0 : System.String, a1 : System.String) = (439, GetStringFunc("chkDuplicateMethodCurried",",,,%s,,,%s,,,") a0 a1)
    /// Methods with curried arguments cannot declare 'out', 'ParamArray', 'optional', 'ReflectedDefinition', 'byref', 'CallerLineNumber', 'CallerMemberName', or 'CallerFilePath' arguments
    /// (Originally from ..\FSComp.txt:272)
    static member chkCurriedMethodsCantHaveOutParams() = (440, GetStringFunc("chkCurriedMethodsCantHaveOutParams",",,,") )
    /// Duplicate property. The property '%s' has the same name and signature as another property in type '%s'.
    /// (Originally from ..\FSComp.txt:273)
    static member chkDuplicateProperty(a0 : System.String, a1 : System.String) = (441, GetStringFunc("chkDuplicateProperty",",,,%s,,,%s,,,") a0 a1)
    /// Duplicate property. The property '%s' has the same name and signature as another property in type '%s' once tuples, functions, units of measure and/or provided types are erased.
    /// (Originally from ..\FSComp.txt:274)
    static member chkDuplicatePropertyWithSuffix(a0 : System.String, a1 : System.String) = (441, GetStringFunc("chkDuplicatePropertyWithSuffix",",,,%s,,,%s,,,") a0 a1)
    /// Duplicate method. The abstract method '%s' has the same name and signature as an abstract method in an inherited type.
    /// (Originally from ..\FSComp.txt:275)
    static member chkDuplicateMethodInheritedType(a0 : System.String) = (442, GetStringFunc("chkDuplicateMethodInheritedType",",,,%s,,,") a0)
    /// Duplicate method. The abstract method '%s' has the same name and signature as an abstract method in an inherited type once tuples, functions, units of measure and/or provided types are erased.
    /// (Originally from ..\FSComp.txt:276)
    static member chkDuplicateMethodInheritedTypeWithSuffix(a0 : System.String) = (442, GetStringFunc("chkDuplicateMethodInheritedTypeWithSuffix",",,,%s,,,") a0)
    /// This type implements the same interface at different generic instantiations '%s' and '%s'. This is not permitted in this version of F#.
    /// (Originally from ..\FSComp.txt:277)
    static member chkMultipleGenericInterfaceInstantiations(a0 : System.String, a1 : System.String) = (443, GetStringFunc("chkMultipleGenericInterfaceInstantiations",",,,%s,,,%s,,,") a0 a1)
    /// The type of a field using the 'DefaultValue' attribute must admit default initialization, i.e. have 'null' as a proper value or be a struct type whose fields all admit default initialization. You can use 'DefaultValue(false)' to disable this check
    /// (Originally from ..\FSComp.txt:278)
    static member chkValueWithDefaultValueMustHaveDefaultValue() = (444, GetStringFunc("chkValueWithDefaultValueMustHaveDefaultValue",",,,") )
    /// The type abbreviation contains byrefs. This is not permitted by F#.
    /// (Originally from ..\FSComp.txt:279)
    static member chkNoByrefInTypeAbbrev() = (445, GetStringFunc("chkNoByrefInTypeAbbrev",",,,") )
    /// The variable '%s' is bound in a quotation but is used as part of a spliced expression. This is not permitted since it may escape its scope.
    /// (Originally from ..\FSComp.txt:280)
    static member crefBoundVarUsedInSplice(a0 : System.String) = (446, GetStringFunc("crefBoundVarUsedInSplice",",,,%s,,,") a0)
    /// Quotations cannot contain uses of generic expressions
    /// (Originally from ..\FSComp.txt:281)
    static member crefQuotationsCantContainGenericExprs() = (447, GetStringFunc("crefQuotationsCantContainGenericExprs",",,,") )
    /// Quotations cannot contain function definitions that are inferred or declared to be generic. Consider adding some type constraints to make this a valid quoted expression.
    /// (Originally from ..\FSComp.txt:282)
    static member crefQuotationsCantContainGenericFunctions() = (448, GetStringFunc("crefQuotationsCantContainGenericFunctions",",,,") )
    /// Quotations cannot contain object expressions
    /// (Originally from ..\FSComp.txt:283)
    static member crefQuotationsCantContainObjExprs() = (449, GetStringFunc("crefQuotationsCantContainObjExprs",",,,") )
    /// Quotations cannot contain expressions that take the address of a field
    /// (Originally from ..\FSComp.txt:284)
    static member crefQuotationsCantContainAddressOf() = (450, GetStringFunc("crefQuotationsCantContainAddressOf",",,,") )
    /// Quotations cannot contain expressions that fetch static fields
    /// (Originally from ..\FSComp.txt:285)
    static member crefQuotationsCantContainStaticFieldRef() = (451, GetStringFunc("crefQuotationsCantContainStaticFieldRef",",,,") )
    /// Quotations cannot contain inline assembly code or pattern matching on arrays
    /// (Originally from ..\FSComp.txt:286)
    static member crefQuotationsCantContainInlineIL() = (452, GetStringFunc("crefQuotationsCantContainInlineIL",",,,") )
    /// Quotations cannot contain descending for loops
    /// (Originally from ..\FSComp.txt:287)
    static member crefQuotationsCantContainDescendingForLoops() = (453, GetStringFunc("crefQuotationsCantContainDescendingForLoops",",,,") )
    /// Quotations cannot contain expressions that fetch union case indexes
    /// (Originally from ..\FSComp.txt:288)
    static member crefQuotationsCantFetchUnionIndexes() = (454, GetStringFunc("crefQuotationsCantFetchUnionIndexes",",,,") )
    /// Quotations cannot contain expressions that set union case fields
    /// (Originally from ..\FSComp.txt:289)
    static member crefQuotationsCantSetUnionFields() = (455, GetStringFunc("crefQuotationsCantSetUnionFields",",,,") )
    /// Quotations cannot contain expressions that set fields in exception values
    /// (Originally from ..\FSComp.txt:290)
    static member crefQuotationsCantSetExceptionFields() = (456, GetStringFunc("crefQuotationsCantSetExceptionFields",",,,") )
    /// Quotations cannot contain expressions that require byref pointers
    /// (Originally from ..\FSComp.txt:291)
    static member crefQuotationsCantRequireByref() = (457, GetStringFunc("crefQuotationsCantRequireByref",",,,") )
    /// Quotations cannot contain expressions that make member constraint calls, or uses of operators that implicitly resolve to a member constraint call
    /// (Originally from ..\FSComp.txt:292)
    static member crefQuotationsCantCallTraitMembers() = (458, GetStringFunc("crefQuotationsCantCallTraitMembers",",,,") )
    /// Quotations cannot contain this kind of constant
    /// (Originally from ..\FSComp.txt:293)
    static member crefQuotationsCantContainThisConstant() = (459, GetStringFunc("crefQuotationsCantContainThisConstant",",,,") )
    /// Quotations cannot contain this kind of pattern match
    /// (Originally from ..\FSComp.txt:294)
    static member crefQuotationsCantContainThisPatternMatch() = (460, GetStringFunc("crefQuotationsCantContainThisPatternMatch",",,,") )
    /// Quotations cannot contain array pattern matching
    /// (Originally from ..\FSComp.txt:295)
    static member crefQuotationsCantContainArrayPatternMatching() = (461, GetStringFunc("crefQuotationsCantContainArrayPatternMatching",",,,") )
    /// Quotations cannot contain this kind of type
    /// (Originally from ..\FSComp.txt:296)
    static member crefQuotationsCantContainThisType() = (462, GetStringFunc("crefQuotationsCantContainThisType",",,,") )
    /// The declared type parameter '%s' cannot be used here since the type parameter cannot be resolved at compile time
    /// (Originally from ..\FSComp.txt:297)
    static member csTypeCannotBeResolvedAtCompileTime(a0 : System.String) = (GetStringFunc("csTypeCannotBeResolvedAtCompileTime",",,,%s,,,") a0)
    /// This code is less generic than indicated by its annotations. A unit-of-measure specified using '_' has been determined to be '1', i.e. dimensionless. Consider making the code generic, or removing the use of '_'.
    /// (Originally from ..\FSComp.txt:298)
    static member csCodeLessGeneric() = (464, GetStringFunc("csCodeLessGeneric",",,,") )
    /// Type inference problem too complicated (maximum iteration depth reached). Consider adding further type annotations.
    /// (Originally from ..\FSComp.txt:299)
    static member csTypeInferenceMaxDepth() = (465, GetStringFunc("csTypeInferenceMaxDepth",",,,") )
    /// Expected arguments to an instance member
    /// (Originally from ..\FSComp.txt:300)
    static member csExpectedArguments() = (GetStringFunc("csExpectedArguments",",,,") )
    /// This indexer expects %d arguments but is here given %d
    /// (Originally from ..\FSComp.txt:301)
    static member csIndexArgumentMismatch(a0 : System.Int32, a1 : System.Int32) = (GetStringFunc("csIndexArgumentMismatch",",,,%d,,,%d,,,") a0 a1)
    /// Expecting a type supporting the operator '%s' but given a function type. You may be missing an argument to a function.
    /// (Originally from ..\FSComp.txt:302)
    static member csExpectTypeWithOperatorButGivenFunction(a0 : System.String) = (GetStringFunc("csExpectTypeWithOperatorButGivenFunction",",,,%s,,,") a0)
    /// Expecting a type supporting the operator '%s' but given a tuple type
    /// (Originally from ..\FSComp.txt:303)
    static member csExpectTypeWithOperatorButGivenTuple(a0 : System.String) = (GetStringFunc("csExpectTypeWithOperatorButGivenTuple",",,,%s,,,") a0)
    /// None of the types '%s' support the operator '%s'
    /// (Originally from ..\FSComp.txt:304)
    static member csTypesDoNotSupportOperator(a0 : System.String, a1 : System.String) = (GetStringFunc("csTypesDoNotSupportOperator",",,,%s,,,%s,,,") a0 a1)
    /// The type '%s' does not support the operator '%s'
    /// (Originally from ..\FSComp.txt:305)
    static member csTypeDoesNotSupportOperator(a0 : System.String, a1 : System.String) = (GetStringFunc("csTypeDoesNotSupportOperator",",,,%s,,,%s,,,") a0 a1)
    /// None of the types '%s' support the operator '%s'. Consider opening the module 'Microsoft.FSharp.Linq.NullableOperators'.
    /// (Originally from ..\FSComp.txt:306)
    static member csTypesDoNotSupportOperatorNullable(a0 : System.String, a1 : System.String) = (GetStringFunc("csTypesDoNotSupportOperatorNullable",",,,%s,,,%s,,,") a0 a1)
    /// The type '%s' does not support the operator '%s'. Consider opening the module 'Microsoft.FSharp.Linq.NullableOperators'.
    /// (Originally from ..\FSComp.txt:307)
    static member csTypeDoesNotSupportOperatorNullable(a0 : System.String, a1 : System.String) = (GetStringFunc("csTypeDoesNotSupportOperatorNullable",",,,%s,,,%s,,,") a0 a1)
    /// The type '%s' does not support a conversion to the type '%s'
    /// (Originally from ..\FSComp.txt:308)
    static member csTypeDoesNotSupportConversion(a0 : System.String, a1 : System.String) = (GetStringFunc("csTypeDoesNotSupportConversion",",,,%s,,,%s,,,") a0 a1)
    /// The type '%s' has a method '%s' (full name '%s'), but the method is static
    /// (Originally from ..\FSComp.txt:309)
    static member csMethodFoundButIsStatic(a0 : System.String, a1 : System.String, a2 : System.String) = (GetStringFunc("csMethodFoundButIsStatic",",,,%s,,,%s,,,%s,,,") a0 a1 a2)
    /// The type '%s' has a method '%s' (full name '%s'), but the method is not static
    /// (Originally from ..\FSComp.txt:310)
    static member csMethodFoundButIsNotStatic(a0 : System.String, a1 : System.String, a2 : System.String) = (GetStringFunc("csMethodFoundButIsNotStatic",",,,%s,,,%s,,,%s,,,") a0 a1 a2)
    /// The constraints 'struct' and 'not struct' are inconsistent
    /// (Originally from ..\FSComp.txt:311)
    static member csStructConstraintInconsistent() = (472, GetStringFunc("csStructConstraintInconsistent",",,,") )
    /// The type '%s' does not have 'null' as a proper value
    /// (Originally from ..\FSComp.txt:312)
    static member csTypeDoesNotHaveNull(a0 : System.String) = (GetStringFunc("csTypeDoesNotHaveNull",",,,%s,,,") a0)
    /// The type '%s' does not have 'null' as a proper value. To create a null value for a Nullable type use 'System.Nullable()'.
    /// (Originally from ..\FSComp.txt:313)
    static member csNullableTypeDoesNotHaveNull(a0 : System.String) = (GetStringFunc("csNullableTypeDoesNotHaveNull",",,,%s,,,") a0)
    /// The type '%s' does not support the 'comparison' constraint because it has the 'NoComparison' attribute
    /// (Originally from ..\FSComp.txt:314)
    static member csTypeDoesNotSupportComparison1(a0 : System.String) = (GetStringFunc("csTypeDoesNotSupportComparison1",",,,%s,,,") a0)
    /// The type '%s' does not support the 'comparison' constraint. For example, it does not support the 'System.IComparable' interface
    /// (Originally from ..\FSComp.txt:315)
    static member csTypeDoesNotSupportComparison2(a0 : System.String) = (GetStringFunc("csTypeDoesNotSupportComparison2",",,,%s,,,") a0)
    /// The type '%s' does not support the 'comparison' constraint because it is a record, union or struct with one or more structural element types which do not support the 'comparison' constraint. Either avoid the use of comparison with this type, or add the 'StructuralComparison' attribute to the type to determine which field type does not support comparison
    /// (Originally from ..\FSComp.txt:316)
    static member csTypeDoesNotSupportComparison3(a0 : System.String) = (GetStringFunc("csTypeDoesNotSupportComparison3",",,,%s,,,") a0)
    /// The type '%s' does not support the 'equality' constraint because it has the 'NoEquality' attribute
    /// (Originally from ..\FSComp.txt:317)
    static member csTypeDoesNotSupportEquality1(a0 : System.String) = (GetStringFunc("csTypeDoesNotSupportEquality1",",,,%s,,,") a0)
    /// The type '%s' does not support the 'equality' constraint because it is a function type
    /// (Originally from ..\FSComp.txt:318)
    static member csTypeDoesNotSupportEquality2(a0 : System.String) = (GetStringFunc("csTypeDoesNotSupportEquality2",",,,%s,,,") a0)
    /// The type '%s' does not support the 'equality' constraint because it is a record, union or struct with one or more structural element types which do not support the 'equality' constraint. Either avoid the use of equality with this type, or add the 'StructuralEquality' attribute to the type to determine which field type does not support equality
    /// (Originally from ..\FSComp.txt:319)
    static member csTypeDoesNotSupportEquality3(a0 : System.String) = (GetStringFunc("csTypeDoesNotSupportEquality3",",,,%s,,,") a0)
    /// The type '%s' is not a CLI enum type
    /// (Originally from ..\FSComp.txt:320)
    static member csTypeIsNotEnumType(a0 : System.String) = (GetStringFunc("csTypeIsNotEnumType",",,,%s,,,") a0)
    /// The type '%s' has a non-standard delegate type
    /// (Originally from ..\FSComp.txt:321)
    static member csTypeHasNonStandardDelegateType(a0 : System.String) = (GetStringFunc("csTypeHasNonStandardDelegateType",",,,%s,,,") a0)
    /// The type '%s' is not a CLI delegate type
    /// (Originally from ..\FSComp.txt:322)
    static member csTypeIsNotDelegateType(a0 : System.String) = (GetStringFunc("csTypeIsNotDelegateType",",,,%s,,,") a0)
    /// This type parameter cannot be instantiated to 'Nullable'. This is a restriction imposed in order to ensure the meaning of 'null' in some CLI languages is not confusing when used in conjunction with 'Nullable' values.
    /// (Originally from ..\FSComp.txt:323)
    static member csTypeParameterCannotBeNullable() = (GetStringFunc("csTypeParameterCannotBeNullable",",,,") )
    /// A generic construct requires that the type '%s' is a CLI or F# struct type
    /// (Originally from ..\FSComp.txt:324)
    static member csGenericConstructRequiresStructType(a0 : System.String) = (GetStringFunc("csGenericConstructRequiresStructType",",,,%s,,,") a0)
    /// A generic construct requires that the type '%s' is an unmanaged type
    /// (Originally from ..\FSComp.txt:325)
    static member csGenericConstructRequiresUnmanagedType(a0 : System.String) = (GetStringFunc("csGenericConstructRequiresUnmanagedType",",,,%s,,,") a0)
    /// The type '%s' is not compatible with any of the types %s, arising from the use of a printf-style format string
    /// (Originally from ..\FSComp.txt:326)
    static member csTypeNotCompatibleBecauseOfPrintf(a0 : System.String, a1 : System.String) = (GetStringFunc("csTypeNotCompatibleBecauseOfPrintf",",,,%s,,,%s,,,") a0 a1)
    /// A generic construct requires that the type '%s' have reference semantics, but it does not, i.e. it is a struct
    /// (Originally from ..\FSComp.txt:327)
    static member csGenericConstructRequiresReferenceSemantics(a0 : System.String) = (GetStringFunc("csGenericConstructRequiresReferenceSemantics",",,,%s,,,") a0)
    /// A generic construct requires that the type '%s' be non-abstract
    /// (Originally from ..\FSComp.txt:328)
    static member csGenericConstructRequiresNonAbstract(a0 : System.String) = (GetStringFunc("csGenericConstructRequiresNonAbstract",",,,%s,,,") a0)
    /// A generic construct requires that the type '%s' have a public default constructor
    /// (Originally from ..\FSComp.txt:329)
    static member csGenericConstructRequiresPublicDefaultConstructor(a0 : System.String) = (GetStringFunc("csGenericConstructRequiresPublicDefaultConstructor",",,,%s,,,") a0)
    /// Type instantiation length mismatch
    /// (Originally from ..\FSComp.txt:330)
    static member csTypeInstantiationLengthMismatch() = (483, GetStringFunc("csTypeInstantiationLengthMismatch",",,,") )
    /// Optional arguments not permitted here
    /// (Originally from ..\FSComp.txt:331)
    static member csOptionalArgumentNotPermittedHere() = (484, GetStringFunc("csOptionalArgumentNotPermittedHere",",,,") )
    /// %s is not a static member
    /// (Originally from ..\FSComp.txt:332)
    static member csMemberIsNotStatic(a0 : System.String) = (485, GetStringFunc("csMemberIsNotStatic",",,,%s,,,") a0)
    /// %s is not an instance member
    /// (Originally from ..\FSComp.txt:333)
    static member csMemberIsNotInstance(a0 : System.String) = (486, GetStringFunc("csMemberIsNotInstance",",,,%s,,,") a0)
    /// Argument length mismatch
    /// (Originally from ..\FSComp.txt:334)
    static member csArgumentLengthMismatch() = (487, GetStringFunc("csArgumentLengthMismatch",",,,") )
    /// The argument types don't match
    /// (Originally from ..\FSComp.txt:335)
    static member csArgumentTypesDoNotMatch() = (488, GetStringFunc("csArgumentTypesDoNotMatch",",,,") )
    /// This method expects a CLI 'params' parameter in this position. 'params' is a way of passing a variable number of arguments to a method in languages such as C#. Consider passing an array for this argument
    /// (Originally from ..\FSComp.txt:336)
    static member csMethodExpectsParams() = (489, GetStringFunc("csMethodExpectsParams",",,,") )
    /// The member or object constructor '%s' is not %s
    /// (Originally from ..\FSComp.txt:337)
    static member csMemberIsNotAccessible(a0 : System.String, a1 : System.String) = (490, GetStringFunc("csMemberIsNotAccessible",",,,%s,,,%s,,,") a0 a1)
    /// The member or object constructor '%s' is not %s. Private members may only be accessed from within the declaring type. Protected members may only be accessed from an extending type and cannot be accessed from inner lambda expressions.
    /// (Originally from ..\FSComp.txt:338)
    static member csMemberIsNotAccessible2(a0 : System.String, a1 : System.String) = (491, GetStringFunc("csMemberIsNotAccessible2",",,,%s,,,%s,,,") a0 a1)
    /// %s is not a static method
    /// (Originally from ..\FSComp.txt:339)
    static member csMethodIsNotAStaticMethod(a0 : System.String) = (492, GetStringFunc("csMethodIsNotAStaticMethod",",,,%s,,,") a0)
    /// %s is not an instance method
    /// (Originally from ..\FSComp.txt:340)
    static member csMethodIsNotAnInstanceMethod(a0 : System.String) = (493, GetStringFunc("csMethodIsNotAnInstanceMethod",",,,%s,,,") a0)
    /// The member or object constructor '%s' has no argument or settable return property '%s'. %s.
    /// (Originally from ..\FSComp.txt:341)
    static member csMemberHasNoArgumentOrReturnProperty(a0 : System.String, a1 : System.String, a2 : System.String) = (GetStringFunc("csMemberHasNoArgumentOrReturnProperty",",,,%s,,,%s,,,%s,,,") a0 a1 a2)
    /// The object constructor '%s' has no argument or settable return property '%s'. %s.
    /// (Originally from ..\FSComp.txt:342)
    static member csCtorHasNoArgumentOrReturnProperty(a0 : System.String, a1 : System.String, a2 : System.String) = (GetStringFunc("csCtorHasNoArgumentOrReturnProperty",",,,%s,,,%s,,,%s,,,") a0 a1 a2)
    /// The required signature is %s
    /// (Originally from ..\FSComp.txt:343)
    static member csRequiredSignatureIs(a0 : System.String) = (495, GetStringFunc("csRequiredSignatureIs",",,,%s,,,") a0)
    /// The member or object constructor '%s' requires %d argument(s). The required signature is '%s'.
    /// (Originally from ..\FSComp.txt:344)
    static member csMemberSignatureMismatch(a0 : System.String, a1 : System.Int32, a2 : System.String) = (496, GetStringFunc("csMemberSignatureMismatch",",,,%s,,,%d,,,%s,,,") a0 a1 a2)
    /// The member or object constructor '%s' requires %d additional argument(s). The required signature is '%s'.
    /// (Originally from ..\FSComp.txt:345)
    static member csMemberSignatureMismatch2(a0 : System.String, a1 : System.Int32, a2 : System.String) = (497, GetStringFunc("csMemberSignatureMismatch2",",,,%s,,,%d,,,%s,,,") a0 a1 a2)
    /// The member or object constructor '%s' requires %d argument(s). The required signature is '%s'. Some names for missing arguments are %s.
    /// (Originally from ..\FSComp.txt:346)
    static member csMemberSignatureMismatch3(a0 : System.String, a1 : System.Int32, a2 : System.String, a3 : System.String) = (498, GetStringFunc("csMemberSignatureMismatch3",",,,%s,,,%d,,,%s,,,%s,,,") a0 a1 a2 a3)
    /// The member or object constructor '%s' requires %d additional argument(s). The required signature is '%s'. Some names for missing arguments are %s.
    /// (Originally from ..\FSComp.txt:347)
    static member csMemberSignatureMismatch4(a0 : System.String, a1 : System.Int32, a2 : System.String, a3 : System.String) = (499, GetStringFunc("csMemberSignatureMismatch4",",,,%s,,,%d,,,%s,,,%s,,,") a0 a1 a2 a3)
    /// The member or object constructor '%s' requires %d argument(s) but is here given %d unnamed and %d named argument(s). The required signature is '%s'.
    /// (Originally from ..\FSComp.txt:348)
    static member csMemberSignatureMismatchArityNamed(a0 : System.String, a1 : System.Int32, a2 : System.Int32, a3 : System.Int32, a4 : System.String) = (500, GetStringFunc("csMemberSignatureMismatchArityNamed",",,,%s,,,%d,,,%d,,,%d,,,%s,,,") a0 a1 a2 a3 a4)
    /// The member or object constructor '%s' takes %d argument(s) but is here given %d. The required signature is '%s'.
    /// (Originally from ..\FSComp.txt:349)
    static member csMemberSignatureMismatchArity(a0 : System.String, a1 : System.Int32, a2 : System.Int32, a3 : System.String) = (501, GetStringFunc("csMemberSignatureMismatchArity",",,,%s,,,%d,,,%d,,,%s,,,") a0 a1 a2 a3)
    /// The object constructor '%s' takes %d argument(s) but is here given %d. The required signature is '%s'.
    /// (Originally from ..\FSComp.txt:350)
    static member csCtorSignatureMismatchArity(a0 : System.String, a1 : System.Int32, a2 : System.Int32, a3 : System.String) = (501, GetStringFunc("csCtorSignatureMismatchArity",",,,%s,,,%d,,,%d,,,%s,,,") a0 a1 a2 a3)
    /// The object constructor '%s' takes %d argument(s) but is here given %d. The required signature is '%s'. If some of the arguments are meant to assign values to properties, consider separating those arguments with a comma (',').
    /// (Originally from ..\FSComp.txt:351)
    static member csCtorSignatureMismatchArityProp(a0 : System.String, a1 : System.Int32, a2 : System.Int32, a3 : System.String) = (501, GetStringFunc("csCtorSignatureMismatchArityProp",",,,%s,,,%d,,,%d,,,%s,,,") a0 a1 a2 a3)
    /// The member or object constructor '%s' takes %d type argument(s) but is here given %d. The required signature is '%s'.
    /// (Originally from ..\FSComp.txt:352)
    static member csMemberSignatureMismatchArityType(a0 : System.String, a1 : System.Int32, a2 : System.Int32, a3 : System.String) = (502, GetStringFunc("csMemberSignatureMismatchArityType",",,,%s,,,%d,,,%d,,,%s,,,") a0 a1 a2 a3)
    /// A member or object constructor '%s' taking %d arguments is not accessible from this code location. All accessible versions of method '%s' take %d arguments.
    /// (Originally from ..\FSComp.txt:353)
    static member csMemberNotAccessible(a0 : System.String, a1 : System.Int32, a2 : System.String, a3 : System.Int32) = (503, GetStringFunc("csMemberNotAccessible",",,,%s,,,%d,,,%s,,,%d,,,") a0 a1 a2 a3)
    /// Incorrect generic instantiation. No %s member named '%s' takes %d generic arguments.
    /// (Originally from ..\FSComp.txt:354)
    static member csIncorrectGenericInstantiation(a0 : System.String, a1 : System.String, a2 : System.Int32) = (504, GetStringFunc("csIncorrectGenericInstantiation",",,,%s,,,%s,,,%d,,,") a0 a1 a2)
    /// The member or object constructor '%s' does not take %d argument(s). An overload was found taking %d arguments.
    /// (Originally from ..\FSComp.txt:355)
    static member csMemberOverloadArityMismatch(a0 : System.String, a1 : System.Int32, a2 : System.Int32) = (505, GetStringFunc("csMemberOverloadArityMismatch",",,,%s,,,%d,,,%d,,,") a0 a1 a2)
    /// No %s member or object constructor named '%s' takes %d arguments
    /// (Originally from ..\FSComp.txt:356)
    static member csNoMemberTakesTheseArguments(a0 : System.String, a1 : System.String, a2 : System.Int32) = (506, GetStringFunc("csNoMemberTakesTheseArguments",",,,%s,,,%s,,,%d,,,") a0 a1 a2)
    /// No %s member or object constructor named '%s' takes %d arguments. Note the call to this member also provides %d named arguments.
    /// (Originally from ..\FSComp.txt:357)
    static member csNoMemberTakesTheseArguments2(a0 : System.String, a1 : System.String, a2 : System.Int32, a3 : System.Int32) = (507, GetStringFunc("csNoMemberTakesTheseArguments2",",,,%s,,,%s,,,%d,,,%d,,,") a0 a1 a2 a3)
    /// No %s member or object constructor named '%s' takes %d arguments. The named argument '%s' doesn't correspond to any argument or settable return property for any overload.
    /// (Originally from ..\FSComp.txt:358)
    static member csNoMemberTakesTheseArguments3(a0 : System.String, a1 : System.String, a2 : System.Int32, a3 : System.String) = (508, GetStringFunc("csNoMemberTakesTheseArguments3",",,,%s,,,%s,,,%d,,,%s,,,") a0 a1 a2 a3)
    /// Method or object constructor '%s' not found
    /// (Originally from ..\FSComp.txt:359)
    static member csMethodNotFound(a0 : System.String) = (509, GetStringFunc("csMethodNotFound",",,,%s,,,") a0)
    /// No overloads match for method '%s'.
    /// (Originally from ..\FSComp.txt:360)
    static member csNoOverloadsFound(a0 : System.String) = (GetStringFunc("csNoOverloadsFound",",,,%s,,,") a0)
    /// A unique overload for method '%s' could not be determined based on type information prior to this program point. A type annotation may be needed.
    /// (Originally from ..\FSComp.txt:361)
    static member csMethodIsOverloaded(a0 : System.String) = (GetStringFunc("csMethodIsOverloaded",",,,%s,,,") a0)
    /// Candidates: %s
    /// (Originally from ..\FSComp.txt:362)
    static member csCandidates(a0 : System.String) = (GetStringFunc("csCandidates",",,,%s,,,") a0)
    /// The available overloads are shown below.
    /// (Originally from ..\FSComp.txt:363)
    static member csSeeAvailableOverloads() = (GetStringFunc("csSeeAvailableOverloads",",,,") )
    /// Accessibility modifiers are not permitted on 'do' bindings, but '%s' was given.
    /// (Originally from ..\FSComp.txt:364)
    static member parsDoCannotHaveVisibilityDeclarations(a0 : System.String) = (512, GetStringFunc("parsDoCannotHaveVisibilityDeclarations",",,,%s,,,") a0)
    /// End of file in #if section begun at or after here
    /// (Originally from ..\FSComp.txt:365)
    static member parsEofInHashIf() = (513, GetStringFunc("parsEofInHashIf",",,,") )
    /// End of file in string begun at or before here
    /// (Originally from ..\FSComp.txt:366)
    static member parsEofInString() = (514, GetStringFunc("parsEofInString",",,,") )
    /// End of file in verbatim string begun at or before here
    /// (Originally from ..\FSComp.txt:367)
    static member parsEofInVerbatimString() = (515, GetStringFunc("parsEofInVerbatimString",",,,") )
    /// End of file in comment begun at or before here
    /// (Originally from ..\FSComp.txt:368)
    static member parsEofInComment() = (516, GetStringFunc("parsEofInComment",",,,") )
    /// End of file in string embedded in comment begun at or before here
    /// (Originally from ..\FSComp.txt:369)
    static member parsEofInStringInComment() = (517, GetStringFunc("parsEofInStringInComment",",,,") )
    /// End of file in verbatim string embedded in comment begun at or before here
    /// (Originally from ..\FSComp.txt:370)
    static member parsEofInVerbatimStringInComment() = (518, GetStringFunc("parsEofInVerbatimStringInComment",",,,") )
    /// End of file in IF-OCAML section begun at or before here
    /// (Originally from ..\FSComp.txt:371)
    static member parsEofInIfOcaml() = (519, GetStringFunc("parsEofInIfOcaml",",,,") )
    /// End of file in directive begun at or before here
    /// (Originally from ..\FSComp.txt:372)
    static member parsEofInDirective() = (520, GetStringFunc("parsEofInDirective",",,,") )
    /// No #endif found for #if or #else
    /// (Originally from ..\FSComp.txt:373)
    static member parsNoHashEndIfFound() = (521, GetStringFunc("parsNoHashEndIfFound",",,,") )
    /// Attributes have been ignored in this construct
    /// (Originally from ..\FSComp.txt:374)
    static member parsAttributesIgnored() = (522, GetStringFunc("parsAttributesIgnored",",,,") )
    /// 'use' bindings are not permitted in primary constructors
    /// (Originally from ..\FSComp.txt:375)
    static member parsUseBindingsIllegalInImplicitClassConstructors() = (523, GetStringFunc("parsUseBindingsIllegalInImplicitClassConstructors",",,,") )
    /// 'use' bindings are not permitted in modules and are treated as 'let' bindings
    /// (Originally from ..\FSComp.txt:376)
    static member parsUseBindingsIllegalInModules() = (524, GetStringFunc("parsUseBindingsIllegalInModules",",,,") )
    /// An integer for loop must use a simple identifier
    /// (Originally from ..\FSComp.txt:377)
    static member parsIntegerForLoopRequiresSimpleIdentifier() = (525, GetStringFunc("parsIntegerForLoopRequiresSimpleIdentifier",",,,") )
    /// At most one 'with' augmentation is permitted
    /// (Originally from ..\FSComp.txt:378)
    static member parsOnlyOneWithAugmentationAllowed() = (526, GetStringFunc("parsOnlyOneWithAugmentationAllowed",",,,") )
    /// A semicolon is not expected at this point
    /// (Originally from ..\FSComp.txt:379)
    static member parsUnexpectedSemicolon() = (527, GetStringFunc("parsUnexpectedSemicolon",",,,") )
    /// Unexpected end of input
    /// (Originally from ..\FSComp.txt:380)
    static member parsUnexpectedEndOfFile() = (528, GetStringFunc("parsUnexpectedEndOfFile",",,,") )
    /// Accessibility modifiers are not permitted here, but '%s' was given.
    /// (Originally from ..\FSComp.txt:381)
    static member parsUnexpectedVisibilityDeclaration(a0 : System.String) = (529, GetStringFunc("parsUnexpectedVisibilityDeclaration",",,,%s,,,") a0)
    /// Only '#' compiler directives may occur prior to the first 'namespace' declaration
    /// (Originally from ..\FSComp.txt:382)
    static member parsOnlyHashDirectivesAllowed() = (530, GetStringFunc("parsOnlyHashDirectivesAllowed",",,,") )
    /// Accessibility modifiers should come immediately prior to the identifier naming a construct
    /// (Originally from ..\FSComp.txt:383)
    static member parsVisibilityDeclarationsShouldComePriorToIdentifier() = (531, GetStringFunc("parsVisibilityDeclarationsShouldComePriorToIdentifier",",,,") )
    /// Files should begin with either a namespace or module declaration, e.g. 'namespace SomeNamespace.SubNamespace' or 'module SomeNamespace.SomeModule', but not both. To define a module within a namespace use 'module SomeModule = ...'
    /// (Originally from ..\FSComp.txt:384)
    static member parsNamespaceOrModuleNotBoth() = (532, GetStringFunc("parsNamespaceOrModuleNotBoth",",,,") )
    /// A module abbreviation must be a simple name, not a path
    /// (Originally from ..\FSComp.txt:385)
    static member parsModuleAbbreviationMustBeSimpleName() = (534, GetStringFunc("parsModuleAbbreviationMustBeSimpleName",",,,") )
    /// Ignoring attributes on module abbreviation
    /// (Originally from ..\FSComp.txt:386)
    static member parsIgnoreAttributesOnModuleAbbreviation() = (535, GetStringFunc("parsIgnoreAttributesOnModuleAbbreviation",",,,") )
    /// The '%s' accessibility attribute is not allowed on module abbreviation. Module abbreviations are always private.
    /// (Originally from ..\FSComp.txt:387)
    static member parsIgnoreAttributesOnModuleAbbreviationAlwaysPrivate(a0 : System.String) = (536, GetStringFunc("parsIgnoreAttributesOnModuleAbbreviationAlwaysPrivate",",,,%s,,,") a0)
    /// The '%s' visibility attribute is not allowed on module abbreviation. Module abbreviations are always private.
    /// (Originally from ..\FSComp.txt:388)
    static member parsIgnoreVisibilityOnModuleAbbreviationAlwaysPrivate(a0 : System.String) = (537, GetStringFunc("parsIgnoreVisibilityOnModuleAbbreviationAlwaysPrivate",",,,%s,,,") a0)
    /// Unclosed block
    /// (Originally from ..\FSComp.txt:389)
    static member parsUnClosedBlockInHashLight() = (538, GetStringFunc("parsUnClosedBlockInHashLight",",,,") )
    /// Unmatched 'begin' or 'struct'
    /// (Originally from ..\FSComp.txt:390)
    static member parsUnmatchedBeginOrStruct() = (539, GetStringFunc("parsUnmatchedBeginOrStruct",",,,") )
    /// A module name must be a simple name, not a path
    /// (Originally from ..\FSComp.txt:391)
    static member parsModuleDefnMustBeSimpleName() = (541, GetStringFunc("parsModuleDefnMustBeSimpleName",",,,") )
    /// Unexpected empty type moduleDefn list
    /// (Originally from ..\FSComp.txt:392)
    static member parsUnexpectedEmptyModuleDefn() = (542, GetStringFunc("parsUnexpectedEmptyModuleDefn",",,,") )
    /// Attributes should be placed before 'val'
    /// (Originally from ..\FSComp.txt:393)
    static member parsAttributesMustComeBeforeVal() = (GetStringFunc("parsAttributesMustComeBeforeVal",",,,") )
    /// Attributes are not permitted on interface implementations
    /// (Originally from ..\FSComp.txt:394)
    static member parsAttributesAreNotPermittedOnInterfaceImplementations() = (543, GetStringFunc("parsAttributesAreNotPermittedOnInterfaceImplementations",",,,") )
    /// Syntax error
    /// (Originally from ..\FSComp.txt:395)
    static member parsSyntaxError() = (544, GetStringFunc("parsSyntaxError",",,,") )
    /// Augmentations are not permitted on delegate type moduleDefns
    /// (Originally from ..\FSComp.txt:396)
    static member parsAugmentationsIllegalOnDelegateType() = (545, GetStringFunc("parsAugmentationsIllegalOnDelegateType",",,,") )
    /// Unmatched 'class', 'interface' or 'struct'
    /// (Originally from ..\FSComp.txt:397)
    static member parsUnmatchedClassInterfaceOrStruct() = (546, GetStringFunc("parsUnmatchedClassInterfaceOrStruct",",,,") )
    /// A type definition requires one or more members or other declarations. If you intend to define an empty class, struct or interface, then use 'type ... = class end', 'interface end' or 'struct end'.
    /// (Originally from ..\FSComp.txt:398)
    static member parsEmptyTypeDefinition() = (547, GetStringFunc("parsEmptyTypeDefinition",",,,") )
    /// Unmatched 'with' or badly formatted 'with' block
    /// (Originally from ..\FSComp.txt:399)
    static member parsUnmatchedWith() = (550, GetStringFunc("parsUnmatchedWith",",,,") )
    /// 'get', 'set' or 'get,set' required
    /// (Originally from ..\FSComp.txt:400)
    static member parsGetOrSetRequired() = (551, GetStringFunc("parsGetOrSetRequired",",,,") )
    /// Only class types may take value arguments
    /// (Originally from ..\FSComp.txt:401)
    static member parsOnlyClassCanTakeValueArguments() = (552, GetStringFunc("parsOnlyClassCanTakeValueArguments",",,,") )
    /// Unmatched 'begin'
    /// (Originally from ..\FSComp.txt:402)
    static member parsUnmatchedBegin() = (553, GetStringFunc("parsUnmatchedBegin",",,,") )
    /// Invalid declaration syntax
    /// (Originally from ..\FSComp.txt:403)
    static member parsInvalidDeclarationSyntax() = (554, GetStringFunc("parsInvalidDeclarationSyntax",",,,") )
    /// 'get' and/or 'set' required
    /// (Originally from ..\FSComp.txt:404)
    static member parsGetAndOrSetRequired() = (555, GetStringFunc("parsGetAndOrSetRequired",",,,") )
    /// Type annotations on property getters and setters must be given after the 'get()' or 'set(v)', e.g. 'with get() : string = ...'
    /// (Originally from ..\FSComp.txt:405)
    static member parsTypeAnnotationsOnGetSet() = (556, GetStringFunc("parsTypeAnnotationsOnGetSet",",,,") )
    /// A getter property is expected to be a function, e.g. 'get() = ...' or 'get(index) = ...'
    /// (Originally from ..\FSComp.txt:406)
    static member parsGetterMustHaveAtLeastOneArgument() = (557, GetStringFunc("parsGetterMustHaveAtLeastOneArgument",",,,") )
    /// Multiple accessibilities given for property getter or setter
    /// (Originally from ..\FSComp.txt:407)
    static member parsMultipleAccessibilitiesForGetSet() = (558, GetStringFunc("parsMultipleAccessibilitiesForGetSet",",,,") )
    /// Property setters must be defined using 'set value = ', 'set idx value = ' or 'set (idx1,...,idxN) value = ... '
    /// (Originally from ..\FSComp.txt:408)
    static member parsSetSyntax() = (559, GetStringFunc("parsSetSyntax",",,,") )
    /// Interfaces always have the same visibility as the enclosing type
    /// (Originally from ..\FSComp.txt:409)
    static member parsInterfacesHaveSameVisibilityAsEnclosingType() = (560, GetStringFunc("parsInterfacesHaveSameVisibilityAsEnclosingType",",,,") )
    /// Accessibility modifiers are not allowed on this member. Abstract slots always have the same visibility as the enclosing type.
    /// (Originally from ..\FSComp.txt:410)
    static member parsAccessibilityModsIllegalForAbstract() = (561, GetStringFunc("parsAccessibilityModsIllegalForAbstract",",,,") )
    /// Attributes are not permitted on 'inherit' declarations
    /// (Originally from ..\FSComp.txt:411)
    static member parsAttributesIllegalOnInherit() = (562, GetStringFunc("parsAttributesIllegalOnInherit",",,,") )
    /// Accessibility modifiers are not permitted on an 'inherits' declaration
    /// (Originally from ..\FSComp.txt:412)
    static member parsVisibilityIllegalOnInherit() = (563, GetStringFunc("parsVisibilityIllegalOnInherit",",,,") )
    /// 'inherit' declarations cannot have 'as' bindings. To access members of the base class when overriding a method, the syntax 'base.SomeMember' may be used; 'base' is a keyword. Remove this 'as' binding.
    /// (Originally from ..\FSComp.txt:413)
    static member parsInheritDeclarationsCannotHaveAsBindings() = (564, GetStringFunc("parsInheritDeclarationsCannotHaveAsBindings",",,,") )
    /// Attributes are not allowed here
    /// (Originally from ..\FSComp.txt:414)
    static member parsAttributesIllegalHere() = (565, GetStringFunc("parsAttributesIllegalHere",",,,") )
    /// Accessibility modifiers are not permitted in this position for type abbreviations
    /// (Originally from ..\FSComp.txt:415)
    static member parsTypeAbbreviationsCannotHaveVisibilityDeclarations() = (566, GetStringFunc("parsTypeAbbreviationsCannotHaveVisibilityDeclarations",",,,") )
    /// Accessibility modifiers are not permitted in this position for enum types
    /// (Originally from ..\FSComp.txt:416)
    static member parsEnumTypesCannotHaveVisibilityDeclarations() = (567, GetStringFunc("parsEnumTypesCannotHaveVisibilityDeclarations",",,,") )
    /// All enum fields must be given values
    /// (Originally from ..\FSComp.txt:417)
    static member parsAllEnumFieldsRequireValues() = (568, GetStringFunc("parsAllEnumFieldsRequireValues",",,,") )
    /// Accessibility modifiers are not permitted on inline assembly code types
    /// (Originally from ..\FSComp.txt:418)
    static member parsInlineAssemblyCannotHaveVisibilityDeclarations() = (569, GetStringFunc("parsInlineAssemblyCannotHaveVisibilityDeclarations",",,,") )
    /// Unexpected identifier: '%s'
    /// (Originally from ..\FSComp.txt:419)
    static member parsUnexpectedIdentifier(a0 : System.String) = (571, GetStringFunc("parsUnexpectedIdentifier",",,,%s,,,") a0)
    /// Accessibility modifiers are not permitted on union cases. Use 'type U = internal ...' or 'type U = private ...' to give an accessibility to the whole representation.
    /// (Originally from ..\FSComp.txt:420)
    static member parsUnionCasesCannotHaveVisibilityDeclarations() = (572, GetStringFunc("parsUnionCasesCannotHaveVisibilityDeclarations",",,,") )
    /// Accessibility modifiers are not permitted on enumeration fields
    /// (Originally from ..\FSComp.txt:421)
    static member parsEnumFieldsCannotHaveVisibilityDeclarations() = (573, GetStringFunc("parsEnumFieldsCannotHaveVisibilityDeclarations",",,,") )
    /// Consider using a separate record type instead
    /// (Originally from ..\FSComp.txt:422)
    static member parsConsiderUsingSeparateRecordType() = (GetStringFunc("parsConsiderUsingSeparateRecordType",",,,") )
    /// Accessibility modifiers are not permitted on record fields. Use 'type R = internal ...' or 'type R = private ...' to give an accessibility to the whole representation.
    /// (Originally from ..\FSComp.txt:423)
    static member parsRecordFieldsCannotHaveVisibilityDeclarations() = (575, GetStringFunc("parsRecordFieldsCannotHaveVisibilityDeclarations",",,,") )
    /// The declaration form 'let ... and ...' for non-recursive bindings is not used in F# code. Consider using a sequence of 'let' bindings
    /// (Originally from ..\FSComp.txt:424)
    static member parsLetAndForNonRecBindings() = (576, GetStringFunc("parsLetAndForNonRecBindings",",,,") )
    /// Unmatched '('
    /// (Originally from ..\FSComp.txt:425)
    static member parsUnmatchedParen() = (583, GetStringFunc("parsUnmatchedParen",",,,") )
    /// Successive patterns should be separated by spaces or tupled
    /// (Originally from ..\FSComp.txt:426)
    static member parsSuccessivePatternsShouldBeSpacedOrTupled() = (584, GetStringFunc("parsSuccessivePatternsShouldBeSpacedOrTupled",",,,") )
    /// No matching 'in' found for this 'let'
    /// (Originally from ..\FSComp.txt:427)
    static member parsNoMatchingInForLet() = (586, GetStringFunc("parsNoMatchingInForLet",",,,") )
    /// Error in the return expression for this 'let'. Possible incorrect indentation.
    /// (Originally from ..\FSComp.txt:428)
    static member parsErrorInReturnForLetIncorrectIndentation() = (587, GetStringFunc("parsErrorInReturnForLetIncorrectIndentation",",,,") )
    /// The block following this '%s' is unfinished. Every code block is an expression and must have a result. '%s' cannot be the final code element in a block. Consider giving this block an explicit result.
    /// (Originally from ..\FSComp.txt:429)
    static member parsExpectedExpressionAfterLet(a0 : System.String, a1 : System.String) = (588, GetStringFunc("parsExpectedExpressionAfterLet",",,,%s,,,%s,,,") a0 a1)
    /// Incomplete conditional. Expected 'if <expr> then <expr>' or 'if <expr> then <expr> else <expr>'.
    /// (Originally from ..\FSComp.txt:430)
    static member parsIncompleteIf() = (589, GetStringFunc("parsIncompleteIf",",,,") )
    /// 'assert' may not be used as a first class value. Use 'assert <expr>' instead.
    /// (Originally from ..\FSComp.txt:431)
    static member parsAssertIsNotFirstClassValue() = (590, GetStringFunc("parsAssertIsNotFirstClassValue",",,,") )
    /// Identifier expected
    /// (Originally from ..\FSComp.txt:432)
    static member parsIdentifierExpected() = (594, GetStringFunc("parsIdentifierExpected",",,,") )
    /// 'in' or '=' expected
    /// (Originally from ..\FSComp.txt:433)
    static member parsInOrEqualExpected() = (595, GetStringFunc("parsInOrEqualExpected",",,,") )
    /// The use of '->' in sequence and computation expressions is limited to the form 'for pat in expr -> expr'. Use the syntax 'for ... in ... do ... yield...' to generate elements in more complex sequence expressions.
    /// (Originally from ..\FSComp.txt:434)
    static member parsArrowUseIsLimited() = (596, GetStringFunc("parsArrowUseIsLimited",",,,") )
    /// Successive arguments should be separated by spaces or tupled, and arguments involving function or method applications should be parenthesized
    /// (Originally from ..\FSComp.txt:435)
    static member parsSuccessiveArgsShouldBeSpacedOrTupled() = (597, GetStringFunc("parsSuccessiveArgsShouldBeSpacedOrTupled",",,,") )
    /// Unmatched '['
    /// (Originally from ..\FSComp.txt:436)
    static member parsUnmatchedBracket() = (598, GetStringFunc("parsUnmatchedBracket",",,,") )
    /// Missing qualification after '.'
    /// (Originally from ..\FSComp.txt:437)
    static member parsMissingQualificationAfterDot() = (599, GetStringFunc("parsMissingQualificationAfterDot",",,,") )
    /// In F# code you may use 'expr.[expr]'. A type annotation may be required to indicate the first expression is an array
    /// (Originally from ..\FSComp.txt:438)
    static member parsParenFormIsForML() = (GetStringFunc("parsParenFormIsForML",",,,") )
    /// Mismatched quotation, beginning with '%s'
    /// (Originally from ..\FSComp.txt:439)
    static member parsMismatchedQuote(a0 : System.String) = (601, GetStringFunc("parsMismatchedQuote",",,,%s,,,") a0)
    /// Unmatched '%s'
    /// (Originally from ..\FSComp.txt:440)
    static member parsUnmatched(a0 : System.String) = (602, GetStringFunc("parsUnmatched",",,,%s,,,") a0)
    /// Unmatched '[|'
    /// (Originally from ..\FSComp.txt:441)
    static member parsUnmatchedBracketBar() = (603, GetStringFunc("parsUnmatchedBracketBar",",,,") )
    /// Unmatched '{'
    /// (Originally from ..\FSComp.txt:442)
    static member parsUnmatchedBrace() = (604, GetStringFunc("parsUnmatchedBrace",",,,") )
    /// Field bindings must have the form 'id = expr;'
    /// (Originally from ..\FSComp.txt:443)
    static member parsFieldBinding() = (609, GetStringFunc("parsFieldBinding",",,,") )
    /// This member is not permitted in an object implementation
    /// (Originally from ..\FSComp.txt:444)
    static member parsMemberIllegalInObjectImplementation() = (610, GetStringFunc("parsMemberIllegalInObjectImplementation",",,,") )
    /// Missing function body
    /// (Originally from ..\FSComp.txt:445)
    static member parsMissingFunctionBody() = (611, GetStringFunc("parsMissingFunctionBody",",,,") )
    /// Syntax error in labelled type argument
    /// (Originally from ..\FSComp.txt:446)
    static member parsSyntaxErrorInLabeledType() = (613, GetStringFunc("parsSyntaxErrorInLabeledType",",,,") )
    /// Unexpected infix operator in type expression
    /// (Originally from ..\FSComp.txt:447)
    static member parsUnexpectedInfixOperator() = (615, GetStringFunc("parsUnexpectedInfixOperator",",,,") )
    /// The syntax '(typ,...,typ) ident' is not used in F# code. Consider using 'ident<typ,...,typ>' instead
    /// (Originally from ..\FSComp.txt:448)
    static member parsMultiArgumentGenericTypeFormDeprecated() = (GetStringFunc("parsMultiArgumentGenericTypeFormDeprecated",",,,") )
    /// Invalid literal in type
    /// (Originally from ..\FSComp.txt:449)
    static member parsInvalidLiteralInType() = (618, GetStringFunc("parsInvalidLiteralInType",",,,") )
    /// Unexpected infix operator in unit-of-measure expression. Legal operators are '*', '/' and '^'.
    /// (Originally from ..\FSComp.txt:450)
    static member parsUnexpectedOperatorForUnitOfMeasure() = (619, GetStringFunc("parsUnexpectedOperatorForUnitOfMeasure",",,,") )
    /// Unexpected integer literal in unit-of-measure expression
    /// (Originally from ..\FSComp.txt:451)
    static member parsUnexpectedIntegerLiteralForUnitOfMeasure() = (620, GetStringFunc("parsUnexpectedIntegerLiteralForUnitOfMeasure",",,,") )
    /// Syntax error: unexpected type parameter specification
    /// (Originally from ..\FSComp.txt:452)
    static member parsUnexpectedTypeParameter() = (621, GetStringFunc("parsUnexpectedTypeParameter",",,,") )
    /// Mismatched quotation operator name, beginning with '%s'
    /// (Originally from ..\FSComp.txt:453)
    static member parsMismatchedQuotationName(a0 : System.String) = (622, GetStringFunc("parsMismatchedQuotationName",",,,%s,,,") a0)
    /// Active pattern case identifiers must begin with an uppercase letter
    /// (Originally from ..\FSComp.txt:454)
    static member parsActivePatternCaseMustBeginWithUpperCase() = (623, GetStringFunc("parsActivePatternCaseMustBeginWithUpperCase",",,,") )
    /// The '|' character is not permitted in active pattern case identifiers
    /// (Originally from ..\FSComp.txt:455)
    static member parsActivePatternCaseContainsPipe() = (624, GetStringFunc("parsActivePatternCaseContainsPipe",",,,") )
    /// Denominator must not be 0 in unit-of-measure exponent
    /// (Originally from ..\FSComp.txt:456)
    static member parsIllegalDenominatorForMeasureExponent() = (625, GetStringFunc("parsIllegalDenominatorForMeasureExponent",",,,") )
    /// No '=' symbol should follow a 'namespace' declaration
    /// (Originally from ..\FSComp.txt:457)
    static member parsNoEqualShouldFollowNamespace() = (GetStringFunc("parsNoEqualShouldFollowNamespace",",,,") )
    /// The syntax 'module ... = struct .. end' is not used in F# code. Consider using 'module ... = begin .. end'
    /// (Originally from ..\FSComp.txt:458)
    static member parsSyntaxModuleStructEndDeprecated() = (GetStringFunc("parsSyntaxModuleStructEndDeprecated",",,,") )
    /// The syntax 'module ... : sig .. end' is not used in F# code. Consider using 'module ... = begin .. end'
    /// (Originally from ..\FSComp.txt:459)
    static member parsSyntaxModuleSigEndDeprecated() = (GetStringFunc("parsSyntaxModuleSigEndDeprecated",",,,") )
    /// A static field was used where an instance field is expected
    /// (Originally from ..\FSComp.txt:460)
    static member tcStaticFieldUsedWhenInstanceFieldExpected() = (627, GetStringFunc("tcStaticFieldUsedWhenInstanceFieldExpected",",,,") )
    /// Method '%s' is not accessible from this code location
    /// (Originally from ..\FSComp.txt:461)
    static member tcMethodNotAccessible(a0 : System.String) = (629, GetStringFunc("tcMethodNotAccessible",",,,%s,,,") a0)
    /// Implicit product of measures following /
    /// (Originally from ..\FSComp.txt:463)
    static member tcImplicitMeasureFollowingSlash() = (632, GetStringFunc("tcImplicitMeasureFollowingSlash",",,,") )
    /// Unexpected SynMeasure.Anon
    /// (Originally from ..\FSComp.txt:464)
    static member tcUnexpectedMeasureAnon() = (633, GetStringFunc("tcUnexpectedMeasureAnon",",,,") )
    /// Non-zero constants cannot have generic units. For generic zero, write 0.0<_>.
    /// (Originally from ..\FSComp.txt:465)
    static member tcNonZeroConstantCannotHaveGenericUnit() = (634, GetStringFunc("tcNonZeroConstantCannotHaveGenericUnit",",,,") )
    /// In sequence expressions, results are generated using 'yield'
    /// (Originally from ..\FSComp.txt:466)
    static member tcSeqResultsUseYield() = (635, GetStringFunc("tcSeqResultsUseYield",",,,") )
    /// Unexpected big rational constant
    /// (Originally from ..\FSComp.txt:467)
    static member tcUnexpectedBigRationalConstant() = (GetStringFunc("tcUnexpectedBigRationalConstant",",,,") )
    /// Units-of-measure supported only on float, float32, decimal and signed integer types
    /// (Originally from ..\FSComp.txt:468)
    static member tcInvalidTypeForUnitsOfMeasure() = (636, GetStringFunc("tcInvalidTypeForUnitsOfMeasure",",,,") )
    /// Unexpected Const_uint16array
    /// (Originally from ..\FSComp.txt:469)
    static member tcUnexpectedConstUint16Array() = (GetStringFunc("tcUnexpectedConstUint16Array",",,,") )
    /// Unexpected Const_bytearray
    /// (Originally from ..\FSComp.txt:470)
    static member tcUnexpectedConstByteArray() = (GetStringFunc("tcUnexpectedConstByteArray",",,,") )
    /// A parameter with attributes must also be given a name, e.g. '[<Attribute>] Name : Type'
    /// (Originally from ..\FSComp.txt:471)
    static member tcParameterRequiresName() = (640, GetStringFunc("tcParameterRequiresName",",,,") )
    /// Return values cannot have names
    /// (Originally from ..\FSComp.txt:472)
    static member tcReturnValuesCannotHaveNames() = (641, GetStringFunc("tcReturnValuesCannotHaveNames",",,,") )
    /// MemberKind.PropertyGetSet only expected in parse trees
    /// (Originally from ..\FSComp.txt:473)
    static member tcMemberKindPropertyGetSetNotExpected() = (GetStringFunc("tcMemberKindPropertyGetSetNotExpected",",,,") )
    /// Namespaces cannot contain values. Consider using a module to hold your value declarations.
    /// (Originally from ..\FSComp.txt:474)
    static member tcNamespaceCannotContainValues() = (201, GetStringFunc("tcNamespaceCannotContainValues",",,,") )
    /// Namespaces cannot contain extension members except in the same file and namespace declaration group where the type is defined. Consider using a module to hold declarations of extension members.
    /// (Originally from ..\FSComp.txt:475)
    static member tcNamespaceCannotContainExtensionMembers() = (644, GetStringFunc("tcNamespaceCannotContainExtensionMembers",",,,") )
    /// Multiple visibility attributes have been specified for this identifier
    /// (Originally from ..\FSComp.txt:476)
    static member tcMultipleVisibilityAttributes() = (645, GetStringFunc("tcMultipleVisibilityAttributes",",,,") )
    /// Multiple visibility attributes have been specified for this identifier. 'let' bindings in classes are always private, as are any 'let' bindings inside expressions.
    /// (Originally from ..\FSComp.txt:477)
    static member tcMultipleVisibilityAttributesWithLet() = (646, GetStringFunc("tcMultipleVisibilityAttributesWithLet",",,,") )
    /// The name '(%s)' should not be used as a member name. To define comparison semantics for a type, implement the 'System.IComparable' interface. If defining a static member for use from other CLI languages then use the name '%s' instead.
    /// (Originally from ..\FSComp.txt:478)
    static member tcInvalidMethodNameForRelationalOperator(a0 : System.String, a1 : System.String) = (GetStringFunc("tcInvalidMethodNameForRelationalOperator",",,,%s,,,%s,,,") a0 a1)
    /// The name '(%s)' should not be used as a member name. To define equality semantics for a type, override the 'Object.Equals' member. If defining a static member for use from other CLI languages then use the name '%s' instead.
    /// (Originally from ..\FSComp.txt:479)
    static member tcInvalidMethodNameForEquality(a0 : System.String, a1 : System.String) = (GetStringFunc("tcInvalidMethodNameForEquality",",,,%s,,,%s,,,") a0 a1)
    /// The name '(%s)' should not be used as a member name. If defining a static member for use from other CLI languages then use the name '%s' instead.
    /// (Originally from ..\FSComp.txt:480)
    static member tcInvalidMemberName(a0 : System.String, a1 : System.String) = (GetStringFunc("tcInvalidMemberName",",,,%s,,,%s,,,") a0 a1)
    /// The name '(%s)' should not be used as a member name because it is given a standard definition in the F# library over fixed types
    /// (Originally from ..\FSComp.txt:481)
    static member tcInvalidMemberNameFixedTypes(a0 : System.String) = (GetStringFunc("tcInvalidMemberNameFixedTypes",",,,%s,,,") a0)
    /// The '%s' operator should not normally be redefined. To define overloaded comparison semantics for a particular type, implement the 'System.IComparable' interface in the definition of that type.
    /// (Originally from ..\FSComp.txt:482)
    static member tcInvalidOperatorDefinitionRelational(a0 : System.String) = (GetStringFunc("tcInvalidOperatorDefinitionRelational",",,,%s,,,") a0)
    /// The '%s' operator should not normally be redefined. To define equality semantics for a type, override the 'Object.Equals' member in the definition of that type.
    /// (Originally from ..\FSComp.txt:483)
    static member tcInvalidOperatorDefinitionEquality(a0 : System.String) = (GetStringFunc("tcInvalidOperatorDefinitionEquality",",,,%s,,,") a0)
    /// The '%s' operator should not normally be redefined. Consider using a different operator name
    /// (Originally from ..\FSComp.txt:484)
    static member tcInvalidOperatorDefinition(a0 : System.String) = (GetStringFunc("tcInvalidOperatorDefinition",",,,%s,,,") a0)
    /// The '%s' operator cannot be redefined. Consider using a different operator name
    /// (Originally from ..\FSComp.txt:485)
    static member tcInvalidIndexOperatorDefinition(a0 : System.String) = (GetStringFunc("tcInvalidIndexOperatorDefinition",",,,%s,,,") a0)
    /// Expected module or namespace parent %s
    /// (Originally from ..\FSComp.txt:486)
    static member tcExpectModuleOrNamespaceParent(a0 : System.String) = (GetStringFunc("tcExpectModuleOrNamespaceParent",",,,%s,,,") a0)
    /// The struct, record or union type '%s' implements the interface 'System.IComparable' explicitly. You must apply the 'CustomComparison' attribute to the type.
    /// (Originally from ..\FSComp.txt:487)
    static member tcImplementsIComparableExplicitly(a0 : System.String) = (647, GetStringFunc("tcImplementsIComparableExplicitly",",,,%s,,,") a0)
    /// The struct, record or union type '%s' implements the interface 'System.IComparable<_>' explicitly. You must apply the 'CustomComparison' attribute to the type, and should also provide a consistent implementation of the non-generic interface System.IComparable.
    /// (Originally from ..\FSComp.txt:488)
    static member tcImplementsGenericIComparableExplicitly(a0 : System.String) = (648, GetStringFunc("tcImplementsGenericIComparableExplicitly",",,,%s,,,") a0)
    /// The struct, record or union type '%s' implements the interface 'System.IStructuralComparable' explicitly. Apply the 'CustomComparison' attribute to the type.
    /// (Originally from ..\FSComp.txt:489)
    static member tcImplementsIStructuralComparableExplicitly(a0 : System.String) = (649, GetStringFunc("tcImplementsIStructuralComparableExplicitly",",,,%s,,,") a0)
    /// This record contains fields from inconsistent types
    /// (Originally from ..\FSComp.txt:490)
    static member tcRecordFieldInconsistentTypes() = (656, GetStringFunc("tcRecordFieldInconsistentTypes",",,,") )
    /// DLLImport stubs cannot be inlined
    /// (Originally from ..\FSComp.txt:491)
    static member tcDllImportStubsCannotBeInlined() = (657, GetStringFunc("tcDllImportStubsCannotBeInlined",",,,") )
    /// Structs may only bind a 'this' parameter at member declarations
    /// (Originally from ..\FSComp.txt:492)
    static member tcStructsCanOnlyBindThisAtMemberDeclaration() = (658, GetStringFunc("tcStructsCanOnlyBindThisAtMemberDeclaration",",,,") )
    /// Unexpected expression at recursive inference point
    /// (Originally from ..\FSComp.txt:493)
    static member tcUnexpectedExprAtRecInfPoint() = (659, GetStringFunc("tcUnexpectedExprAtRecInfPoint",",,,") )
    /// This code is less generic than required by its annotations because the explicit type variable '%s' could not be generalized. It was constrained to be '%s'.
    /// (Originally from ..\FSComp.txt:494)
    static member tcLessGenericBecauseOfAnnotation(a0 : System.String, a1 : System.String) = (660, GetStringFunc("tcLessGenericBecauseOfAnnotation",",,,%s,,,%s,,,") a0 a1)
    /// One or more of the explicit class or function type variables for this binding could not be generalized, because they were constrained to other types
    /// (Originally from ..\FSComp.txt:495)
    static member tcConstrainedTypeVariableCannotBeGeneralized() = (661, GetStringFunc("tcConstrainedTypeVariableCannotBeGeneralized",",,,") )
    /// A generic type parameter has been used in a way that constrains it to always be '%s'
    /// (Originally from ..\FSComp.txt:496)
    static member tcGenericParameterHasBeenConstrained(a0 : System.String) = (662, GetStringFunc("tcGenericParameterHasBeenConstrained",",,,%s,,,") a0)
    /// This type parameter has been used in a way that constrains it to always be '%s'
    /// (Originally from ..\FSComp.txt:497)
    static member tcTypeParameterHasBeenConstrained(a0 : System.String) = (663, GetStringFunc("tcTypeParameterHasBeenConstrained",",,,%s,,,") a0)
    /// The type parameters inferred for this value are not stable under the erasure of type abbreviations. This is due to the use of type abbreviations which drop or reorder type parameters, e.g. \n\ttype taggedInt<'a> = int or\n\ttype swap<'a,'b> = 'b * 'a.\nConsider declaring the type parameters for this value explicitly, e.g.\n\tlet f<'a,'b> ((x,y) : swap<'b,'a>) : swap<'a,'b> = (y,x).
    /// (Originally from ..\FSComp.txt:498)
    static member tcTypeParametersInferredAreNotStable() = (664, GetStringFunc("tcTypeParametersInferredAreNotStable",",,,") )
    /// Explicit type parameters may only be used on module or member bindings
    /// (Originally from ..\FSComp.txt:499)
    static member tcExplicitTypeParameterInvalid() = (665, GetStringFunc("tcExplicitTypeParameterInvalid",",,,") )
    /// You must explicitly declare either all or no type parameters when overriding a generic abstract method
    /// (Originally from ..\FSComp.txt:500)
    static member tcOverridingMethodRequiresAllOrNoTypeParameters() = (666, GetStringFunc("tcOverridingMethodRequiresAllOrNoTypeParameters",",,,") )
    /// The field labels and expected type of this record expression or pattern do not uniquely determine a corresponding record type
    /// (Originally from ..\FSComp.txt:501)
    static member tcFieldsDoNotDetermineUniqueRecordType() = (667, GetStringFunc("tcFieldsDoNotDetermineUniqueRecordType",",,,") )
    /// The field '%s' appears twice in this record expression or pattern
    /// (Originally from ..\FSComp.txt:502)
    static member tcFieldAppearsTwiceInRecord(a0 : System.String) = (668, GetStringFunc("tcFieldAppearsTwiceInRecord",",,,%s,,,") a0)
    /// Unknown union case
    /// (Originally from ..\FSComp.txt:503)
    static member tcUnknownUnion() = (669, GetStringFunc("tcUnknownUnion",",,,") )
    /// This code is not sufficiently generic. The type variable %s could not be generalized because it would escape its scope.
    /// (Originally from ..\FSComp.txt:504)
    static member tcNotSufficientlyGenericBecauseOfScope(a0 : System.String) = (670, GetStringFunc("tcNotSufficientlyGenericBecauseOfScope",",,,%s,,,") a0)
    /// A property cannot have explicit type parameters. Consider using a method instead.
    /// (Originally from ..\FSComp.txt:505)
    static member tcPropertyRequiresExplicitTypeParameters() = (671, GetStringFunc("tcPropertyRequiresExplicitTypeParameters",",,,") )
    /// A constructor cannot have explicit type parameters. Consider using a static construction method instead.
    /// (Originally from ..\FSComp.txt:506)
    static member tcConstructorCannotHaveTypeParameters() = (672, GetStringFunc("tcConstructorCannotHaveTypeParameters",",,,") )
    /// This instance member needs a parameter to represent the object being invoked. Make the member static or use the notation 'member x.Member(args) = ...'.
    /// (Originally from ..\FSComp.txt:507)
    static member tcInstanceMemberRequiresTarget() = (673, GetStringFunc("tcInstanceMemberRequiresTarget",",,,") )
    /// Unexpected source-level property specification in syntax tree
    /// (Originally from ..\FSComp.txt:508)
    static member tcUnexpectedPropertyInSyntaxTree() = (674, GetStringFunc("tcUnexpectedPropertyInSyntaxTree",",,,") )
    /// A static initializer requires an argument
    /// (Originally from ..\FSComp.txt:509)
    static member tcStaticInitializerRequiresArgument() = (675, GetStringFunc("tcStaticInitializerRequiresArgument",",,,") )
    /// An object constructor requires an argument
    /// (Originally from ..\FSComp.txt:510)
    static member tcObjectConstructorRequiresArgument() = (676, GetStringFunc("tcObjectConstructorRequiresArgument",",,,") )
    /// This static member should not have a 'this' parameter. Consider using the notation 'member Member(args) = ...'.
    /// (Originally from ..\FSComp.txt:511)
    static member tcStaticMemberShouldNotHaveThis() = (677, GetStringFunc("tcStaticMemberShouldNotHaveThis",",,,") )
    /// An explicit static initializer should use the syntax 'static new(args) = expr'
    /// (Originally from ..\FSComp.txt:512)
    static member tcExplicitStaticInitializerSyntax() = (678, GetStringFunc("tcExplicitStaticInitializerSyntax",",,,") )
    /// An explicit object constructor should use the syntax 'new(args) = expr'
    /// (Originally from ..\FSComp.txt:513)
    static member tcExplicitObjectConstructorSyntax() = (679, GetStringFunc("tcExplicitObjectConstructorSyntax",",,,") )
    /// Unexpected source-level property specification
    /// (Originally from ..\FSComp.txt:514)
    static member tcUnexpectedPropertySpec() = (680, GetStringFunc("tcUnexpectedPropertySpec",",,,") )
    /// This form of object expression is not used in F#. Use 'member this.MemberName ... = ...' to define member implementations in object expressions.
    /// (Originally from ..\FSComp.txt:515)
    static member tcObjectExpressionFormDeprecated() = (GetStringFunc("tcObjectExpressionFormDeprecated",",,,") )
    /// Invalid declaration
    /// (Originally from ..\FSComp.txt:516)
    static member tcInvalidDeclaration() = (682, GetStringFunc("tcInvalidDeclaration",",,,") )
    /// Attributes are not allowed within patterns
    /// (Originally from ..\FSComp.txt:517)
    static member tcAttributesInvalidInPatterns() = (683, GetStringFunc("tcAttributesInvalidInPatterns",",,,") )
    /// The generic function '%s' must be given explicit type argument(s)
    /// (Originally from ..\FSComp.txt:518)
    static member tcFunctionRequiresExplicitTypeArguments(a0 : System.String) = (685, GetStringFunc("tcFunctionRequiresExplicitTypeArguments",",,,%s,,,") a0)
    /// The method or function '%s' should not be given explicit type argument(s) because it does not declare its type parameters explicitly
    /// (Originally from ..\FSComp.txt:519)
    static member tcDoesNotAllowExplicitTypeArguments(a0 : System.String) = (686, GetStringFunc("tcDoesNotAllowExplicitTypeArguments",",,,%s,,,") a0)
    /// This value, type or method expects %d type parameter(s) but was given %d
    /// (Originally from ..\FSComp.txt:520)
    static member tcTypeParameterArityMismatch(a0 : System.Int32, a1 : System.Int32) = (687, GetStringFunc("tcTypeParameterArityMismatch",",,,%d,,,%d,,,") a0 a1)
    /// The default, zero-initializing constructor of a struct type may only be used if all the fields of the struct type admit default initialization
    /// (Originally from ..\FSComp.txt:521)
    static member tcDefaultStructConstructorCall() = (688, GetStringFunc("tcDefaultStructConstructorCall",",,,") )
    /// Couldn't find Dispose on IDisposable, or it was overloaded
    /// (Originally from ..\FSComp.txt:522)
    static member tcCouldNotFindIDisposable() = (GetStringFunc("tcCouldNotFindIDisposable",",,,") )
    /// This value is not a literal and cannot be used in a pattern
    /// (Originally from ..\FSComp.txt:523)
    static member tcNonLiteralCannotBeUsedInPattern() = (689, GetStringFunc("tcNonLiteralCannotBeUsedInPattern",",,,") )
    /// This field is readonly
    /// (Originally from ..\FSComp.txt:524)
    static member tcFieldIsReadonly() = (690, GetStringFunc("tcFieldIsReadonly",",,,") )
    /// Named arguments must appear after all other arguments
    /// (Originally from ..\FSComp.txt:525)
    static member tcNameArgumentsMustAppearLast() = (691, GetStringFunc("tcNameArgumentsMustAppearLast",",,,") )
    /// This function value is being used to construct a delegate type whose signature includes a byref argument. You must use an explicit lambda expression taking %d arguments.
    /// (Originally from ..\FSComp.txt:526)
    static member tcFunctionRequiresExplicitLambda(a0 : System.Int32) = (692, GetStringFunc("tcFunctionRequiresExplicitLambda",",,,%d,,,") a0)
    /// The type '%s' is not a type whose values can be enumerated with this syntax, i.e. is not compatible with either seq<_>, IEnumerable<_> or IEnumerable and does not have a GetEnumerator method
    /// (Originally from ..\FSComp.txt:527)
    static member tcTypeCannotBeEnumerated(a0 : System.String) = (693, GetStringFunc("tcTypeCannotBeEnumerated",",,,%s,,,") a0)
    /// This recursive binding uses an invalid mixture of recursive forms
    /// (Originally from ..\FSComp.txt:528)
    static member tcInvalidMixtureOfRecursiveForms() = (695, GetStringFunc("tcInvalidMixtureOfRecursiveForms",",,,") )
    /// This is not a valid object construction expression. Explicit object constructors must either call an alternate constructor or initialize all fields of the object and specify a call to a super class constructor.
    /// (Originally from ..\FSComp.txt:529)
    static member tcInvalidObjectConstructionExpression() = (696, GetStringFunc("tcInvalidObjectConstructionExpression",",,,") )
    /// Invalid constraint
    /// (Originally from ..\FSComp.txt:530)
    static member tcInvalidConstraint() = (697, GetStringFunc("tcInvalidConstraint",",,,") )
    /// Invalid constraint: the type used for the constraint is sealed, which means the constraint could only be satisfied by at most one solution
    /// (Originally from ..\FSComp.txt:531)
    static member tcInvalidConstraintTypeSealed() = (698, GetStringFunc("tcInvalidConstraintTypeSealed",",,,") )
    /// An 'enum' constraint must be of the form 'enum<type>'
    /// (Originally from ..\FSComp.txt:532)
    static member tcInvalidEnumConstraint() = (699, GetStringFunc("tcInvalidEnumConstraint",",,,") )
    /// 'new' constraints must take one argument of type 'unit' and return the constructed type
    /// (Originally from ..\FSComp.txt:533)
    static member tcInvalidNewConstraint() = (700, GetStringFunc("tcInvalidNewConstraint",",,,") )
    /// This property has an invalid type. Properties taking multiple indexer arguments should have types of the form 'ty1 * ty2 -> ty3'. Properties returning functions should have types of the form '(ty1 -> ty2)'.
    /// (Originally from ..\FSComp.txt:534)
    static member tcInvalidPropertyType() = (701, GetStringFunc("tcInvalidPropertyType",",,,") )
    /// Expected unit-of-measure parameter, not type parameter. Explicit unit-of-measure parameters must be marked with the [<Measure>] attribute.
    /// (Originally from ..\FSComp.txt:535)
    static member tcExpectedUnitOfMeasureMarkWithAttribute() = (702, GetStringFunc("tcExpectedUnitOfMeasureMarkWithAttribute",",,,") )
    /// Expected type parameter, not unit-of-measure parameter
    /// (Originally from ..\FSComp.txt:536)
    static member tcExpectedTypeParameter() = (703, GetStringFunc("tcExpectedTypeParameter",",,,") )
    /// Expected type, not unit-of-measure
    /// (Originally from ..\FSComp.txt:537)
    static member tcExpectedTypeNotUnitOfMeasure() = (704, GetStringFunc("tcExpectedTypeNotUnitOfMeasure",",,,") )
    /// Expected unit-of-measure, not type
    /// (Originally from ..\FSComp.txt:538)
    static member tcExpectedUnitOfMeasureNotType() = (705, GetStringFunc("tcExpectedUnitOfMeasureNotType",",,,") )
    /// Units-of-measure cannot be used as prefix arguments to a type. Rewrite as postfix arguments in angle brackets.
    /// (Originally from ..\FSComp.txt:539)
    static member tcInvalidUnitsOfMeasurePrefix() = (706, GetStringFunc("tcInvalidUnitsOfMeasurePrefix",",,,") )
    /// Unit-of-measure cannot be used in type constructor application
    /// (Originally from ..\FSComp.txt:540)
    static member tcUnitsOfMeasureInvalidInTypeConstructor() = (707, GetStringFunc("tcUnitsOfMeasureInvalidInTypeConstructor",",,,") )
    /// This control construct may only be used if the computation expression builder defines a '%s' method
    /// (Originally from ..\FSComp.txt:541)
    static member tcRequireBuilderMethod(a0 : System.String) = (708, GetStringFunc("tcRequireBuilderMethod",",,,%s,,,") a0)
    /// This type has no nested types
    /// (Originally from ..\FSComp.txt:542)
    static member tcTypeHasNoNestedTypes() = (709, GetStringFunc("tcTypeHasNoNestedTypes",",,,") )
    /// Unexpected %s in type expression
    /// (Originally from ..\FSComp.txt:543)
    static member tcUnexpectedSymbolInTypeExpression(a0 : System.String) = (711, GetStringFunc("tcUnexpectedSymbolInTypeExpression",",,,%s,,,") a0)
    /// Type parameter cannot be used as type constructor
    /// (Originally from ..\FSComp.txt:544)
    static member tcTypeParameterInvalidAsTypeConstructor() = (712, GetStringFunc("tcTypeParameterInvalidAsTypeConstructor",",,,") )
    /// Illegal syntax in type expression
    /// (Originally from ..\FSComp.txt:545)
    static member tcIllegalSyntaxInTypeExpression() = (713, GetStringFunc("tcIllegalSyntaxInTypeExpression",",,,") )
    /// Anonymous unit-of-measure cannot be nested inside another unit-of-measure expression
    /// (Originally from ..\FSComp.txt:546)
    static member tcAnonymousUnitsOfMeasureCannotBeNested() = (714, GetStringFunc("tcAnonymousUnitsOfMeasureCannotBeNested",",,,") )
    /// Anonymous type variables are not permitted in this declaration
    /// (Originally from ..\FSComp.txt:547)
    static member tcAnonymousTypeInvalidInDeclaration() = (715, GetStringFunc("tcAnonymousTypeInvalidInDeclaration",",,,") )
    /// Unexpected / in type
    /// (Originally from ..\FSComp.txt:548)
    static member tcUnexpectedSlashInType() = (716, GetStringFunc("tcUnexpectedSlashInType",",,,") )
    /// Unexpected type arguments
    /// (Originally from ..\FSComp.txt:549)
    static member tcUnexpectedTypeArguments() = (717, GetStringFunc("tcUnexpectedTypeArguments",",,,") )
    /// Optional arguments are only permitted on type members
    /// (Originally from ..\FSComp.txt:550)
    static member tcOptionalArgsOnlyOnMembers() = (718, GetStringFunc("tcOptionalArgsOnlyOnMembers",",,,") )
    /// Name '%s' not bound in pattern context
    /// (Originally from ..\FSComp.txt:551)
    static member tcNameNotBoundInPattern(a0 : System.String) = (719, GetStringFunc("tcNameNotBoundInPattern",",,,%s,,,") a0)
    /// Non-primitive numeric literal constants cannot be used in pattern matches because they can be mapped to multiple different types through the use of a NumericLiteral module. Consider using replacing with a variable, and use 'when <variable> = <constant>' at the end of the match clause.
    /// (Originally from ..\FSComp.txt:552)
    static member tcInvalidNonPrimitiveLiteralInPatternMatch() = (720, GetStringFunc("tcInvalidNonPrimitiveLiteralInPatternMatch",",,,") )
    /// Type arguments cannot be specified here
    /// (Originally from ..\FSComp.txt:553)
    static member tcInvalidTypeArgumentUsage() = (721, GetStringFunc("tcInvalidTypeArgumentUsage",",,,") )
    /// Only active patterns returning exactly one result may accept arguments
    /// (Originally from ..\FSComp.txt:554)
    static member tcRequireActivePatternWithOneResult() = (722, GetStringFunc("tcRequireActivePatternWithOneResult",",,,") )
    /// Invalid argument to parameterized pattern label
    /// (Originally from ..\FSComp.txt:555)
    static member tcInvalidArgForParameterizedPattern() = (723, GetStringFunc("tcInvalidArgForParameterizedPattern",",,,") )
    /// Internal error. Invalid index into active pattern array
    /// (Originally from ..\FSComp.txt:556)
    static member tcInvalidIndexIntoActivePatternArray() = (724, GetStringFunc("tcInvalidIndexIntoActivePatternArray",",,,") )
    /// This union case does not take arguments
    /// (Originally from ..\FSComp.txt:557)
    static member tcUnionCaseDoesNotTakeArguments() = (725, GetStringFunc("tcUnionCaseDoesNotTakeArguments",",,,") )
    /// This union case takes one argument
    /// (Originally from ..\FSComp.txt:558)
    static member tcUnionCaseRequiresOneArgument() = (726, GetStringFunc("tcUnionCaseRequiresOneArgument",",,,") )
    /// This union case expects %d arguments in tupled form
    /// (Originally from ..\FSComp.txt:559)
    static member tcUnionCaseExpectsTupledArguments(a0 : System.Int32) = (727, GetStringFunc("tcUnionCaseExpectsTupledArguments",",,,%d,,,") a0)
    /// Field '%s' is not static
    /// (Originally from ..\FSComp.txt:560)
    static member tcFieldIsNotStatic(a0 : System.String) = (728, GetStringFunc("tcFieldIsNotStatic",",,,%s,,,") a0)
    /// This field is not a literal and cannot be used in a pattern
    /// (Originally from ..\FSComp.txt:561)
    static member tcFieldNotLiteralCannotBeUsedInPattern() = (729, GetStringFunc("tcFieldNotLiteralCannotBeUsedInPattern",",,,") )
    /// This is not a variable, constant, active recognizer or literal
    /// (Originally from ..\FSComp.txt:562)
    static member tcRequireVarConstRecogOrLiteral() = (730, GetStringFunc("tcRequireVarConstRecogOrLiteral",",,,") )
    /// This is not a valid pattern
    /// (Originally from ..\FSComp.txt:563)
    static member tcInvalidPattern() = (731, GetStringFunc("tcInvalidPattern",",,,") )
    /// Character range matches have been removed in F#. Consider using a 'when' pattern guard instead.
    /// (Originally from ..\FSComp.txt:564)
    static member tcUseWhenPatternGuard() = (GetStringFunc("tcUseWhenPatternGuard",",,,") )
    /// Illegal pattern
    /// (Originally from ..\FSComp.txt:565)
    static member tcIllegalPattern() = (733, GetStringFunc("tcIllegalPattern",",,,") )
    /// Syntax error - unexpected '?' symbol
    /// (Originally from ..\FSComp.txt:566)
    static member tcSyntaxErrorUnexpectedQMark() = (734, GetStringFunc("tcSyntaxErrorUnexpectedQMark",",,,") )
    /// Expected %d expressions, got %d
    /// (Originally from ..\FSComp.txt:567)
    static member tcExpressionCountMisMatch(a0 : System.Int32, a1 : System.Int32) = (735, GetStringFunc("tcExpressionCountMisMatch",",,,%d,,,%d,,,") a0 a1)
    /// TcExprUndelayed: delayed
    /// (Originally from ..\FSComp.txt:568)
    static member tcExprUndelayed() = (736, GetStringFunc("tcExprUndelayed",",,,") )
    /// This expression form may only be used in sequence and computation expressions
    /// (Originally from ..\FSComp.txt:569)
    static member tcExpressionRequiresSequence() = (737, GetStringFunc("tcExpressionRequiresSequence",",,,") )
    /// Invalid object expression. Objects without overrides or interfaces should use the expression form 'new Type(args)' without braces.
    /// (Originally from ..\FSComp.txt:570)
    static member tcInvalidObjectExpressionSyntaxForm() = (738, GetStringFunc("tcInvalidObjectExpressionSyntaxForm",",,,") )
    /// Invalid object, sequence or record expression
    /// (Originally from ..\FSComp.txt:571)
    static member tcInvalidObjectSequenceOrRecordExpression() = (739, GetStringFunc("tcInvalidObjectSequenceOrRecordExpression",",,,") )
    /// Invalid record, sequence or computation expression. Sequence expressions should be of the form 'seq { ... }'
    /// (Originally from ..\FSComp.txt:572)
    static member tcInvalidSequenceExpressionSyntaxForm() = (740, GetStringFunc("tcInvalidSequenceExpressionSyntaxForm",",,,") )
    /// This list or array expression includes an element of the form 'if ... then ... else'. Parenthesize this expression to indicate it is an individual element of the list or array, to disambiguate this from a list generated using a sequence expression
    /// (Originally from ..\FSComp.txt:573)
    static member tcExpressionWithIfRequiresParenthesis() = (GetStringFunc("tcExpressionWithIfRequiresParenthesis",",,,") )
    /// Unable to parse format string '%s'
    /// (Originally from ..\FSComp.txt:574)
    static member tcUnableToParseFormatString(a0 : System.String) = (741, GetStringFunc("tcUnableToParseFormatString",",,,%s,,,") a0)
    /// This list expression exceeds the maximum size for list literals. Use an array for larger literals and call Array.ToList.
    /// (Originally from ..\FSComp.txt:575)
    static member tcListLiteralMaxSize() = (742, GetStringFunc("tcListLiteralMaxSize",",,,") )
    /// The expression form 'expr then expr' may only be used as part of an explicit object constructor
    /// (Originally from ..\FSComp.txt:576)
    static member tcExpressionFormRequiresObjectConstructor() = (743, GetStringFunc("tcExpressionFormRequiresObjectConstructor",",,,") )
    /// Named arguments cannot be given to member trait calls
    /// (Originally from ..\FSComp.txt:577)
    static member tcNamedArgumentsCannotBeUsedInMemberTraits() = (744, GetStringFunc("tcNamedArgumentsCannotBeUsedInMemberTraits",",,,") )
    /// This is not a valid name for an enumeration case
    /// (Originally from ..\FSComp.txt:578)
    static member tcNotValidEnumCaseName() = (745, GetStringFunc("tcNotValidEnumCaseName",",,,") )
    /// This field is not mutable
    /// (Originally from ..\FSComp.txt:579)
    static member tcFieldIsNotMutable() = (746, GetStringFunc("tcFieldIsNotMutable",",,,") )
    /// This construct may only be used within list, array and sequence expressions, e.g. expressions of the form 'seq { ... }', '[ ... ]' or '[| ... |]'. These use the syntax 'for ... in ... do ... yield...' to generate elements
    /// (Originally from ..\FSComp.txt:580)
    static member tcConstructRequiresListArrayOrSequence() = (747, GetStringFunc("tcConstructRequiresListArrayOrSequence",",,,") )
    /// This construct may only be used within computation expressions. To return a value from an ordinary function simply write the expression without 'return'.
    /// (Originally from ..\FSComp.txt:581)
    static member tcConstructRequiresComputationExpressions() = (748, GetStringFunc("tcConstructRequiresComputationExpressions",",,,") )
    /// This construct may only be used within sequence or computation expressions
    /// (Originally from ..\FSComp.txt:582)
    static member tcConstructRequiresSequenceOrComputations() = (749, GetStringFunc("tcConstructRequiresSequenceOrComputations",",,,") )
    /// This construct may only be used within computation expressions
    /// (Originally from ..\FSComp.txt:583)
    static member tcConstructRequiresComputationExpression() = (750, GetStringFunc("tcConstructRequiresComputationExpression",",,,") )
    /// Invalid indexer expression
    /// (Originally from ..\FSComp.txt:584)
    static member tcInvalidIndexerExpression() = (751, GetStringFunc("tcInvalidIndexerExpression",",,,") )
    /// The operator 'expr.[idx]' has been used on an object of indeterminate type based on information prior to this program point. Consider adding further type constraints
    /// (Originally from ..\FSComp.txt:585)
    static member tcObjectOfIndeterminateTypeUsedRequireTypeConstraint() = (752, GetStringFunc("tcObjectOfIndeterminateTypeUsedRequireTypeConstraint",",,,") )
    /// Cannot inherit from a variable type
    /// (Originally from ..\FSComp.txt:586)
    static member tcCannotInheritFromVariableType() = (753, GetStringFunc("tcCannotInheritFromVariableType",",,,") )
    /// Calls to object constructors on type parameters cannot be given arguments
    /// (Originally from ..\FSComp.txt:587)
    static member tcObjectConstructorsOnTypeParametersCannotTakeArguments() = (754, GetStringFunc("tcObjectConstructorsOnTypeParametersCannotTakeArguments",",,,") )
    /// The 'CompiledName' attribute cannot be used with this language element
    /// (Originally from ..\FSComp.txt:588)
    static member tcCompiledNameAttributeMisused() = (755, GetStringFunc("tcCompiledNameAttributeMisused",",,,") )
    /// '%s' may only be used with named types
    /// (Originally from ..\FSComp.txt:589)
    static member tcNamedTypeRequired(a0 : System.String) = (756, GetStringFunc("tcNamedTypeRequired",",,,%s,,,") a0)
    /// 'inherit' cannot be used on interface types. Consider implementing the interface by using 'interface ... with ... end' instead.
    /// (Originally from ..\FSComp.txt:590)
    static member tcInheritCannotBeUsedOnInterfaceType() = (757, GetStringFunc("tcInheritCannotBeUsedOnInterfaceType",",,,") )
    /// 'new' cannot be used on interface types. Consider using an object expression '{ new ... with ... }' instead.
    /// (Originally from ..\FSComp.txt:591)
    static member tcNewCannotBeUsedOnInterfaceType() = (758, GetStringFunc("tcNewCannotBeUsedOnInterfaceType",",,,") )
    /// Instances of this type cannot be created since it has been marked abstract or not all methods have been given implementations. Consider using an object expression '{ new ... with ... }' instead.
    /// (Originally from ..\FSComp.txt:592)
    static member tcAbstractTypeCannotBeInstantiated() = (759, GetStringFunc("tcAbstractTypeCannotBeInstantiated",",,,") )
    /// It is recommended that objects supporting the IDisposable interface are created using the syntax 'new Type(args)', rather than 'Type(args)' or 'Type' as a function value representing the constructor, to indicate that resources may be owned by the generated value
    /// (Originally from ..\FSComp.txt:593)
    static member tcIDisposableTypeShouldUseNew() = (760, GetStringFunc("tcIDisposableTypeShouldUseNew",",,,") )
    /// '%s' may only be used to construct object types
    /// (Originally from ..\FSComp.txt:594)
    static member tcSyntaxCanOnlyBeUsedToCreateObjectTypes(a0 : System.String) = (761, GetStringFunc("tcSyntaxCanOnlyBeUsedToCreateObjectTypes",",,,%s,,,") a0)
    /// Constructors for the type '%s' must directly or indirectly call its implicit object constructor. Use a call to the implicit object constructor instead of a record expression.
    /// (Originally from ..\FSComp.txt:595)
    static member tcConstructorRequiresCall(a0 : System.String) = (762, GetStringFunc("tcConstructorRequiresCall",",,,%s,,,") a0)
    /// The field '%s' has been given a value, but is not present in the type '%s'
    /// (Originally from ..\FSComp.txt:596)
    static member tcUndefinedField(a0 : System.String, a1 : System.String) = (763, GetStringFunc("tcUndefinedField",",,,%s,,,%s,,,") a0 a1)
    /// No assignment given for field '%s' of type '%s'
    /// (Originally from ..\FSComp.txt:597)
    static member tcFieldRequiresAssignment(a0 : System.String, a1 : System.String) = (764, GetStringFunc("tcFieldRequiresAssignment",",,,%s,,,%s,,,") a0 a1)
    /// Extraneous fields have been given values
    /// (Originally from ..\FSComp.txt:598)
    static member tcExtraneousFieldsGivenValues() = (765, GetStringFunc("tcExtraneousFieldsGivenValues",",,,") )
    /// Only overrides of abstract and virtual members may be specified in object expressions
    /// (Originally from ..\FSComp.txt:599)
    static member tcObjectExpressionsCanOnlyOverrideAbstractOrVirtual() = (766, GetStringFunc("tcObjectExpressionsCanOnlyOverrideAbstractOrVirtual",",,,") )
    /// The member '%s' does not correspond to any abstract or virtual method available to override or implement.
    /// (Originally from ..\FSComp.txt:600)
    static member tcNoAbstractOrVirtualMemberFound(a0 : System.String) = (767, GetStringFunc("tcNoAbstractOrVirtualMemberFound",",,,%s,,,") a0)
    /// The type %s contains the member '%s' but it is not a virtual or abstract method that is available to override or implement.
    /// (Originally from ..\FSComp.txt:601)
    static member tcMemberFoundIsNotAbstractOrVirtual(a0 : System.String, a1 : System.String) = (767, GetStringFunc("tcMemberFoundIsNotAbstractOrVirtual",",,,%s,,,%s,,,") a0 a1)
    /// The member '%s' does not accept the correct number of arguments. %d argument(s) are expected, but %d were given. The required signature is '%s'.%s
    /// (Originally from ..\FSComp.txt:602)
    static member tcArgumentArityMismatch(a0 : System.String, a1 : System.Int32, a2 : System.Int32, a3 : System.String, a4 : System.String) = (768, GetStringFunc("tcArgumentArityMismatch",",,,%s,,,%d,,,%d,,,%s,,,%s,,,") a0 a1 a2 a3 a4)
    /// The member '%s' does not accept the correct number of arguments. One overload accepts %d arguments, but %d were given. The required signature is '%s'.%s
    /// (Originally from ..\FSComp.txt:603)
    static member tcArgumentArityMismatchOneOverload(a0 : System.String, a1 : System.Int32, a2 : System.Int32, a3 : System.String, a4 : System.String) = (769, GetStringFunc("tcArgumentArityMismatchOneOverload",",,,%s,,,%d,,,%d,,,%s,,,%s,,,") a0 a1 a2 a3 a4)
    /// A simple method name is required here
    /// (Originally from ..\FSComp.txt:604)
    static member tcSimpleMethodNameRequired() = (770, GetStringFunc("tcSimpleMethodNameRequired",",,,") )
    /// The types System.ValueType, System.Enum, System.Delegate, System.MulticastDelegate and System.Array cannot be used as super types in an object expression or class
    /// (Originally from ..\FSComp.txt:605)
    static member tcPredefinedTypeCannotBeUsedAsSuperType() = (771, GetStringFunc("tcPredefinedTypeCannotBeUsedAsSuperType",",,,") )
    /// 'new' must be used with a named type
    /// (Originally from ..\FSComp.txt:606)
    static member tcNewMustBeUsedWithNamedType() = (772, GetStringFunc("tcNewMustBeUsedWithNamedType",",,,") )
    /// Cannot create an extension of a sealed type
    /// (Originally from ..\FSComp.txt:607)
    static member tcCannotCreateExtensionOfSealedType() = (773, GetStringFunc("tcCannotCreateExtensionOfSealedType",",,,") )
    /// No arguments may be given when constructing a record value
    /// (Originally from ..\FSComp.txt:608)
    static member tcNoArgumentsForRecordValue() = (774, GetStringFunc("tcNoArgumentsForRecordValue",",,,") )
    /// Interface implementations cannot be given on construction expressions
    /// (Originally from ..\FSComp.txt:609)
    static member tcNoInterfaceImplementationForConstructionExpression() = (775, GetStringFunc("tcNoInterfaceImplementationForConstructionExpression",",,,") )
    /// Object construction expressions may only be used to implement constructors in class types
    /// (Originally from ..\FSComp.txt:610)
    static member tcObjectConstructionCanOnlyBeUsedInClassTypes() = (776, GetStringFunc("tcObjectConstructionCanOnlyBeUsedInClassTypes",",,,") )
    /// Only simple bindings of the form 'id = expr' can be used in construction expressions
    /// (Originally from ..\FSComp.txt:611)
    static member tcOnlySimpleBindingsCanBeUsedInConstructionExpressions() = (777, GetStringFunc("tcOnlySimpleBindingsCanBeUsedInConstructionExpressions",",,,") )
    /// Objects must be initialized by an object construction expression that calls an inherited object constructor and assigns a value to each field
    /// (Originally from ..\FSComp.txt:612)
    static member tcObjectsMustBeInitializedWithObjectExpression() = (778, GetStringFunc("tcObjectsMustBeInitializedWithObjectExpression",",,,") )
    /// Expected an interface type
    /// (Originally from ..\FSComp.txt:613)
    static member tcExpectedInterfaceType() = (779, GetStringFunc("tcExpectedInterfaceType",",,,") )
    /// Constructor expressions for interfaces do not take arguments
    /// (Originally from ..\FSComp.txt:614)
    static member tcConstructorForInterfacesDoNotTakeArguments() = (780, GetStringFunc("tcConstructorForInterfacesDoNotTakeArguments",",,,") )
    /// This object constructor requires arguments
    /// (Originally from ..\FSComp.txt:615)
    static member tcConstructorRequiresArguments() = (781, GetStringFunc("tcConstructorRequiresArguments",",,,") )
    /// 'new' may only be used with object constructors
    /// (Originally from ..\FSComp.txt:616)
    static member tcNewRequiresObjectConstructor() = (782, GetStringFunc("tcNewRequiresObjectConstructor",",,,") )
    /// At least one override did not correctly implement its corresponding abstract member
    /// (Originally from ..\FSComp.txt:617)
    static member tcAtLeastOneOverrideIsInvalid() = (783, GetStringFunc("tcAtLeastOneOverrideIsInvalid",",,,") )
    /// This numeric literal requires that a module '%s' defining functions FromZero, FromOne, FromInt32, FromInt64 and FromString be in scope
    /// (Originally from ..\FSComp.txt:618)
    static member tcNumericLiteralRequiresModule(a0 : System.String) = (784, GetStringFunc("tcNumericLiteralRequiresModule",",,,%s,,,") a0)
    /// Invalid record construction
    /// (Originally from ..\FSComp.txt:619)
    static member tcInvalidRecordConstruction() = (785, GetStringFunc("tcInvalidRecordConstruction",",,,") )
    /// The expression form { expr with ... } may only be used with record types. To build object types use { new Type(...) with ... }
    /// (Originally from ..\FSComp.txt:620)
    static member tcExpressionFormRequiresRecordTypes() = (786, GetStringFunc("tcExpressionFormRequiresRecordTypes",",,,") )
    /// The inherited type is not an object model type
    /// (Originally from ..\FSComp.txt:621)
    static member tcInheritedTypeIsNotObjectModelType() = (787, GetStringFunc("tcInheritedTypeIsNotObjectModelType",",,,") )
    /// Object construction expressions (i.e. record expressions with inheritance specifications) may only be used to implement constructors in object model types. Use 'new ObjectType(args)' to construct instances of object model types outside of constructors
    /// (Originally from ..\FSComp.txt:622)
    static member tcObjectConstructionExpressionCanOnlyImplementConstructorsInObjectModelTypes() = (788, GetStringFunc("tcObjectConstructionExpressionCanOnlyImplementConstructorsInObjectModelTypes",",,,") )
    /// '{ }' is not a valid expression. Records must include at least one field. Empty sequences are specified by using Seq.empty or an empty list '[]'.
    /// (Originally from ..\FSComp.txt:623)
    static member tcEmptyRecordInvalid() = (789, GetStringFunc("tcEmptyRecordInvalid",",,,") )
    /// This type is not a record type. Values of class and struct types must be created using calls to object constructors.
    /// (Originally from ..\FSComp.txt:624)
    static member tcTypeIsNotARecordTypeNeedConstructor() = (790, GetStringFunc("tcTypeIsNotARecordTypeNeedConstructor",",,,") )
    /// This type is not a record type
    /// (Originally from ..\FSComp.txt:625)
    static member tcTypeIsNotARecordType() = (791, GetStringFunc("tcTypeIsNotARecordType",",,,") )
    /// This construct is ambiguous as part of a computation expression. Nested expressions may be written using 'let _ = (...)' and nested computations using 'let! res = builder { ... }'.
    /// (Originally from ..\FSComp.txt:626)
    static member tcConstructIsAmbiguousInComputationExpression() = (792, GetStringFunc("tcConstructIsAmbiguousInComputationExpression",",,,") )
    /// This construct is ambiguous as part of a sequence expression. Nested expressions may be written using 'let _ = (...)' and nested sequences using 'yield! seq {... }'.
    /// (Originally from ..\FSComp.txt:627)
    static member tcConstructIsAmbiguousInSequenceExpression() = (793, GetStringFunc("tcConstructIsAmbiguousInSequenceExpression",",,,") )
    /// 'do!' cannot be used within sequence expressions
    /// (Originally from ..\FSComp.txt:628)
    static member tcDoBangIllegalInSequenceExpression() = (794, GetStringFunc("tcDoBangIllegalInSequenceExpression",",,,") )
    /// The use of 'let! x = coll' in sequence expressions is not permitted. Use 'for x in coll' instead.
    /// (Originally from ..\FSComp.txt:629)
    static member tcUseForInSequenceExpression() = (795, GetStringFunc("tcUseForInSequenceExpression",",,,") )
    /// 'try'/'with' cannot be used within sequence expressions
    /// (Originally from ..\FSComp.txt:630)
    static member tcTryIllegalInSequenceExpression() = (796, GetStringFunc("tcTryIllegalInSequenceExpression",",,,") )
    /// In sequence expressions, multiple results are generated using 'yield!'
    /// (Originally from ..\FSComp.txt:631)
    static member tcUseYieldBangForMultipleResults() = (797, GetStringFunc("tcUseYieldBangForMultipleResults",",,,") )
    /// Invalid assignment
    /// (Originally from ..\FSComp.txt:632)
    static member tcInvalidAssignment() = (799, GetStringFunc("tcInvalidAssignment",",,,") )
    /// Invalid use of a type name
    /// (Originally from ..\FSComp.txt:633)
    static member tcInvalidUseOfTypeName() = (800, GetStringFunc("tcInvalidUseOfTypeName",",,,") )
    /// This type has no accessible object constructors
    /// (Originally from ..\FSComp.txt:634)
    static member tcTypeHasNoAccessibleConstructor() = (801, GetStringFunc("tcTypeHasNoAccessibleConstructor",",,,") )
    /// Invalid use of an interface type
    /// (Originally from ..\FSComp.txt:637)
    static member tcInvalidUseOfInterfaceType() = (804, GetStringFunc("tcInvalidUseOfInterfaceType",",,,") )
    /// Invalid use of a delegate constructor. Use the syntax 'new Type(args)' or just 'Type(args)'.
    /// (Originally from ..\FSComp.txt:638)
    static member tcInvalidUseOfDelegate() = (805, GetStringFunc("tcInvalidUseOfDelegate",",,,") )
    /// Property '%s' is not static
    /// (Originally from ..\FSComp.txt:639)
    static member tcPropertyIsNotStatic(a0 : System.String) = (806, GetStringFunc("tcPropertyIsNotStatic",",,,%s,,,") a0)
    /// Property '%s' is not readable
    /// (Originally from ..\FSComp.txt:640)
    static member tcPropertyIsNotReadable(a0 : System.String) = (807, GetStringFunc("tcPropertyIsNotReadable",",,,%s,,,") a0)
    /// This lookup cannot be used here
    /// (Originally from ..\FSComp.txt:641)
    static member tcLookupMayNotBeUsedHere() = (808, GetStringFunc("tcLookupMayNotBeUsedHere",",,,") )
    /// Property '%s' is static
    /// (Originally from ..\FSComp.txt:642)
    static member tcPropertyIsStatic(a0 : System.String) = (809, GetStringFunc("tcPropertyIsStatic",",,,%s,,,") a0)
    /// Property '%s' cannot be set
    /// (Originally from ..\FSComp.txt:643)
    static member tcPropertyCannotBeSet1(a0 : System.String) = (810, GetStringFunc("tcPropertyCannotBeSet1",",,,%s,,,") a0)
    /// Constructors must be applied to arguments and cannot be used as first-class values. If necessary use an anonymous function '(fun arg1 ... argN -> new Type(arg1,...,argN))'.
    /// (Originally from ..\FSComp.txt:644)
    static member tcConstructorsCannotBeFirstClassValues() = (811, GetStringFunc("tcConstructorsCannotBeFirstClassValues",",,,") )
    /// The syntax 'expr.id' may only be used with record labels, properties and fields
    /// (Originally from ..\FSComp.txt:645)
    static member tcSyntaxFormUsedOnlyWithRecordLabelsPropertiesAndFields() = (812, GetStringFunc("tcSyntaxFormUsedOnlyWithRecordLabelsPropertiesAndFields",",,,") )
    /// Event '%s' is static
    /// (Originally from ..\FSComp.txt:646)
    static member tcEventIsStatic(a0 : System.String) = (813, GetStringFunc("tcEventIsStatic",",,,%s,,,") a0)
    /// Event '%s' is not static
    /// (Originally from ..\FSComp.txt:647)
    static member tcEventIsNotStatic(a0 : System.String) = (814, GetStringFunc("tcEventIsNotStatic",",,,%s,,,") a0)
    /// The named argument '%s' did not match any argument or mutable property
    /// (Originally from ..\FSComp.txt:648)
    static member tcNamedArgumentDidNotMatch(a0 : System.String) = (815, GetStringFunc("tcNamedArgumentDidNotMatch",",,,%s,,,") a0)
    /// One or more of the overloads of this method has curried arguments. Consider redesigning these members to take arguments in tupled form.
    /// (Originally from ..\FSComp.txt:649)
    static member tcOverloadsCannotHaveCurriedArguments() = (816, GetStringFunc("tcOverloadsCannotHaveCurriedArguments",",,,") )
    /// The unnamed arguments do not form a prefix of the arguments of the method called
    /// (Originally from ..\FSComp.txt:650)
    static member tcUnnamedArgumentsDoNotFormPrefix() = (GetStringFunc("tcUnnamedArgumentsDoNotFormPrefix",",,,") )
    /// Static optimization conditionals are only for use within the F# library
    /// (Originally from ..\FSComp.txt:651)
    static member tcStaticOptimizationConditionalsOnlyForFSharpLibrary() = (817, GetStringFunc("tcStaticOptimizationConditionalsOnlyForFSharpLibrary",",,,") )
    /// The corresponding formal argument is not optional
    /// (Originally from ..\FSComp.txt:652)
    static member tcFormalArgumentIsNotOptional() = (818, GetStringFunc("tcFormalArgumentIsNotOptional",",,,") )
    /// Invalid optional assignment to a property or field
    /// (Originally from ..\FSComp.txt:653)
    static member tcInvalidOptionalAssignmentToPropertyOrField() = (819, GetStringFunc("tcInvalidOptionalAssignmentToPropertyOrField",",,,") )
    /// A delegate constructor must be passed a single function value
    /// (Originally from ..\FSComp.txt:654)
    static member tcDelegateConstructorMustBePassed() = (820, GetStringFunc("tcDelegateConstructorMustBePassed",",,,") )
    /// A binding cannot be marked both 'use' and 'rec'
    /// (Originally from ..\FSComp.txt:655)
    static member tcBindingCannotBeUseAndRec() = (821, GetStringFunc("tcBindingCannotBeUseAndRec",",,,") )
    /// The 'VolatileField' attribute may only be used on 'let' bindings in classes
    /// (Originally from ..\FSComp.txt:656)
    static member tcVolatileOnlyOnClassLetBindings() = (823, GetStringFunc("tcVolatileOnlyOnClassLetBindings",",,,") )
    /// Attributes are not permitted on 'let' bindings in expressions
    /// (Originally from ..\FSComp.txt:657)
    static member tcAttributesAreNotPermittedOnLetBindings() = (824, GetStringFunc("tcAttributesAreNotPermittedOnLetBindings",",,,") )
    /// The 'DefaultValue' attribute may only be used on 'val' declarations
    /// (Originally from ..\FSComp.txt:658)
    static member tcDefaultValueAttributeRequiresVal() = (825, GetStringFunc("tcDefaultValueAttributeRequiresVal",",,,") )
    /// The 'ConditionalAttribute' attribute may only be used on members
    /// (Originally from ..\FSComp.txt:659)
    static member tcConditionalAttributeRequiresMembers() = (826, GetStringFunc("tcConditionalAttributeRequiresMembers",",,,") )
    /// This is not a valid name for an active pattern
    /// (Originally from ..\FSComp.txt:660)
    static member tcInvalidActivePatternName() = (827, GetStringFunc("tcInvalidActivePatternName",",,,") )
    /// The 'EntryPointAttribute' attribute may only be used on function definitions in modules
    /// (Originally from ..\FSComp.txt:661)
    static member tcEntryPointAttributeRequiresFunctionInModule() = (828, GetStringFunc("tcEntryPointAttributeRequiresFunctionInModule",",,,") )
    /// Mutable values cannot be marked 'inline'
    /// (Originally from ..\FSComp.txt:662)
    static member tcMutableValuesCannotBeInline() = (829, GetStringFunc("tcMutableValuesCannotBeInline",",,,") )
    /// Mutable values cannot have generic parameters
    /// (Originally from ..\FSComp.txt:663)
    static member tcMutableValuesMayNotHaveGenericParameters() = (830, GetStringFunc("tcMutableValuesMayNotHaveGenericParameters",",,,") )
    /// Mutable function values should be written 'let mutable f = (fun args -> ...)'
    /// (Originally from ..\FSComp.txt:664)
    static member tcMutableValuesSyntax() = (831, GetStringFunc("tcMutableValuesSyntax",",,,") )
    /// Only functions may be marked 'inline'
    /// (Originally from ..\FSComp.txt:665)
    static member tcOnlyFunctionsCanBeInline() = (832, GetStringFunc("tcOnlyFunctionsCanBeInline",",,,") )
    /// A literal value cannot be given the [<ThreadStatic>] or [<ContextStatic>] attributes
    /// (Originally from ..\FSComp.txt:666)
    static member tcIllegalAttributesForLiteral() = (833, GetStringFunc("tcIllegalAttributesForLiteral",",,,") )
    /// A literal value cannot be marked 'mutable'
    /// (Originally from ..\FSComp.txt:667)
    static member tcLiteralCannotBeMutable() = (834, GetStringFunc("tcLiteralCannotBeMutable",",,,") )
    /// A literal value cannot be marked 'inline'
    /// (Originally from ..\FSComp.txt:668)
    static member tcLiteralCannotBeInline() = (835, GetStringFunc("tcLiteralCannotBeInline",",,,") )
    /// Literal values cannot have generic parameters
    /// (Originally from ..\FSComp.txt:669)
    static member tcLiteralCannotHaveGenericParameters() = (836, GetStringFunc("tcLiteralCannotHaveGenericParameters",",,,") )
    /// This is not a valid constant expression
    /// (Originally from ..\FSComp.txt:670)
    static member tcInvalidConstantExpression() = (837, GetStringFunc("tcInvalidConstantExpression",",,,") )
    /// This type is not accessible from this code location
    /// (Originally from ..\FSComp.txt:671)
    static member tcTypeIsInaccessible() = (838, GetStringFunc("tcTypeIsInaccessible",",,,") )
    /// Unexpected condition in imported assembly: failed to decode AttributeUsage attribute
    /// (Originally from ..\FSComp.txt:672)
    static member tcUnexpectedConditionInImportedAssembly() = (839, GetStringFunc("tcUnexpectedConditionInImportedAssembly",",,,") )
    /// Unrecognized attribute target. Valid attribute targets are 'assembly', 'module', 'type', 'method', 'property', 'return', 'param', 'field', 'event', 'constructor'.
    /// (Originally from ..\FSComp.txt:673)
    static member tcUnrecognizedAttributeTarget() = (840, GetStringFunc("tcUnrecognizedAttributeTarget",",,,") )
    /// This attribute is not valid for use on this language element. Assembly attributes should be attached to a 'do ()' declaration, if necessary within an F# module.
    /// (Originally from ..\FSComp.txt:674)
    static member tcAttributeIsNotValidForLanguageElementUseDo() = (841, GetStringFunc("tcAttributeIsNotValidForLanguageElementUseDo",",,,") )
    /// This attribute is not valid for use on this language element
    /// (Originally from ..\FSComp.txt:675)
    static member tcAttributeIsNotValidForLanguageElement() = (842, GetStringFunc("tcAttributeIsNotValidForLanguageElement",",,,") )
    /// Optional arguments cannot be used in custom attributes
    /// (Originally from ..\FSComp.txt:676)
    static member tcOptionalArgumentsCannotBeUsedInCustomAttribute() = (843, GetStringFunc("tcOptionalArgumentsCannotBeUsedInCustomAttribute",",,,") )
    /// This property cannot be set
    /// (Originally from ..\FSComp.txt:677)
    static member tcPropertyCannotBeSet0() = (844, GetStringFunc("tcPropertyCannotBeSet0",",,,") )
    /// This property or field was not found on this custom attribute type
    /// (Originally from ..\FSComp.txt:678)
    static member tcPropertyOrFieldNotFoundInAttribute() = (845, GetStringFunc("tcPropertyOrFieldNotFoundInAttribute",",,,") )
    /// A custom attribute must be a reference type
    /// (Originally from ..\FSComp.txt:679)
    static member tcCustomAttributeMustBeReferenceType() = (846, GetStringFunc("tcCustomAttributeMustBeReferenceType",",,,") )
    /// The number of args for a custom attribute does not match the expected number of args for the attribute constructor
    /// (Originally from ..\FSComp.txt:680)
    static member tcCustomAttributeArgumentMismatch() = (847, GetStringFunc("tcCustomAttributeArgumentMismatch",",,,") )
    /// A custom attribute must invoke an object constructor
    /// (Originally from ..\FSComp.txt:681)
    static member tcCustomAttributeMustInvokeConstructor() = (848, GetStringFunc("tcCustomAttributeMustInvokeConstructor",",,,") )
    /// Attribute expressions must be calls to object constructors
    /// (Originally from ..\FSComp.txt:682)
    static member tcAttributeExpressionsMustBeConstructorCalls() = (849, GetStringFunc("tcAttributeExpressionsMustBeConstructorCalls",",,,") )
    /// This attribute cannot be used in this version of F#
    /// (Originally from ..\FSComp.txt:683)
    static member tcUnsupportedAttribute() = (850, GetStringFunc("tcUnsupportedAttribute",",,,") )
    /// Invalid inline specification
    /// (Originally from ..\FSComp.txt:684)
    static member tcInvalidInlineSpecification() = (851, GetStringFunc("tcInvalidInlineSpecification",",,,") )
    /// 'use' bindings must be of the form 'use <var> = <expr>'
    /// (Originally from ..\FSComp.txt:685)
    static member tcInvalidUseBinding() = (852, GetStringFunc("tcInvalidUseBinding",",,,") )
    /// Abstract members are not permitted in an augmentation - they must be defined as part of the type itself
    /// (Originally from ..\FSComp.txt:686)
    static member tcAbstractMembersIllegalInAugmentation() = (853, GetStringFunc("tcAbstractMembersIllegalInAugmentation",",,,") )
    /// Method overrides and interface implementations are not permitted here
    /// (Originally from ..\FSComp.txt:687)
    static member tcMethodOverridesIllegalHere() = (854, GetStringFunc("tcMethodOverridesIllegalHere",",,,") )
    /// No abstract or interface member was found that corresponds to this override
    /// (Originally from ..\FSComp.txt:688)
    static member tcNoMemberFoundForOverride() = (855, GetStringFunc("tcNoMemberFoundForOverride",",,,") )
    /// This override takes a different number of arguments to the corresponding abstract member. The following abstract members were found:%s
    /// (Originally from ..\FSComp.txt:689)
    static member tcOverrideArityMismatch(a0 : System.String) = (856, GetStringFunc("tcOverrideArityMismatch",",,,%s,,,") a0)
    /// This method already has a default implementation
    /// (Originally from ..\FSComp.txt:690)
    static member tcDefaultImplementationAlreadyExists() = (857, GetStringFunc("tcDefaultImplementationAlreadyExists",",,,") )
    /// The method implemented by this default is ambiguous
    /// (Originally from ..\FSComp.txt:691)
    static member tcDefaultAmbiguous() = (858, GetStringFunc("tcDefaultAmbiguous",",,,") )
    /// No abstract property was found that corresponds to this override
    /// (Originally from ..\FSComp.txt:692)
    static member tcNoPropertyFoundForOverride() = (859, GetStringFunc("tcNoPropertyFoundForOverride",",,,") )
    /// This property overrides or implements an abstract property but the abstract property doesn't have a corresponding %s
    /// (Originally from ..\FSComp.txt:693)
    static member tcAbstractPropertyMissingGetOrSet(a0 : System.String) = (860, GetStringFunc("tcAbstractPropertyMissingGetOrSet",",,,%s,,,") a0)
    /// Invalid signature for set member
    /// (Originally from ..\FSComp.txt:694)
    static member tcInvalidSignatureForSet() = (861, GetStringFunc("tcInvalidSignatureForSet",",,,") )
    /// This new member hides the abstract member '%s'. Rename the member or use 'override' instead.
    /// (Originally from ..\FSComp.txt:695)
    static member tcNewMemberHidesAbstractMember(a0 : System.String) = (864, GetStringFunc("tcNewMemberHidesAbstractMember",",,,%s,,,") a0)
    /// This new member hides the abstract member '%s' once tuples, functions, units of measure and/or provided types are erased. Rename the member or use 'override' instead.
    /// (Originally from ..\FSComp.txt:696)
    static member tcNewMemberHidesAbstractMemberWithSuffix(a0 : System.String) = (864, GetStringFunc("tcNewMemberHidesAbstractMemberWithSuffix",",,,%s,,,") a0)
    /// Interfaces cannot contain definitions of static initializers
    /// (Originally from ..\FSComp.txt:697)
    static member tcStaticInitializersIllegalInInterface() = (865, GetStringFunc("tcStaticInitializersIllegalInInterface",",,,") )
    /// Interfaces cannot contain definitions of object constructors
    /// (Originally from ..\FSComp.txt:698)
    static member tcObjectConstructorsIllegalInInterface() = (866, GetStringFunc("tcObjectConstructorsIllegalInInterface",",,,") )
    /// Interfaces cannot contain definitions of member overrides
    /// (Originally from ..\FSComp.txt:699)
    static member tcMemberOverridesIllegalInInterface() = (867, GetStringFunc("tcMemberOverridesIllegalInInterface",",,,") )
    /// Interfaces cannot contain definitions of concrete members. You may need to define a constructor on your type to indicate that the type is a class.
    /// (Originally from ..\FSComp.txt:700)
    static member tcConcreteMembersIllegalInInterface() = (868, GetStringFunc("tcConcreteMembersIllegalInInterface",",,,") )
    /// Constructors cannot be specified in exception augmentations
    /// (Originally from ..\FSComp.txt:701)
    static member tcConstructorsDisallowedInExceptionAugmentation() = (869, GetStringFunc("tcConstructorsDisallowedInExceptionAugmentation",",,,") )
    /// Structs cannot have an object constructor with no arguments. This is a restriction imposed on all CLI languages as structs automatically support a default constructor.
    /// (Originally from ..\FSComp.txt:702)
    static member tcStructsCannotHaveConstructorWithNoArguments() = (870, GetStringFunc("tcStructsCannotHaveConstructorWithNoArguments",",,,") )
    /// Constructors cannot be defined for this type
    /// (Originally from ..\FSComp.txt:703)
    static member tcConstructorsIllegalForThisType() = (871, GetStringFunc("tcConstructorsIllegalForThisType",",,,") )
    /// Recursive bindings that include member specifications can only occur as a direct augmentation of a type
    /// (Originally from ..\FSComp.txt:704)
    static member tcRecursiveBindingsWithMembersMustBeDirectAugmentation() = (872, GetStringFunc("tcRecursiveBindingsWithMembersMustBeDirectAugmentation",",,,") )
    /// Only simple variable patterns can be bound in 'let rec' constructs
    /// (Originally from ..\FSComp.txt:705)
    static member tcOnlySimplePatternsInLetRec() = (873, GetStringFunc("tcOnlySimplePatternsInLetRec",",,,") )
    /// Only record fields and simple, non-recursive 'let' bindings may be marked mutable
    /// (Originally from ..\FSComp.txt:706)
    static member tcOnlyRecordFieldsAndSimpleLetCanBeMutable() = (874, GetStringFunc("tcOnlyRecordFieldsAndSimpleLetCanBeMutable",",,,") )
    /// This member is not sufficiently generic
    /// (Originally from ..\FSComp.txt:707)
    static member tcMemberIsNotSufficientlyGeneric() = (875, GetStringFunc("tcMemberIsNotSufficientlyGeneric",",,,") )
    /// A declaration may only be the [<Literal>] attribute if a constant value is also given, e.g. 'val x : int = 1'
    /// (Originally from ..\FSComp.txt:708)
    static member tcLiteralAttributeRequiresConstantValue() = (876, GetStringFunc("tcLiteralAttributeRequiresConstantValue",",,,") )
    /// A declaration may only be given a value in a signature if the declaration has the [<Literal>] attribute
    /// (Originally from ..\FSComp.txt:709)
    static member tcValueInSignatureRequiresLiteralAttribute() = (877, GetStringFunc("tcValueInSignatureRequiresLiteralAttribute",",,,") )
    /// Thread-static and context-static variables must be static and given the [<DefaultValue>] attribute to indicate that the value is initialized to the default value on each new thread
    /// (Originally from ..\FSComp.txt:710)
    static member tcThreadStaticAndContextStaticMustBeStatic() = (878, GetStringFunc("tcThreadStaticAndContextStaticMustBeStatic",",,,") )
    /// Volatile fields must be marked 'mutable' and cannot be thread-static
    /// (Originally from ..\FSComp.txt:711)
    static member tcVolatileFieldsMustBeMutable() = (879, GetStringFunc("tcVolatileFieldsMustBeMutable",",,,") )
    /// Uninitialized 'val' fields must be mutable and marked with the '[<DefaultValue>]' attribute. Consider using a 'let' binding instead of a 'val' field.
    /// (Originally from ..\FSComp.txt:712)
    static member tcUninitializedValFieldsMustBeMutable() = (880, GetStringFunc("tcUninitializedValFieldsMustBeMutable",",,,") )
    /// Static 'val' fields in types must be mutable, private and marked with the '[<DefaultValue>]' attribute. They are initialized to the 'null' or 'zero' value for their type. Consider also using a 'static let mutable' binding in a class type.
    /// (Originally from ..\FSComp.txt:713)
    static member tcStaticValFieldsMustBeMutableAndPrivate() = (881, GetStringFunc("tcStaticValFieldsMustBeMutableAndPrivate",",,,") )
    /// This field requires a name
    /// (Originally from ..\FSComp.txt:714)
    static member tcFieldRequiresName() = (882, GetStringFunc("tcFieldRequiresName",",,,") )
    /// Invalid namespace, module, type or union case name
    /// (Originally from ..\FSComp.txt:715)
    static member tcInvalidNamespaceModuleTypeUnionName() = (883, GetStringFunc("tcInvalidNamespaceModuleTypeUnionName",",,,") )
    /// Explicit type declarations for constructors must be of the form 'ty1 * ... * tyN -> resTy'. Parentheses may be required around 'resTy'
    /// (Originally from ..\FSComp.txt:716)
    static member tcIllegalFormForExplicitTypeDeclaration() = (884, GetStringFunc("tcIllegalFormForExplicitTypeDeclaration",",,,") )
    /// Return types of union cases must be identical to the type being defined, up to abbreviations
    /// (Originally from ..\FSComp.txt:717)
    static member tcReturnTypesForUnionMustBeSameAsType() = (885, GetStringFunc("tcReturnTypesForUnionMustBeSameAsType",",,,") )
    /// This is not a valid value for an enumeration literal
    /// (Originally from ..\FSComp.txt:718)
    static member tcInvalidEnumerationLiteral() = (886, GetStringFunc("tcInvalidEnumerationLiteral",",,,") )
    /// The type '%s' is not an interface type
    /// (Originally from ..\FSComp.txt:719)
    static member tcTypeIsNotInterfaceType1(a0 : System.String) = (887, GetStringFunc("tcTypeIsNotInterfaceType1",",,,%s,,,") a0)
    /// Duplicate specification of an interface
    /// (Originally from ..\FSComp.txt:720)
    static member tcDuplicateSpecOfInterface() = (888, GetStringFunc("tcDuplicateSpecOfInterface",",,,") )
    /// A field/val declaration is not permitted here
    /// (Originally from ..\FSComp.txt:721)
    static member tcFieldValIllegalHere() = (889, GetStringFunc("tcFieldValIllegalHere",",,,") )
    /// A inheritance declaration is not permitted here
    /// (Originally from ..\FSComp.txt:722)
    static member tcInheritIllegalHere() = (890, GetStringFunc("tcInheritIllegalHere",",,,") )
    /// This declaration opens the module '%s', which is marked as 'RequireQualifiedAccess'. Adjust your code to use qualified references to the elements of the module instead, e.g. 'List.map' instead of 'map'. This change will ensure that your code is robust as new constructs are added to libraries.
    /// (Originally from ..\FSComp.txt:723)
    static member tcModuleRequiresQualifiedAccess(a0 : System.String) = (892, GetStringFunc("tcModuleRequiresQualifiedAccess",",,,%s,,,") a0)
    /// This declaration opens the namespace or module '%s' through a partially qualified path. Adjust this code to use the full path of the namespace. This change will make your code more robust as new constructs are added to the F# and CLI libraries.
    /// (Originally from ..\FSComp.txt:724)
    static member tcOpenUsedWithPartiallyQualifiedPath(a0 : System.String) = (893, GetStringFunc("tcOpenUsedWithPartiallyQualifiedPath",",,,%s,,,") a0)
    /// Local class bindings cannot be marked inline. Consider lifting the definition out of the class or else do not mark it as inline.
    /// (Originally from ..\FSComp.txt:725)
    static member tcLocalClassBindingsCannotBeInline() = (894, GetStringFunc("tcLocalClassBindingsCannotBeInline",",,,") )
    /// Type abbreviations cannot have members
    /// (Originally from ..\FSComp.txt:726)
    static member tcTypeAbbreviationsMayNotHaveMembers() = (895, GetStringFunc("tcTypeAbbreviationsMayNotHaveMembers",",,,") )
    /// As of F# 4.1, the accessibility of type abbreviations is checked at compile-time. Consider changing the accessibility of the type abbreviation. Ignoring this warning might lead to runtime errors.
    /// (Originally from ..\FSComp.txt:727)
    static member tcTypeAbbreviationsCheckedAtCompileTime() = (GetStringFunc("tcTypeAbbreviationsCheckedAtCompileTime",",,,") )
    /// Enumerations cannot have members
    /// (Originally from ..\FSComp.txt:728)
    static member tcEnumerationsMayNotHaveMembers() = (896, GetStringFunc("tcEnumerationsMayNotHaveMembers",",,,") )
    /// Measure declarations may have only static members
    /// (Originally from ..\FSComp.txt:729)
    static member tcMeasureDeclarationsRequireStaticMembers() = (897, GetStringFunc("tcMeasureDeclarationsRequireStaticMembers",",,,") )
    /// Structs cannot contain 'do' bindings because the default constructor for structs would not execute these bindings
    /// (Originally from ..\FSComp.txt:730)
    static member tcStructsMayNotContainDoBindings() = (GetStringFunc("tcStructsMayNotContainDoBindings",",,,") )
    /// Structs cannot contain value definitions because the default constructor for structs will not execute these bindings. Consider adding additional arguments to the primary constructor for the type.
    /// (Originally from ..\FSComp.txt:731)
    static member tcStructsMayNotContainLetBindings() = (901, GetStringFunc("tcStructsMayNotContainLetBindings",",,,") )
    /// Static value definitions may only be used in types with a primary constructor. Consider adding arguments to the type definition, e.g. 'type X(args) = ...'.
    /// (Originally from ..\FSComp.txt:732)
    static member tcStaticLetBindingsRequireClassesWithImplicitConstructors() = (902, GetStringFunc("tcStaticLetBindingsRequireClassesWithImplicitConstructors",",,,") )
    /// Measure declarations may have only static members: constructors are not available
    /// (Originally from ..\FSComp.txt:733)
    static member tcMeasureDeclarationsRequireStaticMembersNotConstructors() = (904, GetStringFunc("tcMeasureDeclarationsRequireStaticMembersNotConstructors",",,,") )
    /// A member and a local class binding both have the name '%s'
    /// (Originally from ..\FSComp.txt:734)
    static member tcMemberAndLocalClassBindingHaveSameName(a0 : System.String) = (905, GetStringFunc("tcMemberAndLocalClassBindingHaveSameName",",,,%s,,,") a0)
    /// Type abbreviations cannot have interface declarations
    /// (Originally from ..\FSComp.txt:735)
    static member tcTypeAbbreviationsCannotHaveInterfaceDeclaration() = (906, GetStringFunc("tcTypeAbbreviationsCannotHaveInterfaceDeclaration",",,,") )
    /// Enumerations cannot have interface declarations
    /// (Originally from ..\FSComp.txt:736)
    static member tcEnumerationsCannotHaveInterfaceDeclaration() = (907, GetStringFunc("tcEnumerationsCannotHaveInterfaceDeclaration",",,,") )
    /// This type is not an interface type
    /// (Originally from ..\FSComp.txt:737)
    static member tcTypeIsNotInterfaceType0() = (908, GetStringFunc("tcTypeIsNotInterfaceType0",",,,") )
    /// All implemented interfaces should be declared on the initial declaration of the type
    /// (Originally from ..\FSComp.txt:738)
    static member tcAllImplementedInterfacesShouldBeDeclared() = (909, GetStringFunc("tcAllImplementedInterfacesShouldBeDeclared",",,,") )
    /// A default implementation of this interface has already been added because the explicit implementation of the interface was not specified at the definition of the type
    /// (Originally from ..\FSComp.txt:739)
    static member tcDefaultImplementationForInterfaceHasAlreadyBeenAdded() = (910, GetStringFunc("tcDefaultImplementationForInterfaceHasAlreadyBeenAdded",",,,") )
    /// This member is not permitted in an interface implementation
    /// (Originally from ..\FSComp.txt:740)
    static member tcMemberNotPermittedInInterfaceImplementation() = (911, GetStringFunc("tcMemberNotPermittedInInterfaceImplementation",",,,") )
    /// This declaration element is not permitted in an augmentation
    /// (Originally from ..\FSComp.txt:741)
    static member tcDeclarationElementNotPermittedInAugmentation() = (912, GetStringFunc("tcDeclarationElementNotPermittedInAugmentation",",,,") )
    /// Types cannot contain nested type definitions
    /// (Originally from ..\FSComp.txt:742)
    static member tcTypesCannotContainNestedTypes() = (913, GetStringFunc("tcTypesCannotContainNestedTypes",",,,") )
    /// type, exception or module
    /// (Originally from ..\FSComp.txt:743)
    static member tcTypeExceptionOrModule() = (GetStringFunc("tcTypeExceptionOrModule",",,,") )
    /// type or module
    /// (Originally from ..\FSComp.txt:744)
    static member tcTypeOrModule() = (GetStringFunc("tcTypeOrModule",",,,") )
    /// The struct, record or union type '%s' implements the interface 'System.IStructuralEquatable' explicitly. Apply the 'CustomEquality' attribute to the type.
    /// (Originally from ..\FSComp.txt:745)
    static member tcImplementsIStructuralEquatableExplicitly(a0 : System.String) = (914, GetStringFunc("tcImplementsIStructuralEquatableExplicitly",",,,%s,,,") a0)
    /// The struct, record or union type '%s' implements the interface 'System.IEquatable<_>' explicitly. Apply the 'CustomEquality' attribute to the type and provide a consistent implementation of the non-generic override 'System.Object.Equals(obj)'.
    /// (Originally from ..\FSComp.txt:746)
    static member tcImplementsIEquatableExplicitly(a0 : System.String) = (915, GetStringFunc("tcImplementsIEquatableExplicitly",",,,%s,,,") a0)
    /// Explicit type specifications cannot be used for exception constructors
    /// (Originally from ..\FSComp.txt:747)
    static member tcExplicitTypeSpecificationCannotBeUsedForExceptionConstructors() = (916, GetStringFunc("tcExplicitTypeSpecificationCannotBeUsedForExceptionConstructors",",,,") )
    /// Exception abbreviations should not have argument lists
    /// (Originally from ..\FSComp.txt:748)
    static member tcExceptionAbbreviationsShouldNotHaveArgumentList() = (917, GetStringFunc("tcExceptionAbbreviationsShouldNotHaveArgumentList",",,,") )
    /// Abbreviations for Common IL exceptions cannot take arguments
    /// (Originally from ..\FSComp.txt:749)
    static member tcAbbreviationsFordotNetExceptionsCannotTakeArguments() = (918, GetStringFunc("tcAbbreviationsFordotNetExceptionsCannotTakeArguments",",,,") )
    /// Exception abbreviations must refer to existing exceptions or F# types deriving from System.Exception
    /// (Originally from ..\FSComp.txt:750)
    static member tcExceptionAbbreviationsMustReferToValidExceptions() = (919, GetStringFunc("tcExceptionAbbreviationsMustReferToValidExceptions",",,,") )
    /// Abbreviations for Common IL exception types must have a matching object constructor
    /// (Originally from ..\FSComp.txt:751)
    static member tcAbbreviationsFordotNetExceptionsMustHaveMatchingObjectConstructor() = (920, GetStringFunc("tcAbbreviationsFordotNetExceptionsMustHaveMatchingObjectConstructor",",,,") )
    /// Not an exception
    /// (Originally from ..\FSComp.txt:752)
    static member tcNotAnException() = (921, GetStringFunc("tcNotAnException",",,,") )
    /// Invalid module name
    /// (Originally from ..\FSComp.txt:754)
    static member tcInvalidModuleName() = (924, GetStringFunc("tcInvalidModuleName",",,,") )
    /// Invalid type extension
    /// (Originally from ..\FSComp.txt:755)
    static member tcInvalidTypeExtension() = (925, GetStringFunc("tcInvalidTypeExtension",",,,") )
    /// The attributes of this type specify multiple kinds for the type
    /// (Originally from ..\FSComp.txt:756)
    static member tcAttributesOfTypeSpecifyMultipleKindsForType() = (926, GetStringFunc("tcAttributesOfTypeSpecifyMultipleKindsForType",",,,") )
    /// The kind of the type specified by its attributes does not match the kind implied by its definition
    /// (Originally from ..\FSComp.txt:757)
    static member tcKindOfTypeSpecifiedDoesNotMatchDefinition() = (927, GetStringFunc("tcKindOfTypeSpecifiedDoesNotMatchDefinition",",,,") )
    /// Measure definitions cannot have type parameters
    /// (Originally from ..\FSComp.txt:758)
    static member tcMeasureDefinitionsCannotHaveTypeParameters() = (928, GetStringFunc("tcMeasureDefinitionsCannotHaveTypeParameters",",,,") )
    /// This type requires a definition
    /// (Originally from ..\FSComp.txt:759)
    static member tcTypeRequiresDefinition() = (929, GetStringFunc("tcTypeRequiresDefinition",",,,") )
    /// This type abbreviation has one or more declared type parameters that do not appear in the type being abbreviated. Type abbreviations must use all declared type parameters in the type being abbreviated. Consider removing one or more type parameters, or use a concrete type definition that wraps an underlying type, such as 'type C<'a> = C of ...'.
    /// (Originally from ..\FSComp.txt:760)
    static member tcTypeAbbreviationHasTypeParametersMissingOnType() = (GetStringFunc("tcTypeAbbreviationHasTypeParametersMissingOnType",",,,") )
    /// Structs, interfaces, enums and delegates cannot inherit from other types
    /// (Originally from ..\FSComp.txt:761)
    static member tcStructsInterfacesEnumsDelegatesMayNotInheritFromOtherTypes() = (931, GetStringFunc("tcStructsInterfacesEnumsDelegatesMayNotInheritFromOtherTypes",",,,") )
    /// Types cannot inherit from multiple concrete types
    /// (Originally from ..\FSComp.txt:762)
    static member tcTypesCannotInheritFromMultipleConcreteTypes() = (932, GetStringFunc("tcTypesCannotInheritFromMultipleConcreteTypes",",,,") )
    /// Records, union, abbreviations and struct types cannot have the 'AllowNullLiteral' attribute
    /// (Originally from ..\FSComp.txt:763)
    static member tcRecordsUnionsAbbreviationsStructsMayNotHaveAllowNullLiteralAttribute() = (934, GetStringFunc("tcRecordsUnionsAbbreviationsStructsMayNotHaveAllowNullLiteralAttribute",",,,") )
    /// Types with the 'AllowNullLiteral' attribute may only inherit from or implement types which also allow the use of the null literal
    /// (Originally from ..\FSComp.txt:764)
    static member tcAllowNullTypesMayOnlyInheritFromAllowNullTypes() = (935, GetStringFunc("tcAllowNullTypesMayOnlyInheritFromAllowNullTypes",",,,") )
    /// Generic types cannot be given the 'StructLayout' attribute
    /// (Originally from ..\FSComp.txt:765)
    static member tcGenericTypesCannotHaveStructLayout() = (936, GetStringFunc("tcGenericTypesCannotHaveStructLayout",",,,") )
    /// Only structs and classes without primary constructors may be given the 'StructLayout' attribute
    /// (Originally from ..\FSComp.txt:766)
    static member tcOnlyStructsCanHaveStructLayout() = (937, GetStringFunc("tcOnlyStructsCanHaveStructLayout",",,,") )
    /// The representation of this type is hidden by the signature. It must be given an attribute such as [<Sealed>], [<Class>] or [<Interface>] to indicate the characteristics of the type.
    /// (Originally from ..\FSComp.txt:767)
    static member tcRepresentationOfTypeHiddenBySignature() = (938, GetStringFunc("tcRepresentationOfTypeHiddenBySignature",",,,") )
    /// Only classes may be given the 'AbstractClass' attribute
    /// (Originally from ..\FSComp.txt:768)
    static member tcOnlyClassesCanHaveAbstract() = (939, GetStringFunc("tcOnlyClassesCanHaveAbstract",",,,") )
    /// Only types representing units-of-measure may be given the 'Measure' attribute
    /// (Originally from ..\FSComp.txt:769)
    static member tcOnlyTypesRepresentingUnitsOfMeasureCanHaveMeasure() = (940, GetStringFunc("tcOnlyTypesRepresentingUnitsOfMeasureCanHaveMeasure",",,,") )
    /// Accessibility modifiers are not permitted on overrides or interface implementations
    /// (Originally from ..\FSComp.txt:770)
    static member tcOverridesCannotHaveVisibilityDeclarations() = (941, GetStringFunc("tcOverridesCannotHaveVisibilityDeclarations",",,,") )
    /// Discriminated union types are always sealed
    /// (Originally from ..\FSComp.txt:771)
    static member tcTypesAreAlwaysSealedDU() = (942, GetStringFunc("tcTypesAreAlwaysSealedDU",",,,") )
    /// Record types are always sealed
    /// (Originally from ..\FSComp.txt:772)
    static member tcTypesAreAlwaysSealedRecord() = (942, GetStringFunc("tcTypesAreAlwaysSealedRecord",",,,") )
    /// Assembly code types are always sealed
    /// (Originally from ..\FSComp.txt:773)
    static member tcTypesAreAlwaysSealedAssemblyCode() = (942, GetStringFunc("tcTypesAreAlwaysSealedAssemblyCode",",,,") )
    /// Struct types are always sealed
    /// (Originally from ..\FSComp.txt:774)
    static member tcTypesAreAlwaysSealedStruct() = (942, GetStringFunc("tcTypesAreAlwaysSealedStruct",",,,") )
    /// Delegate types are always sealed
    /// (Originally from ..\FSComp.txt:775)
    static member tcTypesAreAlwaysSealedDelegate() = (942, GetStringFunc("tcTypesAreAlwaysSealedDelegate",",,,") )
    /// Enum types are always sealed
    /// (Originally from ..\FSComp.txt:776)
    static member tcTypesAreAlwaysSealedEnum() = (942, GetStringFunc("tcTypesAreAlwaysSealedEnum",",,,") )
    /// Interface types and delegate types cannot contain fields
    /// (Originally from ..\FSComp.txt:777)
    static member tcInterfaceTypesAndDelegatesCannotContainFields() = (943, GetStringFunc("tcInterfaceTypesAndDelegatesCannotContainFields",",,,") )
    /// Abbreviated types cannot be given the 'Sealed' attribute
    /// (Originally from ..\FSComp.txt:778)
    static member tcAbbreviatedTypesCannotBeSealed() = (944, GetStringFunc("tcAbbreviatedTypesCannotBeSealed",",,,") )
    /// Cannot inherit a sealed type
    /// (Originally from ..\FSComp.txt:779)
    static member tcCannotInheritFromSealedType() = (945, GetStringFunc("tcCannotInheritFromSealedType",",,,") )
    /// Cannot inherit from interface type. Use interface ... with instead.
    /// (Originally from ..\FSComp.txt:780)
    static member tcCannotInheritFromInterfaceType() = (946, GetStringFunc("tcCannotInheritFromInterfaceType",",,,") )
    /// Struct types cannot contain abstract members
    /// (Originally from ..\FSComp.txt:781)
    static member tcStructTypesCannotContainAbstractMembers() = (947, GetStringFunc("tcStructTypesCannotContainAbstractMembers",",,,") )
    /// Interface types cannot be sealed
    /// (Originally from ..\FSComp.txt:782)
    static member tcInterfaceTypesCannotBeSealed() = (948, GetStringFunc("tcInterfaceTypesCannotBeSealed",",,,") )
    /// Delegate specifications must be of the form 'typ -> typ'
    /// (Originally from ..\FSComp.txt:783)
    static member tcInvalidDelegateSpecification() = (949, GetStringFunc("tcInvalidDelegateSpecification",",,,") )
    /// Delegate specifications must not be curried types. Use 'typ * ... * typ -> typ' for multi-argument delegates, and 'typ -> (typ -> typ)' for delegates returning function values.
    /// (Originally from ..\FSComp.txt:784)
    static member tcDelegatesCannotBeCurried() = (950, GetStringFunc("tcDelegatesCannotBeCurried",",,,") )
    /// Literal enumerations must have type int, uint, int16, uint16, int64, uint64, byte, sbyte or char
    /// (Originally from ..\FSComp.txt:785)
    static member tcInvalidTypeForLiteralEnumeration() = (951, GetStringFunc("tcInvalidTypeForLiteralEnumeration",",,,") )
    /// This type definition involves an immediate cyclic reference through an abbreviation
    /// (Originally from ..\FSComp.txt:787)
    static member tcTypeDefinitionIsCyclic() = (953, GetStringFunc("tcTypeDefinitionIsCyclic",",,,") )
    /// This type definition involves an immediate cyclic reference through a struct field or inheritance relation
    /// (Originally from ..\FSComp.txt:788)
    static member tcTypeDefinitionIsCyclicThroughInheritance() = (954, GetStringFunc("tcTypeDefinitionIsCyclicThroughInheritance",",,,") )
    /// The syntax 'type X with ...' is reserved for augmentations. Types whose representations are hidden but which have members are now declared in signatures using 'type X = ...'. You may also need to add the '[<Sealed>] attribute to the type definition in the signature
    /// (Originally from ..\FSComp.txt:789)
    static member tcReservedSyntaxForAugmentation() = (GetStringFunc("tcReservedSyntaxForAugmentation",",,,") )
    /// Members that extend interface, delegate or enum types must be placed in a module separate to the definition of the type. This module must either have the AutoOpen attribute or be opened explicitly by client code to bring the extension members into scope.
    /// (Originally from ..\FSComp.txt:790)
    static member tcMembersThatExtendInterfaceMustBePlacedInSeparateModule() = (956, GetStringFunc("tcMembersThatExtendInterfaceMustBePlacedInSeparateModule",",,,") )
    /// One or more of the declared type parameters for this type extension have a missing or wrong type constraint not matching the original type constraints on '%s'
    /// (Originally from ..\FSComp.txt:791)
    static member tcDeclaredTypeParametersForExtensionDoNotMatchOriginal(a0 : System.String) = (957, GetStringFunc("tcDeclaredTypeParametersForExtensionDoNotMatchOriginal",",,,%s,,,") a0)
    /// Type definitions may only have one 'inherit' specification and it must be the first declaration
    /// (Originally from ..\FSComp.txt:792)
    static member tcTypeDefinitionsWithImplicitConstructionMustHaveOneInherit() = (959, GetStringFunc("tcTypeDefinitionsWithImplicitConstructionMustHaveOneInherit",",,,") )
    /// 'let' and 'do' bindings must come before member and interface definitions in type definitions
    /// (Originally from ..\FSComp.txt:793)
    static member tcTypeDefinitionsWithImplicitConstructionMustHaveLocalBindingsBeforeMembers() = (960, GetStringFunc("tcTypeDefinitionsWithImplicitConstructionMustHaveLocalBindingsBeforeMembers",",,,") )
    /// This 'inherit' declaration specifies the inherited type but no arguments. Consider supplying arguments, e.g. 'inherit BaseType(args)'.
    /// (Originally from ..\FSComp.txt:794)
    static member tcInheritDeclarationMissingArguments() = (961, GetStringFunc("tcInheritDeclarationMissingArguments",",,,") )
    /// This 'inherit' declaration has arguments, but is not in a type with a primary constructor. Consider adding arguments to your type definition, e.g. 'type X(args) = ...'.
    /// (Originally from ..\FSComp.txt:795)
    static member tcInheritConstructionCallNotPartOfImplicitSequence() = (962, GetStringFunc("tcInheritConstructionCallNotPartOfImplicitSequence",",,,") )
    /// This definition may only be used in a type with a primary constructor. Consider adding arguments to your type definition, e.g. 'type X(args) = ...'.
    /// (Originally from ..\FSComp.txt:796)
    static member tcLetAndDoRequiresImplicitConstructionSequence() = (963, GetStringFunc("tcLetAndDoRequiresImplicitConstructionSequence",",,,") )
    /// Type abbreviations cannot have augmentations
    /// (Originally from ..\FSComp.txt:797)
    static member tcTypeAbbreviationsCannotHaveAugmentations() = (964, GetStringFunc("tcTypeAbbreviationsCannotHaveAugmentations",",,,") )
    /// The path '%s' is a namespace. A module abbreviation may not abbreviate a namespace.
    /// (Originally from ..\FSComp.txt:798)
    static member tcModuleAbbreviationForNamespace(a0 : System.String) = (965, GetStringFunc("tcModuleAbbreviationForNamespace",",,,%s,,,") a0)
    /// The type '%s' is used in an invalid way. A value prior to '%s' has an inferred type involving '%s', which is an invalid forward reference.
    /// (Originally from ..\FSComp.txt:799)
    static member tcTypeUsedInInvalidWay(a0 : System.String, a1 : System.String, a2 : System.String) = (966, GetStringFunc("tcTypeUsedInInvalidWay",",,,%s,,,%s,,,%s,,,") a0 a1 a2)
    /// The member '%s' is used in an invalid way. A use of '%s' has been inferred prior to the definition of '%s', which is an invalid forward reference.
    /// (Originally from ..\FSComp.txt:800)
    static member tcMemberUsedInInvalidWay(a0 : System.String, a1 : System.String, a2 : System.String) = (967, GetStringFunc("tcMemberUsedInInvalidWay",",,,%s,,,%s,,,%s,,,") a0 a1 a2)
    /// The attribute 'AutoOpen(\"%s\")' in the assembly '%s' did not refer to a valid module or namespace in that assembly and has been ignored
    /// (Originally from ..\FSComp.txt:803)
    static member tcAttributeAutoOpenWasIgnored(a0 : System.String, a1 : System.String) = (970, GetStringFunc("tcAttributeAutoOpenWasIgnored",",,,%s,,,%s,,,") a0 a1)
    /// Undefined value '%s'
    /// (Originally from ..\FSComp.txt:804)
    static member ilUndefinedValue(a0 : System.String) = (971, GetStringFunc("ilUndefinedValue",",,,%s,,,") a0)
    /// Label %s not found
    /// (Originally from ..\FSComp.txt:805)
    static member ilLabelNotFound(a0 : System.String) = (972, GetStringFunc("ilLabelNotFound",",,,%s,,,") a0)
    /// Incorrect number of type arguments to local call
    /// (Originally from ..\FSComp.txt:806)
    static member ilIncorrectNumberOfTypeArguments() = (973, GetStringFunc("ilIncorrectNumberOfTypeArguments",",,,") )
    /// Dynamic invocation of %s is not supported
    /// (Originally from ..\FSComp.txt:807)
    static member ilDynamicInvocationNotSupported(a0 : System.String) = (GetStringFunc("ilDynamicInvocationNotSupported",",,,%s,,,") a0)
    /// Taking the address of a literal field is invalid
    /// (Originally from ..\FSComp.txt:808)
    static member ilAddressOfLiteralFieldIsInvalid() = (975, GetStringFunc("ilAddressOfLiteralFieldIsInvalid",",,,") )
    /// This operation involves taking the address of a value '%s' represented using a local variable or other special representation. This is invalid.
    /// (Originally from ..\FSComp.txt:809)
    static member ilAddressOfValueHereIsInvalid(a0 : System.String) = (976, GetStringFunc("ilAddressOfValueHereIsInvalid",",,,%s,,,") a0)
    /// Custom marshallers cannot be specified in F# code. Consider using a C# helper function.
    /// (Originally from ..\FSComp.txt:810)
    static member ilCustomMarshallersCannotBeUsedInFSharp() = (980, GetStringFunc("ilCustomMarshallersCannotBeUsedInFSharp",",,,") )
    /// The MarshalAs attribute could not be decoded
    /// (Originally from ..\FSComp.txt:811)
    static member ilMarshalAsAttributeCannotBeDecoded() = (981, GetStringFunc("ilMarshalAsAttributeCannotBeDecoded",",,,") )
    /// The signature for this external function contains type parameters. Constrain the argument and return types to indicate the types of the corresponding C function.
    /// (Originally from ..\FSComp.txt:812)
    static member ilSignatureForExternalFunctionContainsTypeParameters() = (982, GetStringFunc("ilSignatureForExternalFunctionContainsTypeParameters",",,,") )
    /// The DllImport attribute could not be decoded
    /// (Originally from ..\FSComp.txt:813)
    static member ilDllImportAttributeCouldNotBeDecoded() = (983, GetStringFunc("ilDllImportAttributeCouldNotBeDecoded",",,,") )
    /// Literal fields cannot be set
    /// (Originally from ..\FSComp.txt:814)
    static member ilLiteralFieldsCannotBeSet() = (984, GetStringFunc("ilLiteralFieldsCannotBeSet",",,,") )
    /// GenSetStorage: %s was represented as a static method but was not an appropriate lambda expression
    /// (Originally from ..\FSComp.txt:815)
    static member ilStaticMethodIsNotLambda(a0 : System.String) = (985, GetStringFunc("ilStaticMethodIsNotLambda",",,,%s,,,") a0)
    /// Mutable variables cannot escape their method
    /// (Originally from ..\FSComp.txt:816)
    static member ilMutableVariablesCannotEscapeMethod() = (986, GetStringFunc("ilMutableVariablesCannotEscapeMethod",",,,") )
    /// Compiler error: unexpected unrealized value
    /// (Originally from ..\FSComp.txt:817)
    static member ilUnexpectedUnrealizedValue() = (987, GetStringFunc("ilUnexpectedUnrealizedValue",",,,") )
    /// Main module of program is empty: nothing will happen when it is run
    /// (Originally from ..\FSComp.txt:818)
    static member ilMainModuleEmpty() = (988, GetStringFunc("ilMainModuleEmpty",",,,") )
    /// This type cannot be used for a literal field
    /// (Originally from ..\FSComp.txt:819)
    static member ilTypeCannotBeUsedForLiteralField() = (989, GetStringFunc("ilTypeCannotBeUsedForLiteralField",",,,") )
    /// Unexpected GetSet annotation on a property
    /// (Originally from ..\FSComp.txt:820)
    static member ilUnexpectedGetSetAnnotation() = (990, GetStringFunc("ilUnexpectedGetSetAnnotation",",,,") )
    /// The FieldOffset attribute could not be decoded
    /// (Originally from ..\FSComp.txt:821)
    static member ilFieldOffsetAttributeCouldNotBeDecoded() = (991, GetStringFunc("ilFieldOffsetAttributeCouldNotBeDecoded",",,,") )
    /// The StructLayout attribute could not be decoded
    /// (Originally from ..\FSComp.txt:822)
    static member ilStructLayoutAttributeCouldNotBeDecoded() = (992, GetStringFunc("ilStructLayoutAttributeCouldNotBeDecoded",",,,") )
    /// The DefaultAugmentation attribute could not be decoded
    /// (Originally from ..\FSComp.txt:823)
    static member ilDefaultAugmentationAttributeCouldNotBeDecoded() = (993, GetStringFunc("ilDefaultAugmentationAttributeCouldNotBeDecoded",",,,") )
    /// Reflected definitions cannot contain uses of the prefix splice operator '%%'
    /// (Originally from ..\FSComp.txt:824)
    static member ilReflectedDefinitionsCannotUseSliceOperator() = (994, GetStringFunc("ilReflectedDefinitionsCannotUseSliceOperator",",,,") )
    /// Problem with codepage '%d': %s
    /// (Originally from ..\FSComp.txt:825)
    static member optsProblemWithCodepage(a0 : System.Int32, a1 : System.String) = (1000, GetStringFunc("optsProblemWithCodepage",",,,%d,,,%s,,,") a0 a1)
    /// Copyright (c) Microsoft Corporation. All Rights Reserved.
    /// (Originally from ..\FSComp.txt:826)
    static member optsCopyright() = (GetStringFunc("optsCopyright",",,,") )
    /// Freely distributed under the MIT Open Source License.  https://github.com/Microsoft/visualfsharp/blob/master/License.txt
    /// (Originally from ..\FSComp.txt:827)
    static member optsCopyrightCommunity() = (GetStringFunc("optsCopyrightCommunity",",,,") )
    /// Name of the output file (Short form: -o)
    /// (Originally from ..\FSComp.txt:828)
    static member optsNameOfOutputFile() = (GetStringFunc("optsNameOfOutputFile",",,,") )
    /// Build a console executable
    /// (Originally from ..\FSComp.txt:829)
    static member optsBuildConsole() = (GetStringFunc("optsBuildConsole",",,,") )
    /// Build a Windows executable
    /// (Originally from ..\FSComp.txt:830)
    static member optsBuildWindows() = (GetStringFunc("optsBuildWindows",",,,") )
    /// Build a library (Short form: -a)
    /// (Originally from ..\FSComp.txt:831)
    static member optsBuildLibrary() = (GetStringFunc("optsBuildLibrary",",,,") )
    /// Build a module that can be added to another assembly
    /// (Originally from ..\FSComp.txt:832)
    static member optsBuildModule() = (GetStringFunc("optsBuildModule",",,,") )
    /// Delay-sign the assembly using only the public portion of the strong name key
    /// (Originally from ..\FSComp.txt:833)
    static member optsDelaySign() = (GetStringFunc("optsDelaySign",",,,") )
    /// Public-sign the assembly using only the public portion of the strong name key, and mark the assembly as signed
    /// (Originally from ..\FSComp.txt:834)
    static member optsPublicSign() = (GetStringFunc("optsPublicSign",",,,") )
    /// Write the xmldoc of the assembly to the given file
    /// (Originally from ..\FSComp.txt:835)
    static member optsWriteXml() = (GetStringFunc("optsWriteXml",",,,") )
    /// Specify a strong name key file
    /// (Originally from ..\FSComp.txt:836)
    static member optsStrongKeyFile() = (GetStringFunc("optsStrongKeyFile",",,,") )
    /// Specify a strong name key container
    /// (Originally from ..\FSComp.txt:837)
    static member optsStrongKeyContainer() = (GetStringFunc("optsStrongKeyContainer",",,,") )
    /// Limit which platforms this code can run on: x86, Itanium, x64, anycpu32bitpreferred, or anycpu. The default is anycpu.
    /// (Originally from ..\FSComp.txt:838)
    static member optsPlatform() = (GetStringFunc("optsPlatform",",,,") )
    /// Only include optimization information essential for implementing inlined constructs. Inhibits cross-module inlining but improves binary compatibility.
    /// (Originally from ..\FSComp.txt:839)
    static member optsNoOpt() = (GetStringFunc("optsNoOpt",",,,") )
    /// Don't add a resource to the generated assembly containing F#-specific metadata
    /// (Originally from ..\FSComp.txt:840)
    static member optsNoInterface() = (GetStringFunc("optsNoInterface",",,,") )
    /// Print the inferred interface of the assembly to a file
    /// (Originally from ..\FSComp.txt:841)
    static member optsSig() = (GetStringFunc("optsSig",",,,") )
    /// Reference an assembly (Short form: -r)
    /// (Originally from ..\FSComp.txt:842)
    static member optsReference() = (GetStringFunc("optsReference",",,,") )
    /// Specify a Win32 resource file (.res)
    /// (Originally from ..\FSComp.txt:843)
    static member optsWin32res() = (GetStringFunc("optsWin32res",",,,") )
    /// Specify a Win32 manifest file
    /// (Originally from ..\FSComp.txt:844)
    static member optsWin32manifest() = (GetStringFunc("optsWin32manifest",",,,") )
    /// Do not include the default Win32 manifest
    /// (Originally from ..\FSComp.txt:845)
    static member optsNowin32manifest() = (GetStringFunc("optsNowin32manifest",",,,") )
    /// Embed all source files in the portable PDB file
    /// (Originally from ..\FSComp.txt:846)
    static member optsEmbedAllSource() = (GetStringFunc("optsEmbedAllSource",",,,") )
    /// Embed specific source files in the portable PDB file
    /// (Originally from ..\FSComp.txt:847)
    static member optsEmbedSource() = (GetStringFunc("optsEmbedSource",",,,") )
    /// Source link information file to embed in the portable PDB file
    /// (Originally from ..\FSComp.txt:848)
    static member optsSourceLink() = (GetStringFunc("optsSourceLink",",,,") )
    /// --embed switch only supported when emitting a Portable PDB (--debug:portable or --debug:embedded)
    /// (Originally from ..\FSComp.txt:849)
    static member optsEmbeddedSourceRequirePortablePDBs() = (1501, GetStringFunc("optsEmbeddedSourceRequirePortablePDBs",",,,") )
    /// --sourcelink switch only supported when emitting a Portable PDB (--debug:portable or --debug:embedded)
    /// (Originally from ..\FSComp.txt:850)
    static member optsSourceLinkRequirePortablePDBs() = (1502, GetStringFunc("optsSourceLinkRequirePortablePDBs",",,,") )
    /// Source file is too large to embed in a portable PDB
    /// (Originally from ..\FSComp.txt:851)
    static member srcFileTooLarge() = (GetStringFunc("srcFileTooLarge",",,,") )
    /// Embed the specified managed resource
    /// (Originally from ..\FSComp.txt:852)
    static member optsResource() = (GetStringFunc("optsResource",",,,") )
    /// Link the specified resource to this assembly where the resinfo format is <file>[,<string name>[,public|private]]
    /// (Originally from ..\FSComp.txt:853)
    static member optsLinkresource() = (GetStringFunc("optsLinkresource",",,,") )
    /// Emit debug information (Short form: -g)
    /// (Originally from ..\FSComp.txt:854)
    static member optsDebugPM() = (GetStringFunc("optsDebugPM",",,,") )
    /// Specify debugging type: full, portable, embedded, pdbonly. ('%s' is the default if no debuggging type specified and enables attaching a debugger to a running program, 'portable' is a cross-platform format, 'embedded' is a cross-platform format embedded into the output file).
    /// (Originally from ..\FSComp.txt:855)
    static member optsDebug(a0 : System.String) = (GetStringFunc("optsDebug",",,,%s,,,") a0)
    /// Enable optimizations (Short form: -O)
    /// (Originally from ..\FSComp.txt:856)
    static member optsOptimize() = (GetStringFunc("optsOptimize",",,,") )
    /// Enable or disable tailcalls
    /// (Originally from ..\FSComp.txt:857)
    static member optsTailcalls() = (GetStringFunc("optsTailcalls",",,,") )
    /// Produce a deterministic assembly (including module version GUID and timestamp)
    /// (Originally from ..\FSComp.txt:858)
    static member optsDeterministic() = (GetStringFunc("optsDeterministic",",,,") )
    /// Enable or disable cross-module optimizations
    /// (Originally from ..\FSComp.txt:859)
    static member optsCrossoptimize() = (GetStringFunc("optsCrossoptimize",",,,") )
    /// Report all warnings as errors
    /// (Originally from ..\FSComp.txt:860)
    static member optsWarnaserrorPM() = (GetStringFunc("optsWarnaserrorPM",",,,") )
    /// Report specific warnings as errors
    /// (Originally from ..\FSComp.txt:861)
    static member optsWarnaserror() = (GetStringFunc("optsWarnaserror",",,,") )
    /// Set a warning level (0-5)
    /// (Originally from ..\FSComp.txt:862)
    static member optsWarn() = (GetStringFunc("optsWarn",",,,") )
    /// Disable specific warning messages
    /// (Originally from ..\FSComp.txt:863)
    static member optsNowarn() = (GetStringFunc("optsNowarn",",,,") )
    /// Enable specific warnings that may be off by default
    /// (Originally from ..\FSComp.txt:864)
    static member optsWarnOn() = (GetStringFunc("optsWarnOn",",,,") )
    /// Generate overflow checks
    /// (Originally from ..\FSComp.txt:865)
    static member optsChecked() = (GetStringFunc("optsChecked",",,,") )
    /// Define conditional compilation symbols (Short form: -d)
    /// (Originally from ..\FSComp.txt:866)
    static member optsDefine() = (GetStringFunc("optsDefine",",,,") )
    /// Ignore ML compatibility warnings
    /// (Originally from ..\FSComp.txt:867)
    static member optsMlcompatibility() = (GetStringFunc("optsMlcompatibility",",,,") )
    /// Suppress compiler copyright message
    /// (Originally from ..\FSComp.txt:868)
    static member optsNologo() = (GetStringFunc("optsNologo",",,,") )
    /// Display this usage message (Short form: -?)
    /// (Originally from ..\FSComp.txt:869)
    static member optsHelp() = (GetStringFunc("optsHelp",",,,") )
    /// Read response file for more options
    /// (Originally from ..\FSComp.txt:870)
    static member optsResponseFile() = (GetStringFunc("optsResponseFile",",,,") )
    /// Specify the codepage used to read source files
    /// (Originally from ..\FSComp.txt:871)
    static member optsCodepage() = (GetStringFunc("optsCodepage",",,,") )
    /// Output messages in UTF-8 encoding
    /// (Originally from ..\FSComp.txt:872)
    static member optsUtf8output() = (GetStringFunc("optsUtf8output",",,,") )
    /// Output messages with fully qualified paths
    /// (Originally from ..\FSComp.txt:873)
    static member optsFullpaths() = (GetStringFunc("optsFullpaths",",,,") )
    /// Specify a directory for the include path which is used to resolve source files and assemblies (Short form: -I)
    /// (Originally from ..\FSComp.txt:874)
    static member optsLib() = (GetStringFunc("optsLib",",,,") )
    /// Base address for the library to be built
    /// (Originally from ..\FSComp.txt:875)
    static member optsBaseaddress() = (GetStringFunc("optsBaseaddress",",,,") )
    /// Do not reference the default CLI assemblies by default
    /// (Originally from ..\FSComp.txt:876)
    static member optsNoframework() = (GetStringFunc("optsNoframework",",,,") )
    /// Statically link the F# library and all referenced DLLs that depend on it into the assembly being generated
    /// (Originally from ..\FSComp.txt:877)
    static member optsStandalone() = (GetStringFunc("optsStandalone",",,,") )
    /// Statically link the given assembly and all referenced DLLs that depend on this assembly. Use an assembly name e.g. mylib, not a DLL name.
    /// (Originally from ..\FSComp.txt:878)
    static member optsStaticlink() = (GetStringFunc("optsStaticlink",",,,") )
    /// Use a resident background compilation service to improve compiler startup times.
    /// (Originally from ..\FSComp.txt:879)
    static member optsResident() = (GetStringFunc("optsResident",",,,") )
    /// Name the output debug file
    /// (Originally from ..\FSComp.txt:880)
    static member optsPdb() = (GetStringFunc("optsPdb",",,,") )
    /// Resolve assembly references using directory-based rules rather than MSBuild resolution
    /// (Originally from ..\FSComp.txt:881)
    static member optsSimpleresolution() = (GetStringFunc("optsSimpleresolution",",,,") )
    /// Unrecognized target '%s', expected 'exe', 'winexe', 'library' or 'module'
    /// (Originally from ..\FSComp.txt:882)
    static member optsUnrecognizedTarget(a0 : System.String) = (1048, GetStringFunc("optsUnrecognizedTarget",",,,%s,,,") a0)
    /// Unrecognized debug type '%s', expected 'pdbonly' or 'full'
    /// (Originally from ..\FSComp.txt:883)
    static member optsUnrecognizedDebugType(a0 : System.String) = (1049, GetStringFunc("optsUnrecognizedDebugType",",,,%s,,,") a0)
    /// Invalid warning level '%d'
    /// (Originally from ..\FSComp.txt:884)
    static member optsInvalidWarningLevel(a0 : System.Int32) = (1050, GetStringFunc("optsInvalidWarningLevel",",,,%d,,,") a0)
    /// Short form of '%s'
    /// (Originally from ..\FSComp.txt:885)
    static member optsShortFormOf(a0 : System.String) = (GetStringFunc("optsShortFormOf",",,,%s,,,") a0)
    /// The command-line option '--cliroot' has been deprecated. Use an explicit reference to a specific copy of mscorlib.dll instead.
    /// (Originally from ..\FSComp.txt:886)
    static member optsClirootDeprecatedMsg() = (GetStringFunc("optsClirootDeprecatedMsg",",,,") )
    /// Use to override where the compiler looks for mscorlib.dll and framework components
    /// (Originally from ..\FSComp.txt:887)
    static member optsClirootDescription() = (GetStringFunc("optsClirootDescription",",,,") )
    /// - OUTPUT FILES -
    /// (Originally from ..\FSComp.txt:888)
    static member optsHelpBannerOutputFiles() = (GetStringFunc("optsHelpBannerOutputFiles",",,,") )
    /// - INPUT FILES -
    /// (Originally from ..\FSComp.txt:889)
    static member optsHelpBannerInputFiles() = (GetStringFunc("optsHelpBannerInputFiles",",,,") )
    /// - RESOURCES -
    /// (Originally from ..\FSComp.txt:890)
    static member optsHelpBannerResources() = (GetStringFunc("optsHelpBannerResources",",,,") )
    /// - CODE GENERATION -
    /// (Originally from ..\FSComp.txt:891)
    static member optsHelpBannerCodeGen() = (GetStringFunc("optsHelpBannerCodeGen",",,,") )
    /// - ADVANCED -
    /// (Originally from ..\FSComp.txt:892)
    static member optsHelpBannerAdvanced() = (GetStringFunc("optsHelpBannerAdvanced",",,,") )
    /// - MISCELLANEOUS -
    /// (Originally from ..\FSComp.txt:893)
    static member optsHelpBannerMisc() = (GetStringFunc("optsHelpBannerMisc",",,,") )
    /// - LANGUAGE -
    /// (Originally from ..\FSComp.txt:894)
    static member optsHelpBannerLanguage() = (GetStringFunc("optsHelpBannerLanguage",",,,") )
    /// - ERRORS AND WARNINGS -
    /// (Originally from ..\FSComp.txt:895)
    static member optsHelpBannerErrsAndWarns() = (GetStringFunc("optsHelpBannerErrsAndWarns",",,,") )
    /// Unknown --test argument: '%s'
    /// (Originally from ..\FSComp.txt:896)
    static member optsUnknownArgumentToTheTestSwitch(a0 : System.String) = (1063, GetStringFunc("optsUnknownArgumentToTheTestSwitch",",,,%s,,,") a0)
    /// Unrecognized platform '%s', valid values are 'x86', 'x64', 'Itanium', 'anycpu32bitpreferred', and 'anycpu'
    /// (Originally from ..\FSComp.txt:897)
    static member optsUnknownPlatform(a0 : System.String) = (1064, GetStringFunc("optsUnknownPlatform",",,,%s,,,") a0)
    /// The command-line option '%s' is for test purposes only
    /// (Originally from ..\FSComp.txt:898)
    static member optsInternalNoDescription(a0 : System.String) = (GetStringFunc("optsInternalNoDescription",",,,%s,,,") a0)
    /// The command-line option '%s' has been deprecated
    /// (Originally from ..\FSComp.txt:899)
    static member optsDCLONoDescription(a0 : System.String) = (GetStringFunc("optsDCLONoDescription",",,,%s,,,") a0)
    /// The command-line option '%s' has been deprecated. Use '%s' instead.
    /// (Originally from ..\FSComp.txt:900)
    static member optsDCLODeprecatedSuggestAlternative(a0 : System.String, a1 : System.String) = (GetStringFunc("optsDCLODeprecatedSuggestAlternative",",,,%s,,,%s,,,") a0 a1)
    /// The command-line option '%s' has been deprecated. HTML document generation is now part of the F# Power Pack, via the tool FsHtmlDoc.exe.
    /// (Originally from ..\FSComp.txt:901)
    static member optsDCLOHtmlDoc(a0 : System.String) = (GetStringFunc("optsDCLOHtmlDoc",",,,%s,,,") a0)
    /// Output warning and error messages in color
    /// (Originally from ..\FSComp.txt:902)
    static member optsConsoleColors() = (GetStringFunc("optsConsoleColors",",,,") )
    /// Enable high-entropy ASLR
    /// (Originally from ..\FSComp.txt:903)
    static member optsUseHighEntropyVA() = (GetStringFunc("optsUseHighEntropyVA",",,,") )
    /// Specify subsystem version of this assembly
    /// (Originally from ..\FSComp.txt:904)
    static member optsSubSystemVersion() = (GetStringFunc("optsSubSystemVersion",",,,") )
    /// Specify target framework profile of this assembly. Valid values are mscorlib, netcore or netstandard. Default - mscorlib
    /// (Originally from ..\FSComp.txt:905)
    static member optsTargetProfile() = (GetStringFunc("optsTargetProfile",",,,") )
    /// Emit debug information in quotations
    /// (Originally from ..\FSComp.txt:906)
    static member optsEmitDebugInfoInQuotations() = (GetStringFunc("optsEmitDebugInfoInQuotations",",,,") )
    /// Specify the preferred output language culture name (e.g. es-ES, ja-JP)
    /// (Originally from ..\FSComp.txt:907)
    static member optsPreferredUiLang() = (GetStringFunc("optsPreferredUiLang",",,,") )
    /// Don't copy FSharp.Core.dll along the produced binaries
    /// (Originally from ..\FSComp.txt:908)
    static member optsNoCopyFsharpCore() = (GetStringFunc("optsNoCopyFsharpCore",",,,") )
    /// Invalid version '%s' for '--subsystemversion'. The version must be 4.00 or greater.
    /// (Originally from ..\FSComp.txt:909)
    static member optsInvalidSubSystemVersion(a0 : System.String) = (1051, GetStringFunc("optsInvalidSubSystemVersion",",,,%s,,,") a0)
    /// Invalid value '%s' for '--targetprofile', valid values are 'mscorlib', 'netcore' or 'netstandard'.
    /// (Originally from ..\FSComp.txt:910)
    static member optsInvalidTargetProfile(a0 : System.String) = (1052, GetStringFunc("optsInvalidTargetProfile",",,,%s,,,") a0)
    /// Full name
    /// (Originally from ..\FSComp.txt:911)
    static member typeInfoFullName() = (GetStringFunc("typeInfoFullName",",,,") )
    /// and %d other overloads
    /// (Originally from ..\FSComp.txt:915)
    static member typeInfoOtherOverloads(a0 : System.Int32) = (GetStringFunc("typeInfoOtherOverloads",",,,%d,,,") a0)
    /// union case
    /// (Originally from ..\FSComp.txt:916)
    static member typeInfoUnionCase() = (GetStringFunc("typeInfoUnionCase",",,,") )
    /// active pattern result
    /// (Originally from ..\FSComp.txt:917)
    static member typeInfoActivePatternResult() = (GetStringFunc("typeInfoActivePatternResult",",,,") )
    /// active recognizer
    /// (Originally from ..\FSComp.txt:918)
    static member typeInfoActiveRecognizer() = (GetStringFunc("typeInfoActiveRecognizer",",,,") )
    /// field
    /// (Originally from ..\FSComp.txt:919)
    static member typeInfoField() = (GetStringFunc("typeInfoField",",,,") )
    /// event
    /// (Originally from ..\FSComp.txt:920)
    static member typeInfoEvent() = (GetStringFunc("typeInfoEvent",",,,") )
    /// property
    /// (Originally from ..\FSComp.txt:921)
    static member typeInfoProperty() = (GetStringFunc("typeInfoProperty",",,,") )
    /// extension
    /// (Originally from ..\FSComp.txt:922)
    static member typeInfoExtension() = (GetStringFunc("typeInfoExtension",",,,") )
    /// custom operation
    /// (Originally from ..\FSComp.txt:923)
    static member typeInfoCustomOperation() = (GetStringFunc("typeInfoCustomOperation",",,,") )
    /// argument
    /// (Originally from ..\FSComp.txt:924)
    static member typeInfoArgument() = (GetStringFunc("typeInfoArgument",",,,") )
    /// patvar
    /// (Originally from ..\FSComp.txt:925)
    static member typeInfoPatternVariable() = (GetStringFunc("typeInfoPatternVariable",",,,") )
    /// namespace
    /// (Originally from ..\FSComp.txt:926)
    static member typeInfoNamespace() = (GetStringFunc("typeInfoNamespace",",,,") )
    /// module
    /// (Originally from ..\FSComp.txt:927)
    static member typeInfoModule() = (GetStringFunc("typeInfoModule",",,,") )
    /// namespace/module
    /// (Originally from ..\FSComp.txt:928)
    static member typeInfoNamespaceOrModule() = (GetStringFunc("typeInfoNamespaceOrModule",",,,") )
    /// from %s
    /// (Originally from ..\FSComp.txt:929)
    static member typeInfoFromFirst(a0 : System.String) = (GetStringFunc("typeInfoFromFirst",",,,%s,,,") a0)
    /// also from %s
    /// (Originally from ..\FSComp.txt:930)
    static member typeInfoFromNext(a0 : System.String) = (GetStringFunc("typeInfoFromNext",",,,%s,,,") a0)
    /// generated property
    /// (Originally from ..\FSComp.txt:931)
    static member typeInfoGeneratedProperty() = (GetStringFunc("typeInfoGeneratedProperty",",,,") )
    /// generated type
    /// (Originally from ..\FSComp.txt:932)
    static member typeInfoGeneratedType() = (GetStringFunc("typeInfoGeneratedType",",,,") )
    /// Found by AssemblyFolders registry key
    /// (Originally from ..\FSComp.txt:933)
    static member assemblyResolutionFoundByAssemblyFoldersKey() = (GetStringFunc("assemblyResolutionFoundByAssemblyFoldersKey",",,,") )
    /// Found by AssemblyFoldersEx registry key
    /// (Originally from ..\FSComp.txt:934)
    static member assemblyResolutionFoundByAssemblyFoldersExKey() = (GetStringFunc("assemblyResolutionFoundByAssemblyFoldersExKey",",,,") )
    /// .NET Framework
    /// (Originally from ..\FSComp.txt:935)
    static member assemblyResolutionNetFramework() = (GetStringFunc("assemblyResolutionNetFramework",",,,") )
    /// Global Assembly Cache
    /// (Originally from ..\FSComp.txt:936)
    static member assemblyResolutionGAC() = (GetStringFunc("assemblyResolutionGAC",",,,") )
    /// Recursive class hierarchy in type '%s'
    /// (Originally from ..\FSComp.txt:937)
    static member recursiveClassHierarchy(a0 : System.String) = (1089, GetStringFunc("recursiveClassHierarchy",",,,%s,,,") a0)
    /// Invalid recursive reference to an abstract slot
    /// (Originally from ..\FSComp.txt:938)
    static member InvalidRecursiveReferenceToAbstractSlot() = (1090, GetStringFunc("InvalidRecursiveReferenceToAbstractSlot",",,,") )
    /// The event '%s' has a non-standard type. If this event is declared in another CLI language, you may need to access this event using the explicit %s and %s methods for the event. If this event is declared in F#, make the type of the event an instantiation of either 'IDelegateEvent<_>' or 'IEvent<_,_>'.
    /// (Originally from ..\FSComp.txt:939)
    static member eventHasNonStandardType(a0 : System.String, a1 : System.String, a2 : System.String) = (1091, GetStringFunc("eventHasNonStandardType",",,,%s,,,%s,,,%s,,,") a0 a1 a2)
    /// The type '%s' is not accessible from this code location
    /// (Originally from ..\FSComp.txt:940)
    static member typeIsNotAccessible(a0 : System.String) = (1092, GetStringFunc("typeIsNotAccessible",",,,%s,,,") a0)
    /// The union cases or fields of the type '%s' are not accessible from this code location
    /// (Originally from ..\FSComp.txt:941)
    static member unionCasesAreNotAccessible(a0 : System.String) = (1093, GetStringFunc("unionCasesAreNotAccessible",",,,%s,,,") a0)
    /// The value '%s' is not accessible from this code location
    /// (Originally from ..\FSComp.txt:942)
    static member valueIsNotAccessible(a0 : System.String) = (1094, GetStringFunc("valueIsNotAccessible",",,,%s,,,") a0)
    /// The union case '%s' is not accessible from this code location
    /// (Originally from ..\FSComp.txt:943)
    static member unionCaseIsNotAccessible(a0 : System.String) = (1095, GetStringFunc("unionCaseIsNotAccessible",",,,%s,,,") a0)
    /// The record, struct or class field '%s' is not accessible from this code location
    /// (Originally from ..\FSComp.txt:944)
    static member fieldIsNotAccessible(a0 : System.String) = (1096, GetStringFunc("fieldIsNotAccessible",",,,%s,,,") a0)
    /// The struct or class field '%s' is not accessible from this code location
    /// (Originally from ..\FSComp.txt:945)
    static member structOrClassFieldIsNotAccessible(a0 : System.String) = (1097, GetStringFunc("structOrClassFieldIsNotAccessible",",,,%s,,,") a0)
    /// This construct is experimental
    /// (Originally from ..\FSComp.txt:946)
    static member experimentalConstruct() = (GetStringFunc("experimentalConstruct",",,,") )
    /// No Invoke methods found for delegate type
    /// (Originally from ..\FSComp.txt:947)
    static member noInvokeMethodsFound() = (1099, GetStringFunc("noInvokeMethodsFound",",,,") )
    /// More than one Invoke method found for delegate type
    /// (Originally from ..\FSComp.txt:948)
    static member moreThanOneInvokeMethodFound() = (GetStringFunc("moreThanOneInvokeMethodFound",",,,") )
    /// Delegates are not allowed to have curried signatures
    /// (Originally from ..\FSComp.txt:949)
    static member delegatesNotAllowedToHaveCurriedSignatures() = (1101, GetStringFunc("delegatesNotAllowedToHaveCurriedSignatures",",,,") )
    /// Unexpected Expr.TyChoose
    /// (Originally from ..\FSComp.txt:950)
    static member tlrUnexpectedTExpr() = (1102, GetStringFunc("tlrUnexpectedTExpr",",,,") )
    /// Note: Lambda-lifting optimizations have not been applied because of the use of this local constrained generic function as a first class value. Adding type constraints may resolve this condition.
    /// (Originally from ..\FSComp.txt:951)
    static member tlrLambdaLiftingOptimizationsNotApplied() = (1103, GetStringFunc("tlrLambdaLiftingOptimizationsNotApplied",",,,") )
    /// Identifiers containing '@' are reserved for use in F# code generation
    /// (Originally from ..\FSComp.txt:952)
    static member lexhlpIdentifiersContainingAtSymbolReserved() = (1104, GetStringFunc("lexhlpIdentifiersContainingAtSymbolReserved",",,,") )
    /// The identifier '%s' is reserved for future use by F#
    /// (Originally from ..\FSComp.txt:953)
    static member lexhlpIdentifierReserved(a0 : System.String) = (GetStringFunc("lexhlpIdentifierReserved",",,,%s,,,") a0)
    /// Missing variable '%s'
    /// (Originally from ..\FSComp.txt:954)
    static member patcMissingVariable(a0 : System.String) = (1106, GetStringFunc("patcMissingVariable",",,,%s,,,") a0)
    /// Partial active patterns may only generate one result
    /// (Originally from ..\FSComp.txt:955)
    static member patcPartialActivePatternsGenerateOneResult() = (1107, GetStringFunc("patcPartialActivePatternsGenerateOneResult",",,,") )
    /// The type '%s' is required here and is unavailable. You must add a reference to assembly '%s'.
    /// (Originally from ..\FSComp.txt:956)
    static member impTypeRequiredUnavailable(a0 : System.String, a1 : System.String) = (1108, GetStringFunc("impTypeRequiredUnavailable",",,,%s,,,%s,,,") a0 a1)
    /// A reference to the type '%s' in assembly '%s' was found, but the type could not be found in that assembly
    /// (Originally from ..\FSComp.txt:957)
    static member impReferencedTypeCouldNotBeFoundInAssembly(a0 : System.String, a1 : System.String) = (1109, GetStringFunc("impReferencedTypeCouldNotBeFoundInAssembly",",,,%s,,,%s,,,") a0 a1)
    /// Internal error or badly formed metadata: not enough type parameters were in scope while importing
    /// (Originally from ..\FSComp.txt:958)
    static member impNotEnoughTypeParamsInScopeWhileImporting() = (1110, GetStringFunc("impNotEnoughTypeParamsInScopeWhileImporting",",,,") )
    /// A reference to the DLL %s is required by assembly %s. The imported type %s is located in the first assembly and could not be resolved.
    /// (Originally from ..\FSComp.txt:959)
    static member impReferenceToDllRequiredByAssembly(a0 : System.String, a1 : System.String, a2 : System.String) = (1111, GetStringFunc("impReferenceToDllRequiredByAssembly",",,,%s,,,%s,,,%s,,,") a0 a1 a2)
    /// An imported assembly uses the type '%s' but that type is not public
    /// (Originally from ..\FSComp.txt:960)
    static member impImportedAssemblyUsesNotPublicType(a0 : System.String) = (1112, GetStringFunc("impImportedAssemblyUsesNotPublicType",",,,%s,,,") a0)
    /// The value '%s' was marked inline but its implementation makes use of an internal or private function which is not sufficiently accessible
    /// (Originally from ..\FSComp.txt:961)
    static member optValueMarkedInlineButIncomplete(a0 : System.String) = (1113, GetStringFunc("optValueMarkedInlineButIncomplete",",,,%s,,,") a0)
    /// The value '%s' was marked inline but was not bound in the optimization environment
    /// (Originally from ..\FSComp.txt:962)
    static member optValueMarkedInlineButWasNotBoundInTheOptEnv(a0 : System.String) = (1114, GetStringFunc("optValueMarkedInlineButWasNotBoundInTheOptEnv",",,,%s,,,") a0)
    /// Local value %s not found during optimization
    /// (Originally from ..\FSComp.txt:963)
    static member optLocalValueNotFoundDuringOptimization(a0 : System.String) = (1115, GetStringFunc("optLocalValueNotFoundDuringOptimization",",,,%s,,,") a0)
    /// A value marked as 'inline' has an unexpected value
    /// (Originally from ..\FSComp.txt:964)
    static member optValueMarkedInlineHasUnexpectedValue() = (1116, GetStringFunc("optValueMarkedInlineHasUnexpectedValue",",,,") )
    /// A value marked as 'inline' could not be inlined
    /// (Originally from ..\FSComp.txt:965)
    static member optValueMarkedInlineCouldNotBeInlined() = (1117, GetStringFunc("optValueMarkedInlineCouldNotBeInlined",",,,") )
    /// Failed to inline the value '%s' marked 'inline', perhaps because a recursive value was marked 'inline'
    /// (Originally from ..\FSComp.txt:966)
    static member optFailedToInlineValue(a0 : System.String) = (1118, GetStringFunc("optFailedToInlineValue",",,,%s,,,") a0)
    /// Recursive ValValue %s
    /// (Originally from ..\FSComp.txt:967)
    static member optRecursiveValValue(a0 : System.String) = (1119, GetStringFunc("optRecursiveValValue",",,,%s,,,") a0)
    /// The indentation of this 'in' token is incorrect with respect to the corresponding 'let'
    /// (Originally from ..\FSComp.txt:968)
    static member lexfltIncorrentIndentationOfIn() = (GetStringFunc("lexfltIncorrentIndentationOfIn",",,,") )
    /// Possible incorrect indentation: this token is offside of context started at position %s. Try indenting this token further or using standard formatting conventions.
    /// (Originally from ..\FSComp.txt:969)
    static member lexfltTokenIsOffsideOfContextStartedEarlier(a0 : System.String) = (GetStringFunc("lexfltTokenIsOffsideOfContextStartedEarlier",",,,%s,,,") a0)
    /// The '|' tokens separating rules of this pattern match are misaligned by one column. Consider realigning your code or using further indentation.
    /// (Originally from ..\FSComp.txt:970)
    static member lexfltSeparatorTokensOfPatternMatchMisaligned() = (GetStringFunc("lexfltSeparatorTokensOfPatternMatchMisaligned",",,,") )
    /// Invalid module/expression/type
    /// (Originally from ..\FSComp.txt:971)
    static member nrInvalidModuleExprType() = (1123, GetStringFunc("nrInvalidModuleExprType",",,,") )
    /// Multiple types exist called '%s', taking different numbers of generic parameters. Provide a type instantiation to disambiguate the type resolution, e.g. '%s'.
    /// (Originally from ..\FSComp.txt:972)
    static member nrTypeInstantiationNeededToDisambiguateTypesWithSameName(a0 : System.String, a1 : System.String) = (1124, GetStringFunc("nrTypeInstantiationNeededToDisambiguateTypesWithSameName",",,,%s,,,%s,,,") a0 a1)
    /// The instantiation of the generic type '%s' is missing and can't be inferred from the arguments or return type of this member. Consider providing a type instantiation when accessing this type, e.g. '%s'.
    /// (Originally from ..\FSComp.txt:973)
    static member nrTypeInstantiationIsMissingAndCouldNotBeInferred(a0 : System.String, a1 : System.String) = (1125, GetStringFunc("nrTypeInstantiationIsMissingAndCouldNotBeInferred",",,,%s,,,%s,,,") a0 a1)
    /// 'global' may only be used as the first name in a qualified path
    /// (Originally from ..\FSComp.txt:974)
    static member nrGlobalUsedOnlyAsFirstName() = (1126, GetStringFunc("nrGlobalUsedOnlyAsFirstName",",,,") )
    /// This is not a constructor or literal, or a constructor is being used incorrectly
    /// (Originally from ..\FSComp.txt:975)
    static member nrIsNotConstructorOrLiteral() = (1127, GetStringFunc("nrIsNotConstructorOrLiteral",",,,") )
    /// Unexpected empty long identifier
    /// (Originally from ..\FSComp.txt:976)
    static member nrUnexpectedEmptyLongId() = (1128, GetStringFunc("nrUnexpectedEmptyLongId",",,,") )
    /// The record type '%s' does not contain a label '%s'.
    /// (Originally from ..\FSComp.txt:977)
    static member nrRecordDoesNotContainSuchLabel(a0 : System.String, a1 : System.String) = (1129, GetStringFunc("nrRecordDoesNotContainSuchLabel",",,,%s,,,%s,,,") a0 a1)
    /// Invalid field label
    /// (Originally from ..\FSComp.txt:978)
    static member nrInvalidFieldLabel() = (1130, GetStringFunc("nrInvalidFieldLabel",",,,") )
    /// Invalid expression '%s'
    /// (Originally from ..\FSComp.txt:979)
    static member nrInvalidExpression(a0 : System.String) = (1132, GetStringFunc("nrInvalidExpression",",,,%s,,,") a0)
    /// No constructors are available for the type '%s'
    /// (Originally from ..\FSComp.txt:980)
    static member nrNoConstructorsAvailableForType(a0 : System.String) = (1133, GetStringFunc("nrNoConstructorsAvailableForType",",,,%s,,,") a0)
    /// The union type for union case '%s' was defined with the RequireQualifiedAccessAttribute. Include the name of the union type ('%s') in the name you are using.
    /// (Originally from ..\FSComp.txt:981)
    static member nrUnionTypeNeedsQualifiedAccess(a0 : System.String, a1 : System.String) = (1134, GetStringFunc("nrUnionTypeNeedsQualifiedAccess",",,,%s,,,%s,,,") a0 a1)
    /// The record type for the record field '%s' was defined with the RequireQualifiedAccessAttribute. Include the name of the record type ('%s') in the name you are using.
    /// (Originally from ..\FSComp.txt:982)
    static member nrRecordTypeNeedsQualifiedAccess(a0 : System.String, a1 : System.String) = (1135, GetStringFunc("nrRecordTypeNeedsQualifiedAccess",",,,%s,,,%s,,,") a0 a1)
    /// Unexpected error creating debug information file '%s'
    /// (Originally from ..\FSComp.txt:983)
    static member ilwriteErrorCreatingPdb(a0 : System.String) = (1136, GetStringFunc("ilwriteErrorCreatingPdb",",,,%s,,,") a0)
    /// This number is outside the allowable range for this integer type
    /// (Originally from ..\FSComp.txt:984)
    static member lexOutsideIntegerRange() = (1138, GetStringFunc("lexOutsideIntegerRange",",,,") )
    /// '%s' is not permitted as a character in operator names and is reserved for future use
    /// (Originally from ..\FSComp.txt:988)
    static member lexCharNotAllowedInOperatorNames(a0 : System.String) = (GetStringFunc("lexCharNotAllowedInOperatorNames",",,,%s,,,") a0)
    /// Unexpected character '%s'
    /// (Originally from ..\FSComp.txt:989)
    static member lexUnexpectedChar(a0 : System.String) = (GetStringFunc("lexUnexpectedChar",",,,%s,,,") a0)
    /// This byte array literal contains characters that do not encode as a single byte
    /// (Originally from ..\FSComp.txt:990)
    static member lexByteArrayCannotEncode() = (1140, GetStringFunc("lexByteArrayCannotEncode",",,,") )
    /// Identifiers followed by '%s' are reserved for future use
    /// (Originally from ..\FSComp.txt:991)
    static member lexIdentEndInMarkReserved(a0 : System.String) = (1141, GetStringFunc("lexIdentEndInMarkReserved",",,,%s,,,") a0)
    /// This number is outside the allowable range for 8-bit signed integers
    /// (Originally from ..\FSComp.txt:992)
    static member lexOutsideEightBitSigned() = (1142, GetStringFunc("lexOutsideEightBitSigned",",,,") )
    /// This number is outside the allowable range for hexadecimal 8-bit signed integers
    /// (Originally from ..\FSComp.txt:993)
    static member lexOutsideEightBitSignedHex() = (1143, GetStringFunc("lexOutsideEightBitSignedHex",",,,") )
    /// This number is outside the allowable range for 8-bit unsigned integers
    /// (Originally from ..\FSComp.txt:994)
    static member lexOutsideEightBitUnsigned() = (1144, GetStringFunc("lexOutsideEightBitUnsigned",",,,") )
    /// This number is outside the allowable range for 16-bit signed integers
    /// (Originally from ..\FSComp.txt:995)
    static member lexOutsideSixteenBitSigned() = (1145, GetStringFunc("lexOutsideSixteenBitSigned",",,,") )
    /// This number is outside the allowable range for 16-bit unsigned integers
    /// (Originally from ..\FSComp.txt:996)
    static member lexOutsideSixteenBitUnsigned() = (1146, GetStringFunc("lexOutsideSixteenBitUnsigned",",,,") )
    /// This number is outside the allowable range for 32-bit signed integers
    /// (Originally from ..\FSComp.txt:997)
    static member lexOutsideThirtyTwoBitSigned() = (1147, GetStringFunc("lexOutsideThirtyTwoBitSigned",",,,") )
    /// This number is outside the allowable range for 32-bit unsigned integers
    /// (Originally from ..\FSComp.txt:998)
    static member lexOutsideThirtyTwoBitUnsigned() = (1148, GetStringFunc("lexOutsideThirtyTwoBitUnsigned",",,,") )
    /// This number is outside the allowable range for 64-bit signed integers
    /// (Originally from ..\FSComp.txt:999)
    static member lexOutsideSixtyFourBitSigned() = (1149, GetStringFunc("lexOutsideSixtyFourBitSigned",",,,") )
    /// This number is outside the allowable range for 64-bit unsigned integers
    /// (Originally from ..\FSComp.txt:1000)
    static member lexOutsideSixtyFourBitUnsigned() = (1150, GetStringFunc("lexOutsideSixtyFourBitUnsigned",",,,") )
    /// This number is outside the allowable range for signed native integers
    /// (Originally from ..\FSComp.txt:1001)
    static member lexOutsideNativeSigned() = (1151, GetStringFunc("lexOutsideNativeSigned",",,,") )
    /// This number is outside the allowable range for unsigned native integers
    /// (Originally from ..\FSComp.txt:1002)
    static member lexOutsideNativeUnsigned() = (1152, GetStringFunc("lexOutsideNativeUnsigned",",,,") )
    /// Invalid floating point number
    /// (Originally from ..\FSComp.txt:1003)
    static member lexInvalidFloat() = (1153, GetStringFunc("lexInvalidFloat",",,,") )
    /// This number is outside the allowable range for decimal literals
    /// (Originally from ..\FSComp.txt:1004)
    static member lexOusideDecimal() = (1154, GetStringFunc("lexOusideDecimal",",,,") )
    /// This number is outside the allowable range for 32-bit floats
    /// (Originally from ..\FSComp.txt:1005)
    static member lexOusideThirtyTwoBitFloat() = (1155, GetStringFunc("lexOusideThirtyTwoBitFloat",",,,") )
    /// This is not a valid numeric literal. Valid numeric literals include 1, 0x1, 0b0001 (int), 1u (uint32), 1L (int64), 1UL (uint64), 1s (int16), 1y (sbyte), 1uy (byte), 1.0 (float), 1.0f (float32), 1.0m (decimal), 1I (BigInteger).
    /// (Originally from ..\FSComp.txt:1006)
    static member lexInvalidNumericLiteral() = (1156, GetStringFunc("lexInvalidNumericLiteral",",,,") )
    /// This is not a valid byte literal
    /// (Originally from ..\FSComp.txt:1007)
    static member lexInvalidByteLiteral() = (1157, GetStringFunc("lexInvalidByteLiteral",",,,") )
    /// This is not a valid character literal
    /// (Originally from ..\FSComp.txt:1008)
    static member lexInvalidCharLiteral() = (1158, GetStringFunc("lexInvalidCharLiteral",",,,") )
    /// This Unicode encoding is only valid in string literals
    /// (Originally from ..\FSComp.txt:1009)
    static member lexThisUnicodeOnlyInStringLiterals() = (1159, GetStringFunc("lexThisUnicodeOnlyInStringLiterals",",,,") )
    /// This token is reserved for future use
    /// (Originally from ..\FSComp.txt:1010)
    static member lexTokenReserved() = (1160, GetStringFunc("lexTokenReserved",",,,") )
    /// TABs are not allowed in F# code unless the #indent \"off\" option is used
    /// (Originally from ..\FSComp.txt:1011)
    static member lexTabsNotAllowed() = (1161, GetStringFunc("lexTabsNotAllowed",",,,") )
    /// Invalid line number: '%s'
    /// (Originally from ..\FSComp.txt:1012)
    static member lexInvalidLineNumber(a0 : System.String) = (1162, GetStringFunc("lexInvalidLineNumber",",,,%s,,,") a0)
    /// #if directive must appear as the first non-whitespace character on a line
    /// (Originally from ..\FSComp.txt:1013)
    static member lexHashIfMustBeFirst() = (1163, GetStringFunc("lexHashIfMustBeFirst",",,,") )
    /// #else has no matching #if
    /// (Originally from ..\FSComp.txt:1014)
    static member lexHashElseNoMatchingIf() = (GetStringFunc("lexHashElseNoMatchingIf",",,,") )
    /// #endif required for #else
    /// (Originally from ..\FSComp.txt:1015)
    static member lexHashEndifRequiredForElse() = (GetStringFunc("lexHashEndifRequiredForElse",",,,") )
    /// #else directive must appear as the first non-whitespace character on a line
    /// (Originally from ..\FSComp.txt:1016)
    static member lexHashElseMustBeFirst() = (1166, GetStringFunc("lexHashElseMustBeFirst",",,,") )
    /// #endif has no matching #if
    /// (Originally from ..\FSComp.txt:1017)
    static member lexHashEndingNoMatchingIf() = (GetStringFunc("lexHashEndingNoMatchingIf",",,,") )
    /// #endif directive must appear as the first non-whitespace character on a line
    /// (Originally from ..\FSComp.txt:1018)
    static member lexHashEndifMustBeFirst() = (1168, GetStringFunc("lexHashEndifMustBeFirst",",,,") )
    /// #if directive should be immediately followed by an identifier
    /// (Originally from ..\FSComp.txt:1019)
    static member lexHashIfMustHaveIdent() = (1169, GetStringFunc("lexHashIfMustHaveIdent",",,,") )
    /// Syntax error. Wrong nested #endif, unexpected tokens before it.
    /// (Originally from ..\FSComp.txt:1020)
    static member lexWrongNestedHashEndif() = (1170, GetStringFunc("lexWrongNestedHashEndif",",,,") )
    /// #! may only appear as the first line at the start of a file.
    /// (Originally from ..\FSComp.txt:1021)
    static member lexHashBangMustBeFirstInFile() = (GetStringFunc("lexHashBangMustBeFirstInFile",",,,") )
    /// Expected single line comment or end of line
    /// (Originally from ..\FSComp.txt:1022)
    static member pplexExpectedSingleLineComment() = (1171, GetStringFunc("pplexExpectedSingleLineComment",",,,") )
    /// Infix operator member '%s' has no arguments. Expected a tuple of 2 arguments, e.g. static member (+) (x,y) = ...
    /// (Originally from ..\FSComp.txt:1023)
    static member memberOperatorDefinitionWithNoArguments(a0 : System.String) = (1172, GetStringFunc("memberOperatorDefinitionWithNoArguments",",,,%s,,,") a0)
    /// Infix operator member '%s' has %d initial argument(s). Expected a tuple of 2 arguments, e.g. static member (+) (x,y) = ...
    /// (Originally from ..\FSComp.txt:1024)
    static member memberOperatorDefinitionWithNonPairArgument(a0 : System.String, a1 : System.Int32) = (1173, GetStringFunc("memberOperatorDefinitionWithNonPairArgument",",,,%s,,,%d,,,") a0 a1)
    /// Infix operator member '%s' has extra curried arguments. Expected a tuple of 2 arguments, e.g. static member (+) (x,y) = ...
    /// (Originally from ..\FSComp.txt:1025)
    static member memberOperatorDefinitionWithCurriedArguments(a0 : System.String) = (1174, GetStringFunc("memberOperatorDefinitionWithCurriedArguments",",,,%s,,,") a0)
    /// All record, union and struct types in FSharp.Core.dll must be explicitly labelled with 'StructuralComparison' or 'NoComparison'
    /// (Originally from ..\FSComp.txt:1026)
    static member tcFSharpCoreRequiresExplicit() = (1175, GetStringFunc("tcFSharpCoreRequiresExplicit",",,,") )
    /// The struct, record or union type '%s' has the 'StructuralComparison' attribute but the type parameter '%s' does not satisfy the 'comparison' constraint. Consider adding the 'comparison' constraint to the type parameter
    /// (Originally from ..\FSComp.txt:1027)
    static member tcStructuralComparisonNotSatisfied1(a0 : System.String, a1 : System.String) = (1176, GetStringFunc("tcStructuralComparisonNotSatisfied1",",,,%s,,,%s,,,") a0 a1)
    /// The struct, record or union type '%s' has the 'StructuralComparison' attribute but the component type '%s' does not satisfy the 'comparison' constraint
    /// (Originally from ..\FSComp.txt:1028)
    static member tcStructuralComparisonNotSatisfied2(a0 : System.String, a1 : System.String) = (1177, GetStringFunc("tcStructuralComparisonNotSatisfied2",",,,%s,,,%s,,,") a0 a1)
    /// The struct, record or union type '%s' is not structurally comparable because the type parameter %s does not satisfy the 'comparison' constraint. Consider adding the 'NoComparison' attribute to the type '%s' to clarify that the type is not comparable
    /// (Originally from ..\FSComp.txt:1029)
    static member tcNoComparisonNeeded1(a0 : System.String, a1 : System.String, a2 : System.String) = (1178, GetStringFunc("tcNoComparisonNeeded1",",,,%s,,,%s,,,%s,,,") a0 a1 a2)
    /// The struct, record or union type '%s' is not structurally comparable because the type '%s' does not satisfy the 'comparison' constraint. Consider adding the 'NoComparison' attribute to the type '%s' to clarify that the type is not comparable
    /// (Originally from ..\FSComp.txt:1030)
    static member tcNoComparisonNeeded2(a0 : System.String, a1 : System.String, a2 : System.String) = (1178, GetStringFunc("tcNoComparisonNeeded2",",,,%s,,,%s,,,%s,,,") a0 a1 a2)
    /// The struct, record or union type '%s' does not support structural equality because the type parameter %s does not satisfy the 'equality' constraint. Consider adding the 'NoEquality' attribute to the type '%s' to clarify that the type does not support structural equality
    /// (Originally from ..\FSComp.txt:1031)
    static member tcNoEqualityNeeded1(a0 : System.String, a1 : System.String, a2 : System.String) = (1178, GetStringFunc("tcNoEqualityNeeded1",",,,%s,,,%s,,,%s,,,") a0 a1 a2)
    /// The struct, record or union type '%s' does not support structural equality because the type '%s' does not satisfy the 'equality' constraint. Consider adding the 'NoEquality' attribute to the type '%s' to clarify that the type does not support structural equality
    /// (Originally from ..\FSComp.txt:1032)
    static member tcNoEqualityNeeded2(a0 : System.String, a1 : System.String, a2 : System.String) = (1178, GetStringFunc("tcNoEqualityNeeded2",",,,%s,,,%s,,,%s,,,") a0 a1 a2)
    /// The struct, record or union type '%s' has the 'StructuralEquality' attribute but the type parameter '%s' does not satisfy the 'equality' constraint. Consider adding the 'equality' constraint to the type parameter
    /// (Originally from ..\FSComp.txt:1033)
    static member tcStructuralEqualityNotSatisfied1(a0 : System.String, a1 : System.String) = (1179, GetStringFunc("tcStructuralEqualityNotSatisfied1",",,,%s,,,%s,,,") a0 a1)
    /// The struct, record or union type '%s' has the 'StructuralEquality' attribute but the component type '%s' does not satisfy the 'equality' constraint
    /// (Originally from ..\FSComp.txt:1034)
    static member tcStructuralEqualityNotSatisfied2(a0 : System.String, a1 : System.String) = (1180, GetStringFunc("tcStructuralEqualityNotSatisfied2",",,,%s,,,%s,,,") a0 a1)
    /// Each argument of the primary constructor for a struct must be given a type, for example 'type S(x1:int, x2: int) = ...'. These arguments determine the fields of the struct.
    /// (Originally from ..\FSComp.txt:1035)
    static member tcStructsMustDeclareTypesOfImplicitCtorArgsExplicitly() = (1181, GetStringFunc("tcStructsMustDeclareTypesOfImplicitCtorArgsExplicitly",",,,") )
    /// The value '%s' is unused
    /// (Originally from ..\FSComp.txt:1036)
    static member chkUnusedValue(a0 : System.String) = (1182, GetStringFunc("chkUnusedValue",",,,%s,,,") a0)
    /// The recursive object reference '%s' is unused. The presence of a recursive object reference adds runtime initialization checks to members in this and derived types. Consider removing this recursive object reference.
    /// (Originally from ..\FSComp.txt:1037)
    static member chkUnusedThisVariable(a0 : System.String) = (1183, GetStringFunc("chkUnusedThisVariable",",,,%s,,,") a0)
    /// A getter property may have at most one argument group
    /// (Originally from ..\FSComp.txt:1038)
    static member parsGetterAtMostOneArgument() = (1184, GetStringFunc("parsGetterAtMostOneArgument",",,,") )
    /// A setter property may have at most two argument groups
    /// (Originally from ..\FSComp.txt:1039)
    static member parsSetterAtMostTwoArguments() = (1185, GetStringFunc("parsSetterAtMostTwoArguments",",,,") )
    /// Invalid property getter or setter
    /// (Originally from ..\FSComp.txt:1040)
    static member parsInvalidProperty() = (1186, GetStringFunc("parsInvalidProperty",",,,") )
    /// An indexer property must be given at least one argument
    /// (Originally from ..\FSComp.txt:1041)
    static member parsIndexerPropertyRequiresAtLeastOneArgument() = (1187, GetStringFunc("parsIndexerPropertyRequiresAtLeastOneArgument",",,,") )
    /// This operation accesses a mutable top-level value defined in another assembly in an unsupported way. The value cannot be accessed through its address. Consider copying the expression to a mutable local, e.g. 'let mutable x = ...', and if necessary assigning the value back after the completion of the operation
    /// (Originally from ..\FSComp.txt:1042)
    static member tastInvalidAddressOfMutableAcrossAssemblyBoundary() = (1188, GetStringFunc("tastInvalidAddressOfMutableAcrossAssemblyBoundary",",,,") )
    /// Type parameters must be placed directly adjacent to the type name, e.g. \"type C<'T>\", not     type \"C   <'T>\"
    /// (Originally from ..\FSComp.txt:1043)
    static member parsNonAdjacentTypars() = (1189, GetStringFunc("parsNonAdjacentTypars",",,,") )
    /// Type arguments must be placed directly adjacent to the type name, e.g. \"C<'T>\", not \"C  <'T>\"
    /// (Originally from ..\FSComp.txt:1044)
    static member parsNonAdjacentTyargs() = (1190, GetStringFunc("parsNonAdjacentTyargs",",,,") )
    /// The use of the type syntax 'int C' and 'C  <int>' is not permitted here. Consider adjusting this type to be written in the form 'C<int>'
    /// (Originally from ..\FSComp.txt:1045)
    static member parsNonAtomicType() = (GetStringFunc("parsNonAtomicType",",,,") )
    /// The module/namespace '%s' from compilation unit '%s' did not contain the module/namespace '%s'
    /// (Originally from ..\FSComp.txt:1048)
    static member tastUndefinedItemRefModuleNamespace(a0 : System.String, a1 : System.String, a2 : System.String) = (1193, GetStringFunc("tastUndefinedItemRefModuleNamespace",",,,%s,,,%s,,,%s,,,") a0 a1 a2)
    /// The module/namespace '%s' from compilation unit '%s' did not contain the val '%s'
    /// (Originally from ..\FSComp.txt:1049)
    static member tastUndefinedItemRefVal(a0 : System.String, a1 : System.String, a2 : System.String) = (1194, GetStringFunc("tastUndefinedItemRefVal",",,,%s,,,%s,,,%s,,,") a0 a1 a2)
    /// The module/namespace '%s' from compilation unit '%s' did not contain the namespace, module or type '%s'
    /// (Originally from ..\FSComp.txt:1050)
    static member tastUndefinedItemRefModuleNamespaceType(a0 : System.String, a1 : System.String, a2 : System.String) = (1195, GetStringFunc("tastUndefinedItemRefModuleNamespaceType",",,,%s,,,%s,,,%s,,,") a0 a1 a2)
    /// The 'UseNullAsTrueValue' attribute flag may only be used with union types that have one nullary case and at least one non-nullary case
    /// (Originally from ..\FSComp.txt:1051)
    static member tcInvalidUseNullAsTrueValue() = (1196, GetStringFunc("tcInvalidUseNullAsTrueValue",",,,") )
    /// The parameter '%s' was inferred to have byref type. Parameters of byref type must be given an explicit type annotation, e.g. 'x1: byref<int>'. When used, a byref parameter is implicitly dereferenced.
    /// (Originally from ..\FSComp.txt:1052)
    static member tcParameterInferredByref(a0 : System.String) = (1197, GetStringFunc("tcParameterInferredByref",",,,%s,,,") a0)
    /// The generic member '%s' has been used at a non-uniform instantiation prior to this program point. Consider reordering the members so this member occurs first. Alternatively, specify the full type of the member explicitly, including argument types, return type and any additional generic parameters and constraints.
    /// (Originally from ..\FSComp.txt:1053)
    static member tcNonUniformMemberUse(a0 : System.String) = (1198, GetStringFunc("tcNonUniformMemberUse",",,,%s,,,") a0)
    /// The attribute '%s' appears in both the implementation and the signature, but the attribute arguments differ. Only the attribute from the signature will be included in the compiled code.
    /// (Originally from ..\FSComp.txt:1054)
    static member tcAttribArgsDiffer(a0 : System.String) = (1200, GetStringFunc("tcAttribArgsDiffer",",,,%s,,,") a0)
    /// Cannot call an abstract base member: '%s'
    /// (Originally from ..\FSComp.txt:1055)
    static member tcCannotCallAbstractBaseMember(a0 : System.String) = (1201, GetStringFunc("tcCannotCallAbstractBaseMember",",,,%s,,,") a0)
    /// Could not resolve the ambiguity in the use of a generic construct with an 'unmanaged' constraint at or near this position
    /// (Originally from ..\FSComp.txt:1056)
    static member typrelCannotResolveAmbiguityInUnmanaged() = (1202, GetStringFunc("typrelCannotResolveAmbiguityInUnmanaged",",,,") )
    /// This construct is for ML compatibility. %s. You can disable this warning by using '--mlcompatibility' or '--nowarn:62'.
    /// (Originally from ..\FSComp.txt:1059)
    static member mlCompatMessage(a0 : System.String) = (GetStringFunc("mlCompatMessage",",,,%s,,,") a0)
    /// The type '%s' has been marked as having an Explicit layout, but the field '%s' has not been marked with the 'FieldOffset' attribute
    /// (Originally from ..\FSComp.txt:1061)
    static member ilFieldDoesNotHaveValidOffsetForStructureLayout(a0 : System.String, a1 : System.String) = (1206, GetStringFunc("ilFieldDoesNotHaveValidOffsetForStructureLayout",",,,%s,,,%s,,,") a0 a1)
    /// Interfaces inherited by other interfaces should be declared using 'inherit ...' instead of 'interface ...'
    /// (Originally from ..\FSComp.txt:1062)
    static member tcInterfacesShouldUseInheritNotInterface() = (1207, GetStringFunc("tcInterfacesShouldUseInheritNotInterface",",,,") )
    /// Invalid prefix operator
    /// (Originally from ..\FSComp.txt:1063)
    static member parsInvalidPrefixOperator() = (1208, GetStringFunc("parsInvalidPrefixOperator",",,,") )
    /// Invalid operator definition. Prefix operator definitions must use a valid prefix operator name.
    /// (Originally from ..\FSComp.txt:1064)
    static member parsInvalidPrefixOperatorDefinition() = (1208, GetStringFunc("parsInvalidPrefixOperatorDefinition",",,,") )
    /// The file extensions '.ml' and '.mli' are for ML compatibility
    /// (Originally from ..\FSComp.txt:1065)
    static member buildCompilingExtensionIsForML() = (GetStringFunc("buildCompilingExtensionIsForML",",,,") )
    /// Consider using a file with extension '.ml' or '.mli' instead
    /// (Originally from ..\FSComp.txt:1066)
    static member lexIndentOffForML() = (GetStringFunc("lexIndentOffForML",",,,") )
    /// Active pattern '%s' is not a function
    /// (Originally from ..\FSComp.txt:1067)
    static member activePatternIdentIsNotFunctionTyped(a0 : System.String) = (1209, GetStringFunc("activePatternIdentIsNotFunctionTyped",",,,%s,,,") a0)
    /// Active pattern '%s' has a result type containing type variables that are not determined by the input. The common cause is a when a result case is not mentioned, e.g. 'let (|A|B|) (x:int) = A x'. This can be fixed with a type constraint, e.g. 'let (|A|B|) (x:int) : Choice<int,unit> = A x'
    /// (Originally from ..\FSComp.txt:1068)
    static member activePatternChoiceHasFreeTypars(a0 : System.String) = (1210, GetStringFunc("activePatternChoiceHasFreeTypars",",,,%s,,,") a0)
    /// The FieldOffset attribute can only be placed on members of types marked with the StructLayout(LayoutKind.Explicit)
    /// (Originally from ..\FSComp.txt:1069)
    static member ilFieldHasOffsetForSequentialLayout() = (1211, GetStringFunc("ilFieldHasOffsetForSequentialLayout",",,,") )
    /// Optional arguments must come at the end of the argument list, after any non-optional arguments
    /// (Originally from ..\FSComp.txt:1070)
    static member tcOptionalArgsMustComeAfterNonOptionalArgs() = (1212, GetStringFunc("tcOptionalArgsMustComeAfterNonOptionalArgs",",,,") )
    /// Attribute 'System.Diagnostics.ConditionalAttribute' is only valid on methods or attribute classes
    /// (Originally from ..\FSComp.txt:1071)
    static member tcConditionalAttributeUsage() = (1213, GetStringFunc("tcConditionalAttributeUsage",",,,") )
    /// Extension members cannot provide operator overloads.  Consider defining the operator as part of the type definition instead.
    /// (Originally from ..\FSComp.txt:1073)
    static member tcMemberOperatorDefinitionInExtrinsic() = (1215, GetStringFunc("tcMemberOperatorDefinitionInExtrinsic",",,,") )
    /// The name of the MDB file must be <assembly-file-name>.mdb. The --pdb option will be ignored.
    /// (Originally from ..\FSComp.txt:1074)
    static member ilwriteMDBFileNameCannotBeChangedWarning() = (1216, GetStringFunc("ilwriteMDBFileNameCannotBeChangedWarning",",,,") )
    /// MDB generation failed. Could not find compatible member %s
    /// (Originally from ..\FSComp.txt:1075)
    static member ilwriteMDBMemberMissing(a0 : System.String) = (1217, GetStringFunc("ilwriteMDBMemberMissing",",,,%s,,,") a0)
    /// Cannot generate MDB debug information. Failed to load the 'MonoSymbolWriter' type from the 'Mono.CompilerServices.SymbolWriter.dll' assembly.
    /// (Originally from ..\FSComp.txt:1076)
    static member ilwriteErrorCreatingMdb() = (1218, GetStringFunc("ilwriteErrorCreatingMdb",",,,") )
    /// The union case named '%s' conflicts with the generated type '%s'
    /// (Originally from ..\FSComp.txt:1077)
    static member tcUnionCaseNameConflictsWithGeneratedType(a0 : System.String, a1 : System.String) = (1219, GetStringFunc("tcUnionCaseNameConflictsWithGeneratedType",",,,%s,,,%s,,,") a0 a1)
    /// ReflectedDefinitionAttribute may not be applied to an instance member on a struct type, because the instance member takes an implicit 'this' byref parameter
    /// (Originally from ..\FSComp.txt:1078)
    static member chkNoReflectedDefinitionOnStructMember() = (1220, GetStringFunc("chkNoReflectedDefinitionOnStructMember",",,,") )
    /// DLLImport bindings must be static members in a class or function definitions in a module
    /// (Originally from ..\FSComp.txt:1079)
    static member tcDllImportNotAllowed() = (1221, GetStringFunc("tcDllImportNotAllowed",",,,") )
    /// When mscorlib.dll or FSharp.Core.dll is explicitly referenced the %s option must also be passed
    /// (Originally from ..\FSComp.txt:1080)
    static member buildExplicitCoreLibRequiresNoFramework(a0 : System.String) = (1222, GetStringFunc("buildExplicitCoreLibRequiresNoFramework",",,,%s,,,") a0)
    /// FSharp.Core.sigdata not found alongside FSharp.Core. File expected in %s. Consider upgrading to a more recent version of FSharp.Core, where this file is no longer be required.
    /// (Originally from ..\FSComp.txt:1081)
    static member buildExpectedSigdataFile(a0 : System.String) = (1223, GetStringFunc("buildExpectedSigdataFile",",,,%s,,,") a0)
    /// File '%s' not found alongside FSharp.Core. File expected in %s. Consider upgrading to a more recent version of FSharp.Core, where this file is no longer be required.
    /// (Originally from ..\FSComp.txt:1082)
    static member buildExpectedFileAlongSideFSharpCore(a0 : System.String, a1 : System.String) = (1225, GetStringFunc("buildExpectedFileAlongSideFSharpCore",",,,%s,,,%s,,,") a0 a1)
    /// Filename '%s' contains invalid character '%s'
    /// (Originally from ..\FSComp.txt:1083)
    static member buildUnexpectedFileNameCharacter(a0 : System.String, a1 : System.String) = (1227, GetStringFunc("buildUnexpectedFileNameCharacter",",,,%s,,,%s,,,") a0 a1)
    /// 'use!' bindings must be of the form 'use! <var> = <expr>'
    /// (Originally from ..\FSComp.txt:1084)
    static member tcInvalidUseBangBinding() = (1228, GetStringFunc("tcInvalidUseBangBinding",",,,") )
    /// Inner generic functions are not permitted in quoted expressions. Consider adding some type constraints until this function is no longer generic.
    /// (Originally from ..\FSComp.txt:1085)
    static member crefNoInnerGenericsInQuotations() = (1230, GetStringFunc("crefNoInnerGenericsInQuotations",",,,") )
    /// The type '%s' is not a valid enumerator type , i.e. does not have a 'MoveNext()' method returning a bool, and a 'Current' property
    /// (Originally from ..\FSComp.txt:1086)
    static member tcEnumTypeCannotBeEnumerated(a0 : System.String) = (1231, GetStringFunc("tcEnumTypeCannotBeEnumerated",",,,%s,,,") a0)
    /// End of file in triple-quote string begun at or before here
    /// (Originally from ..\FSComp.txt:1087)
    static member parsEofInTripleQuoteString() = (1232, GetStringFunc("parsEofInTripleQuoteString",",,,") )
    /// End of file in triple-quote string embedded in comment begun at or before here
    /// (Originally from ..\FSComp.txt:1088)
    static member parsEofInTripleQuoteStringInComment() = (1233, GetStringFunc("parsEofInTripleQuoteStringInComment",",,,") )
    /// This type test or downcast will ignore the unit-of-measure '%s'
    /// (Originally from ..\FSComp.txt:1089)
    static member tcTypeTestLosesMeasures(a0 : System.String) = (1240, GetStringFunc("tcTypeTestLosesMeasures",",,,%s,,,") a0)
    /// Expected type argument or static argument
    /// (Originally from ..\FSComp.txt:1090)
    static member parsMissingTypeArgs() = (1241, GetStringFunc("parsMissingTypeArgs",",,,") )
    /// Unmatched '<'. Expected closing '>'
    /// (Originally from ..\FSComp.txt:1091)
    static member parsMissingGreaterThan() = (1242, GetStringFunc("parsMissingGreaterThan",",,,") )
    /// Unexpected quotation operator '<@' in type definition. If you intend to pass a verbatim string as a static argument to a type provider, put a space between the '<' and '@' characters.
    /// (Originally from ..\FSComp.txt:1092)
    static member parsUnexpectedQuotationOperatorInTypeAliasDidYouMeanVerbatimString() = (1243, GetStringFunc("parsUnexpectedQuotationOperatorInTypeAliasDidYouMeanVerbatimString",",,,") )
    /// Attempted to parse this as an operator name, but failed
    /// (Originally from ..\FSComp.txt:1093)
    static member parsErrorParsingAsOperatorName() = (1244, GetStringFunc("parsErrorParsingAsOperatorName",",,,") )
    /// \U%s is not a valid Unicode character escape sequence
    /// (Originally from ..\FSComp.txt:1094)
    static member lexInvalidUnicodeLiteral(a0 : System.String) = (1245, GetStringFunc("lexInvalidUnicodeLiteral",",,,%s,,,") a0)
    /// '%s' must be applied to an argument of type '%s', but has been applied to an argument of type '%s'
    /// (Originally from ..\FSComp.txt:1095)
    static member tcCallerInfoWrongType(a0 : System.String, a1 : System.String, a2 : System.String) = (1246, GetStringFunc("tcCallerInfoWrongType",",,,%s,,,%s,,,%s,,,") a0 a1 a2)
    /// '%s' can only be applied to optional arguments
    /// (Originally from ..\FSComp.txt:1096)
    static member tcCallerInfoNotOptional(a0 : System.String) = (1247, GetStringFunc("tcCallerInfoNotOptional",",,,%s,,,") a0)
    /// The specified .NET Framework version '%s' is not supported. Please specify a value from the enumeration Microsoft.Build.Utilities.TargetDotNetFrameworkVersion.
    /// (Originally from ..\FSComp.txt:1098)
    static member toolLocationHelperUnsupportedFrameworkVersion(a0 : System.String) = (1300, GetStringFunc("toolLocationHelperUnsupportedFrameworkVersion",",,,%s,,,") a0)
    /// Invalid Magic value in CLR Header
    /// (Originally from ..\FSComp.txt:1102)
    static member ilSignInvalidMagicValue() = (1301, GetStringFunc("ilSignInvalidMagicValue",",,,") )
    /// Bad image format
    /// (Originally from ..\FSComp.txt:1103)
    static member ilSignBadImageFormat() = (1302, GetStringFunc("ilSignBadImageFormat",",,,") )
    /// Private key expected
    /// (Originally from ..\FSComp.txt:1104)
    static member ilSignPrivateKeyExpected() = (1303, GetStringFunc("ilSignPrivateKeyExpected",",,,") )
    /// RSA key expected
    /// (Originally from ..\FSComp.txt:1105)
    static member ilSignRsaKeyExpected() = (1304, GetStringFunc("ilSignRsaKeyExpected",",,,") )
    /// Invalid bit Length
    /// (Originally from ..\FSComp.txt:1106)
    static member ilSignInvalidBitLen() = (1305, GetStringFunc("ilSignInvalidBitLen",",,,") )
    /// Invalid RSAParameters structure - '{0}' expected
    /// (Originally from ..\FSComp.txt:1107)
    static member ilSignInvalidRSAParams() = (1306, GetStringFunc("ilSignInvalidRSAParams",",,,") )
    /// Invalid algId - 'Exponent' expected
    /// (Originally from ..\FSComp.txt:1108)
    static member ilSignInvalidAlgId() = (1307, GetStringFunc("ilSignInvalidAlgId",",,,") )
    /// Invalid signature size
    /// (Originally from ..\FSComp.txt:1109)
    static member ilSignInvalidSignatureSize() = (1308, GetStringFunc("ilSignInvalidSignatureSize",",,,") )
    /// No signature directory
    /// (Originally from ..\FSComp.txt:1110)
    static member ilSignNoSignatureDirectory() = (1309, GetStringFunc("ilSignNoSignatureDirectory",",,,") )
    /// Invalid Public Key blob
    /// (Originally from ..\FSComp.txt:1111)
    static member ilSignInvalidPKBlob() = (1310, GetStringFunc("ilSignInvalidPKBlob",",,,") )
    /// Exiting - too many errors
    /// (Originally from ..\FSComp.txt:1113)
    static member fscTooManyErrors() = (GetStringFunc("fscTooManyErrors",",,,") )
    /// The documentation file has no .xml suffix
    /// (Originally from ..\FSComp.txt:1114)
    static member docfileNoXmlSuffix() = (2001, GetStringFunc("docfileNoXmlSuffix",",,,") )
    /// No implementation files specified
    /// (Originally from ..\FSComp.txt:1115)
    static member fscNoImplementationFiles() = (2002, GetStringFunc("fscNoImplementationFiles",",,,") )
    /// The attribute %s specified version '%s', but this value is invalid and has been ignored
    /// (Originally from ..\FSComp.txt:1116)
    static member fscBadAssemblyVersion(a0 : System.String, a1 : System.String) = (2003, GetStringFunc("fscBadAssemblyVersion",",,,%s,,,%s,,,") a0 a1)
    /// Conflicting options specified: 'win32manifest' and 'win32res'. Only one of these can be used.
    /// (Originally from ..\FSComp.txt:1117)
    static member fscTwoResourceManifests() = (2004, GetStringFunc("fscTwoResourceManifests",",,,") )
    /// The code in assembly '%s' makes uses of quotation literals. Static linking may not include components that make use of quotation literals unless all assemblies are compiled with at least F# 4.0.
    /// (Originally from ..\FSComp.txt:1118)
    static member fscQuotationLiteralsStaticLinking(a0 : System.String) = (2005, GetStringFunc("fscQuotationLiteralsStaticLinking",",,,%s,,,") a0)
    /// Code in this assembly makes uses of quotation literals. Static linking may not include components that make use of quotation literals unless all assemblies are compiled with at least F# 4.0.
    /// (Originally from ..\FSComp.txt:1119)
    static member fscQuotationLiteralsStaticLinking0() = (2006, GetStringFunc("fscQuotationLiteralsStaticLinking0",",,,") )
    /// Static linking may not include a .EXE
    /// (Originally from ..\FSComp.txt:1120)
    static member fscStaticLinkingNoEXE() = (2007, GetStringFunc("fscStaticLinkingNoEXE",",,,") )
    /// Static linking may not include a mixed managed/unmanaged DLL
    /// (Originally from ..\FSComp.txt:1121)
    static member fscStaticLinkingNoMixedDLL() = (2008, GetStringFunc("fscStaticLinkingNoMixedDLL",",,,") )
    /// Ignoring mixed managed/unmanaged assembly '%s' during static linking
    /// (Originally from ..\FSComp.txt:1122)
    static member fscIgnoringMixedWhenLinking(a0 : System.String) = (2009, GetStringFunc("fscIgnoringMixedWhenLinking",",,,%s,,,") a0)
    /// Assembly '%s' was referenced transitively and the assembly could not be resolved automatically. Static linking will assume this DLL has no dependencies on the F# library or other statically linked DLLs. Consider adding an explicit reference to this DLL.
    /// (Originally from ..\FSComp.txt:1123)
    static member fscAssumeStaticLinkContainsNoDependencies(a0 : System.String) = (2011, GetStringFunc("fscAssumeStaticLinkContainsNoDependencies",",,,%s,,,") a0)
    /// Assembly '%s' not found in dependency set of target binary. Statically linked roots should be specified using an assembly name, without a DLL or EXE extension. If this assembly was referenced explicitly then it is possible the assembly was not actually required by the generated binary, in which case it should not be statically linked.
    /// (Originally from ..\FSComp.txt:1124)
    static member fscAssemblyNotFoundInDependencySet(a0 : System.String) = (2012, GetStringFunc("fscAssemblyNotFoundInDependencySet",",,,%s,,,") a0)
    /// The key file '%s' could not be opened
    /// (Originally from ..\FSComp.txt:1125)
    static member fscKeyFileCouldNotBeOpened(a0 : System.String) = (2013, GetStringFunc("fscKeyFileCouldNotBeOpened",",,,%s,,,") a0)
    /// A problem occurred writing the binary '%s': %s
    /// (Originally from ..\FSComp.txt:1126)
    static member fscProblemWritingBinary(a0 : System.String, a1 : System.String) = (2014, GetStringFunc("fscProblemWritingBinary",",,,%s,,,%s,,,") a0 a1)
    /// The 'AssemblyVersionAttribute' has been ignored because a version was given using a command line option
    /// (Originally from ..\FSComp.txt:1127)
    static member fscAssemblyVersionAttributeIgnored() = (2015, GetStringFunc("fscAssemblyVersionAttributeIgnored",",,,") )
    /// Error emitting 'System.Reflection.AssemblyCultureAttribute' attribute -- 'Executables cannot be satellite assemblies, Culture should always be empty'
    /// (Originally from ..\FSComp.txt:1128)
    static member fscAssemblyCultureAttributeError() = (2016, GetStringFunc("fscAssemblyCultureAttributeError",",,,") )
    /// Option '--delaysign' overrides attribute 'System.Reflection.AssemblyDelaySignAttribute' given in a source file or added module
    /// (Originally from ..\FSComp.txt:1129)
    static member fscDelaySignWarning() = (2017, GetStringFunc("fscDelaySignWarning",",,,") )
    /// Option '--keyfile' overrides attribute 'System.Reflection.AssemblyKeyFileAttribute' given in a source file or added module
    /// (Originally from ..\FSComp.txt:1130)
    static member fscKeyFileWarning() = (2018, GetStringFunc("fscKeyFileWarning",",,,") )
    /// Option '--keycontainer' overrides attribute 'System.Reflection.AssemblyNameAttribute' given in a source file or added module
    /// (Originally from ..\FSComp.txt:1131)
    static member fscKeyNameWarning() = (2019, GetStringFunc("fscKeyNameWarning",",,,") )
    /// The assembly '%s' is listed on the command line. Assemblies should be referenced using a command line flag such as '-r'.
    /// (Originally from ..\FSComp.txt:1132)
    static member fscReferenceOnCommandLine(a0 : System.String) = (2020, GetStringFunc("fscReferenceOnCommandLine",",,,%s,,,") a0)
    /// The resident compilation service was not used because a problem occured in communicating with the server.
    /// (Originally from ..\FSComp.txt:1133)
    static member fscRemotingError() = (2021, GetStringFunc("fscRemotingError",",,,") )
    /// Problem with filename '%s': Illegal characters in path.
    /// (Originally from ..\FSComp.txt:1134)
    static member pathIsInvalid(a0 : System.String) = (2022, GetStringFunc("pathIsInvalid",",,,%s,,,") a0)
    /// Passing a .resx file (%s) as a source file to the compiler is deprecated. Use resgen.exe to transform the .resx file into a .resources file to pass as a --resource option. If you are using MSBuild, this can be done via an <EmbeddedResource> item in the .fsproj project file.
    /// (Originally from ..\FSComp.txt:1135)
    static member fscResxSourceFileDeprecated(a0 : System.String) = (2023, GetStringFunc("fscResxSourceFileDeprecated",",,,%s,,,") a0)
    /// Static linking may not be used on an assembly referencing mscorlib (e.g. a .NET Framework assembly) when generating an assembly that references System.Runtime (e.g. a .NET Core or Portable assembly).
    /// (Originally from ..\FSComp.txt:1136)
    static member fscStaticLinkingNoProfileMismatches() = (2024, GetStringFunc("fscStaticLinkingNoProfileMismatches",",,,") )
    /// An %s specified version '%s', but this value is a wildcard, and you have requested a deterministic build, these are in conflict.
    /// (Originally from ..\FSComp.txt:1137)
    static member fscAssemblyWildcardAndDeterminism(a0 : System.String, a1 : System.String) = (2025, GetStringFunc("fscAssemblyWildcardAndDeterminism",",,,%s,,,%s,,,") a0 a1)
    /// Determinstic builds only support portable PDBs (--debug:portable or --debug:embedded)
    /// (Originally from ..\FSComp.txt:1138)
    static member fscDeterministicDebugRequiresPortablePdb() = (2026, GetStringFunc("fscDeterministicDebugRequiresPortablePdb",",,,") )
    /// Character '%s' is not allowed in provided namespace name '%s'
    /// (Originally from ..\FSComp.txt:1139)
    static member etIllegalCharactersInNamespaceName(a0 : System.String, a1 : System.String) = (3000, GetStringFunc("etIllegalCharactersInNamespaceName",",,,%s,,,%s,,,") a0 a1)
    /// The provided type '%s' returned a member with a null or empty member name
    /// (Originally from ..\FSComp.txt:1140)
    static member etNullOrEmptyMemberName(a0 : System.String) = (3001, GetStringFunc("etNullOrEmptyMemberName",",,,%s,,,") a0)
    /// The provided type '%s' returned a null member
    /// (Originally from ..\FSComp.txt:1141)
    static member etNullMember(a0 : System.String) = (3002, GetStringFunc("etNullMember",",,,%s,,,") a0)
    /// The provided type '%s' member info '%s' has null declaring type
    /// (Originally from ..\FSComp.txt:1142)
    static member etNullMemberDeclaringType(a0 : System.String, a1 : System.String) = (3003, GetStringFunc("etNullMemberDeclaringType",",,,%s,,,%s,,,") a0 a1)
    /// The provided type '%s' has member '%s' which has declaring type '%s'. Expected declaring type to be the same as provided type.
    /// (Originally from ..\FSComp.txt:1143)
    static member etNullMemberDeclaringTypeDifferentFromProvidedType(a0 : System.String, a1 : System.String, a2 : System.String) = (3004, GetStringFunc("etNullMemberDeclaringTypeDifferentFromProvidedType",",,,%s,,,%s,,,%s,,,") a0 a1 a2)
    /// Referenced assembly '%s' has assembly level attribute '%s' but no public type provider classes were found
    /// (Originally from ..\FSComp.txt:1144)
    static member etHostingAssemblyFoundWithoutHosts(a0 : System.String, a1 : System.String) = (3005, GetStringFunc("etHostingAssemblyFoundWithoutHosts",",,,%s,,,%s,,,") a0 a1)
    /// Type '%s' from type provider '%s' has an empty namespace. Use 'null' for the global namespace.
    /// (Originally from ..\FSComp.txt:1145)
    static member etEmptyNamespaceOfTypeNotAllowed(a0 : System.String, a1 : System.String) = (3006, GetStringFunc("etEmptyNamespaceOfTypeNotAllowed",",,,%s,,,%s,,,") a0 a1)
    /// Empty namespace found from the type provider '%s'. Use 'null' for the global namespace.
    /// (Originally from ..\FSComp.txt:1146)
    static member etEmptyNamespaceNotAllowed(a0 : System.String) = (3007, GetStringFunc("etEmptyNamespaceNotAllowed",",,,%s,,,") a0)
    /// Provided type '%s' has 'IsGenericType' as true, but generic types are not supported.
    /// (Originally from ..\FSComp.txt:1147)
    static member etMustNotBeGeneric(a0 : System.String) = (3011, GetStringFunc("etMustNotBeGeneric",",,,%s,,,") a0)
    /// Provided type '%s' has 'IsArray' as true, but array types are not supported.
    /// (Originally from ..\FSComp.txt:1148)
    static member etMustNotBeAnArray(a0 : System.String) = (3013, GetStringFunc("etMustNotBeAnArray",",,,%s,,,") a0)
    /// Invalid member '%s' on provided type '%s'. Provided type members must be public, and not be generic, virtual, or abstract.
    /// (Originally from ..\FSComp.txt:1149)
    static member etMethodHasRequirements(a0 : System.String, a1 : System.String) = (3014, GetStringFunc("etMethodHasRequirements",",,,%s,,,%s,,,") a0 a1)
    /// Invalid member '%s' on provided type '%s'. Only properties, methods and constructors are allowed
    /// (Originally from ..\FSComp.txt:1150)
    static member etUnsupportedMemberKind(a0 : System.String, a1 : System.String) = (3015, GetStringFunc("etUnsupportedMemberKind",",,,%s,,,%s,,,") a0 a1)
    /// Property '%s' on provided type '%s' has CanRead=true but there was no value from GetGetMethod()
    /// (Originally from ..\FSComp.txt:1151)
    static member etPropertyCanReadButHasNoGetter(a0 : System.String, a1 : System.String) = (3016, GetStringFunc("etPropertyCanReadButHasNoGetter",",,,%s,,,%s,,,") a0 a1)
    /// Property '%s' on provided type '%s' has CanRead=false but GetGetMethod() returned a method
    /// (Originally from ..\FSComp.txt:1152)
    static member etPropertyHasGetterButNoCanRead(a0 : System.String, a1 : System.String) = (3017, GetStringFunc("etPropertyHasGetterButNoCanRead",",,,%s,,,%s,,,") a0 a1)
    /// Property '%s' on provided type '%s' has CanWrite=true but there was no value from GetSetMethod()
    /// (Originally from ..\FSComp.txt:1153)
    static member etPropertyCanWriteButHasNoSetter(a0 : System.String, a1 : System.String) = (3018, GetStringFunc("etPropertyCanWriteButHasNoSetter",",,,%s,,,%s,,,") a0 a1)
    /// Property '%s' on provided type '%s' has CanWrite=false but GetSetMethod() returned a method
    /// (Originally from ..\FSComp.txt:1154)
    static member etPropertyHasSetterButNoCanWrite(a0 : System.String, a1 : System.String) = (3019, GetStringFunc("etPropertyHasSetterButNoCanWrite",",,,%s,,,%s,,,") a0 a1)
    /// One or more errors seen during provided type setup
    /// (Originally from ..\FSComp.txt:1155)
    static member etOneOrMoreErrorsSeenDuringExtensionTypeSetting() = (3020, GetStringFunc("etOneOrMoreErrorsSeenDuringExtensionTypeSetting",",,,") )
    /// Unexpected exception from provided type '%s' member '%s': %s
    /// (Originally from ..\FSComp.txt:1156)
    static member etUnexpectedExceptionFromProvidedTypeMember(a0 : System.String, a1 : System.String, a2 : System.String) = (3021, GetStringFunc("etUnexpectedExceptionFromProvidedTypeMember",",,,%s,,,%s,,,%s,,,") a0 a1 a2)
    /// Unsupported constant type '%s'. Quotations provided by type providers can only contain simple constants. The implementation of the type provider may need to be adjusted by moving a value declared outside a provided quotation literal to be a 'let' binding inside the quotation literal.
    /// (Originally from ..\FSComp.txt:1157)
    static member etUnsupportedConstantType(a0 : System.String) = (3022, GetStringFunc("etUnsupportedConstantType",",,,%s,,,") a0)
    /// Unsupported expression '%s' from type provider. If you are the author of this type provider, consider adjusting it to provide a different provided expression.
    /// (Originally from ..\FSComp.txt:1158)
    static member etUnsupportedProvidedExpression(a0 : System.String) = (3025, GetStringFunc("etUnsupportedProvidedExpression",",,,%s,,,") a0)
    /// Expected provided type named '%s' but provided type has 'Name' with value '%s'
    /// (Originally from ..\FSComp.txt:1159)
    static member etProvidedTypeHasUnexpectedName(a0 : System.String, a1 : System.String) = (3028, GetStringFunc("etProvidedTypeHasUnexpectedName",",,,%s,,,%s,,,") a0 a1)
    /// Event '%s' on provided type '%s' has no value from GetAddMethod()
    /// (Originally from ..\FSComp.txt:1160)
    static member etEventNoAdd(a0 : System.String, a1 : System.String) = (3029, GetStringFunc("etEventNoAdd",",,,%s,,,%s,,,") a0 a1)
    /// Event '%s' on provided type '%s' has no value from GetRemoveMethod()
    /// (Originally from ..\FSComp.txt:1161)
    static member etEventNoRemove(a0 : System.String, a1 : System.String) = (3030, GetStringFunc("etEventNoRemove",",,,%s,,,%s,,,") a0 a1)
    /// Assembly attribute '%s' refers to a designer assembly '%s' which cannot be loaded or doesn't exist. %s
    /// (Originally from ..\FSComp.txt:1162)
    static member etProviderHasWrongDesignerAssembly(a0 : System.String, a1 : System.String, a2 : System.String) = (3031, GetStringFunc("etProviderHasWrongDesignerAssembly",",,,%s,,,%s,,,%s,,,") a0 a1 a2)
    /// The type provider does not have a valid constructor. A constructor taking either no arguments or one argument of type 'TypeProviderConfig' was expected.
    /// (Originally from ..\FSComp.txt:1163)
    static member etProviderDoesNotHaveValidConstructor() = (3032, GetStringFunc("etProviderDoesNotHaveValidConstructor",",,,") )
    /// The type provider '%s' reported an error: %s
    /// (Originally from ..\FSComp.txt:1164)
    static member etProviderError(a0 : System.String, a1 : System.String) = (3033, GetStringFunc("etProviderError",",,,%s,,,%s,,,") a0 a1)
    /// The type provider '%s' used an invalid parameter in the ParameterExpression: %s
    /// (Originally from ..\FSComp.txt:1165)
    static member etIncorrectParameterExpression(a0 : System.String, a1 : System.String) = (3034, GetStringFunc("etIncorrectParameterExpression",",,,%s,,,%s,,,") a0 a1)
    /// The type provider '%s' provided a method with a name '%s' and metadata token '%d', which is not reported among its methods of its declaring type '%s'
    /// (Originally from ..\FSComp.txt:1166)
    static member etIncorrectProvidedMethod(a0 : System.String, a1 : System.String, a2 : System.Int32, a3 : System.String) = (3035, GetStringFunc("etIncorrectProvidedMethod",",,,%s,,,%s,,,%d,,,%s,,,") a0 a1 a2 a3)
    /// The type provider '%s' provided a constructor which is not reported among the constructors of its declaring type '%s'
    /// (Originally from ..\FSComp.txt:1167)
    static member etIncorrectProvidedConstructor(a0 : System.String, a1 : System.String) = (3036, GetStringFunc("etIncorrectProvidedConstructor",",,,%s,,,%s,,,") a0 a1)
    /// A direct reference to the generated type '%s' is not permitted. Instead, use a type definition, e.g. 'type TypeAlias = <path>'. This indicates that a type provider adds generated types to your assembly.
    /// (Originally from ..\FSComp.txt:1168)
    static member etDirectReferenceToGeneratedTypeNotAllowed(a0 : System.String) = (3039, GetStringFunc("etDirectReferenceToGeneratedTypeNotAllowed",",,,%s,,,") a0)
    /// Expected provided type with path '%s' but provided type has path '%s'
    /// (Originally from ..\FSComp.txt:1169)
    static member etProvidedTypeHasUnexpectedPath(a0 : System.String, a1 : System.String) = (3041, GetStringFunc("etProvidedTypeHasUnexpectedPath",",,,%s,,,%s,,,") a0 a1)
    /// Unexpected 'null' return value from provided type '%s' member '%s'
    /// (Originally from ..\FSComp.txt:1170)
    static member etUnexpectedNullFromProvidedTypeMember(a0 : System.String, a1 : System.String) = (3042, GetStringFunc("etUnexpectedNullFromProvidedTypeMember",",,,%s,,,%s,,,") a0 a1)
    /// Unexpected exception from member '%s' of provided type '%s' member '%s': %s
    /// (Originally from ..\FSComp.txt:1171)
    static member etUnexpectedExceptionFromProvidedMemberMember(a0 : System.String, a1 : System.String, a2 : System.String, a3 : System.String) = (3043, GetStringFunc("etUnexpectedExceptionFromProvidedMemberMember",",,,%s,,,%s,,,%s,,,%s,,,") a0 a1 a2 a3)
    /// Nested provided types do not take static arguments or generic parameters
    /// (Originally from ..\FSComp.txt:1172)
    static member etNestedProvidedTypesDoNotTakeStaticArgumentsOrGenericParameters() = (3044, GetStringFunc("etNestedProvidedTypesDoNotTakeStaticArgumentsOrGenericParameters",",,,") )
    /// Invalid static argument to provided type. Expected an argument of kind '%s'.
    /// (Originally from ..\FSComp.txt:1173)
    static member etInvalidStaticArgument(a0 : System.String) = (3045, GetStringFunc("etInvalidStaticArgument",",,,%s,,,") a0)
    /// An error occured applying the static arguments to a provided type
    /// (Originally from ..\FSComp.txt:1174)
    static member etErrorApplyingStaticArgumentsToType() = (3046, GetStringFunc("etErrorApplyingStaticArgumentsToType",",,,") )
    /// Unknown static argument kind '%s' when resolving a reference to a provided type or method '%s'
    /// (Originally from ..\FSComp.txt:1175)
    static member etUnknownStaticArgumentKind(a0 : System.String, a1 : System.String) = (3047, GetStringFunc("etUnknownStaticArgumentKind",",,,%s,,,%s,,,") a0 a1)
    /// invalid namespace for provided type
    /// (Originally from ..\FSComp.txt:1176)
    static member invalidNamespaceForProvidedType() = (GetStringFunc("invalidNamespaceForProvidedType",",,,") )
    /// invalid full name for provided type
    /// (Originally from ..\FSComp.txt:1177)
    static member invalidFullNameForProvidedType() = (GetStringFunc("invalidFullNameForProvidedType",",,,") )
    /// The type provider returned 'null', which is not a valid return value from '%s'
    /// (Originally from ..\FSComp.txt:1179)
    static member etProviderReturnedNull(a0 : System.String) = (3051, GetStringFunc("etProviderReturnedNull",",,,%s,,,") a0)
    /// The type provider constructor has thrown an exception: %s
    /// (Originally from ..\FSComp.txt:1180)
    static member etTypeProviderConstructorException(a0 : System.String) = (3053, GetStringFunc("etTypeProviderConstructorException",",,,%s,,,") a0)
    /// Type provider '%s' returned null from GetInvokerExpression.
    /// (Originally from ..\FSComp.txt:1181)
    static member etNullProvidedExpression(a0 : System.String) = (3056, GetStringFunc("etNullProvidedExpression",",,,%s,,,") a0)
    /// The type provider '%s' returned an invalid type from 'ApplyStaticArguments'. A type with name '%s' was expected, but a type with name '%s' was returned.
    /// (Originally from ..\FSComp.txt:1182)
    static member etProvidedAppliedTypeHadWrongName(a0 : System.String, a1 : System.String, a2 : System.String) = (3057, GetStringFunc("etProvidedAppliedTypeHadWrongName",",,,%s,,,%s,,,%s,,,") a0 a1 a2)
    /// The type provider '%s' returned an invalid method from 'ApplyStaticArgumentsForMethod'. A method with name '%s' was expected, but a method with name '%s' was returned.
    /// (Originally from ..\FSComp.txt:1183)
    static member etProvidedAppliedMethodHadWrongName(a0 : System.String, a1 : System.String, a2 : System.String) = (3058, GetStringFunc("etProvidedAppliedMethodHadWrongName",",,,%s,,,%s,,,%s,,,") a0 a1 a2)
    /// This type test or downcast will erase the provided type '%s' to the type '%s'
    /// (Originally from ..\FSComp.txt:1184)
    static member tcTypeTestLossy(a0 : System.String, a1 : System.String) = (3060, GetStringFunc("tcTypeTestLossy",",,,%s,,,%s,,,") a0 a1)
    /// This downcast will erase the provided type '%s' to the type '%s'.
    /// (Originally from ..\FSComp.txt:1185)
    static member tcTypeCastErased(a0 : System.String, a1 : System.String) = (3061, GetStringFunc("tcTypeCastErased",",,,%s,,,%s,,,") a0 a1)
    /// This type test with a provided type '%s' is not allowed because this provided type will be erased to '%s' at runtime.
    /// (Originally from ..\FSComp.txt:1186)
    static member tcTypeTestErased(a0 : System.String, a1 : System.String) = (3062, GetStringFunc("tcTypeTestErased",",,,%s,,,%s,,,") a0 a1)
    /// Cannot inherit from erased provided type
    /// (Originally from ..\FSComp.txt:1187)
    static member tcCannotInheritFromErasedType() = (3063, GetStringFunc("tcCannotInheritFromErasedType",",,,") )
    /// Assembly '%s' hase TypeProviderAssembly attribute with invalid value '%s'. The value should be a valid assembly name
    /// (Originally from ..\FSComp.txt:1188)
    static member etInvalidTypeProviderAssemblyName(a0 : System.String, a1 : System.String) = (3065, GetStringFunc("etInvalidTypeProviderAssemblyName",",,,%s,,,%s,,,") a0 a1)
    /// Invalid member name. Members may not have name '.ctor' or '.cctor'
    /// (Originally from ..\FSComp.txt:1189)
    static member tcInvalidMemberNameCtor() = (3066, GetStringFunc("tcInvalidMemberNameCtor",",,,") )
    /// The function or member '%s' is used in a way that requires further type annotations at its definition to ensure consistency of inferred types. The inferred signature is '%s'.
    /// (Originally from ..\FSComp.txt:1190)
    static member tcInferredGenericTypeGivesRiseToInconsistency(a0 : System.String, a1 : System.String) = (3068, GetStringFunc("tcInferredGenericTypeGivesRiseToInconsistency",",,,%s,,,%s,,,") a0 a1)
    /// The number of type arguments did not match: '%d' given, '%d' expected. This may be related to a previously reported error.
    /// (Originally from ..\FSComp.txt:1191)
    static member tcInvalidTypeArgumentCount(a0 : System.Int32, a1 : System.Int32) = (3069, GetStringFunc("tcInvalidTypeArgumentCount",",,,%d,,,%d,,,") a0 a1)
    /// Cannot override inherited member '%s' because it is sealed
    /// (Originally from ..\FSComp.txt:1192)
    static member tcCannotOverrideSealedMethod(a0 : System.String) = (3070, GetStringFunc("tcCannotOverrideSealedMethod",",,,%s,,,") a0)
    /// The type provider '%s' reported an error in the context of provided type '%s', member '%s'. The error: %s
    /// (Originally from ..\FSComp.txt:1193)
    static member etProviderErrorWithContext(a0 : System.String, a1 : System.String, a2 : System.String, a3 : System.String) = (3071, GetStringFunc("etProviderErrorWithContext",",,,%s,,,%s,,,%s,,,%s,,,") a0 a1 a2 a3)
    /// An exception occurred when accessing the '%s' of a provided type: %s
    /// (Originally from ..\FSComp.txt:1194)
    static member etProvidedTypeWithNameException(a0 : System.String, a1 : System.String) = (3072, GetStringFunc("etProvidedTypeWithNameException",",,,%s,,,%s,,,") a0 a1)
    /// The '%s' of a provided type was null or empty.
    /// (Originally from ..\FSComp.txt:1195)
    static member etProvidedTypeWithNullOrEmptyName(a0 : System.String) = (3073, GetStringFunc("etProvidedTypeWithNullOrEmptyName",",,,%s,,,") a0)
    /// Character '%s' is not allowed in provided type name '%s'
    /// (Originally from ..\FSComp.txt:1196)
    static member etIllegalCharactersInTypeName(a0 : System.String, a1 : System.String) = (3075, GetStringFunc("etIllegalCharactersInTypeName",",,,%s,,,%s,,,") a0 a1)
    /// In queries, '%s' must use a simple pattern
    /// (Originally from ..\FSComp.txt:1197)
    static member tcJoinMustUseSimplePattern(a0 : System.String) = (3077, GetStringFunc("tcJoinMustUseSimplePattern",",,,%s,,,") a0)
    /// A custom query operation for '%s' is required but not specified
    /// (Originally from ..\FSComp.txt:1198)
    static member tcMissingCustomOperation(a0 : System.String) = (3078, GetStringFunc("tcMissingCustomOperation",",,,%s,,,") a0)
    /// Named static arguments must come after all unnamed static arguments
    /// (Originally from ..\FSComp.txt:1199)
    static member etBadUnnamedStaticArgs() = (3080, GetStringFunc("etBadUnnamedStaticArgs",",,,") )
    /// The static parameter '%s' of the provided type or method '%s' requires a value. Static parameters to type providers may be optionally specified using named arguments, e.g. '%s<%s=...>'.
    /// (Originally from ..\FSComp.txt:1200)
    static member etStaticParameterRequiresAValue(a0 : System.String, a1 : System.String, a2 : System.String, a3 : System.String) = (3081, GetStringFunc("etStaticParameterRequiresAValue",",,,%s,,,%s,,,%s,,,%s,,,") a0 a1 a2 a3)
    /// No static parameter exists with name '%s'
    /// (Originally from ..\FSComp.txt:1201)
    static member etNoStaticParameterWithName(a0 : System.String) = (3082, GetStringFunc("etNoStaticParameterWithName",",,,%s,,,") a0)
    /// The static parameter '%s' has already been given a value
    /// (Originally from ..\FSComp.txt:1202)
    static member etStaticParameterAlreadyHasValue(a0 : System.String) = (3083, GetStringFunc("etStaticParameterAlreadyHasValue",",,,%s,,,") a0)
    /// Multiple static parameters exist with name '%s'
    /// (Originally from ..\FSComp.txt:1203)
    static member etMultipleStaticParameterWithName(a0 : System.String) = (3084, GetStringFunc("etMultipleStaticParameterWithName",",,,%s,,,") a0)
    /// A custom operation may not be used in conjunction with a non-value or recursive 'let' binding in another part of this computation expression
    /// (Originally from ..\FSComp.txt:1204)
    static member tcCustomOperationMayNotBeUsedInConjunctionWithNonSimpleLetBindings() = (3085, GetStringFunc("tcCustomOperationMayNotBeUsedInConjunctionWithNonSimpleLetBindings",",,,") )
    /// A custom operation may not be used in conjunction with 'use', 'try/with', 'try/finally', 'if/then/else' or 'match' operators within this computation expression
    /// (Originally from ..\FSComp.txt:1205)
    static member tcCustomOperationMayNotBeUsedHere() = (3086, GetStringFunc("tcCustomOperationMayNotBeUsedHere",",,,") )
    /// The custom operation '%s' refers to a method which is overloaded. The implementations of custom operations may not be overloaded.
    /// (Originally from ..\FSComp.txt:1206)
    static member tcCustomOperationMayNotBeOverloaded(a0 : System.String) = (3087, GetStringFunc("tcCustomOperationMayNotBeOverloaded",",,,%s,,,") a0)
    /// An if/then/else expression may not be used within queries. Consider using either an if/then expression, or use a sequence expression instead.
    /// (Originally from ..\FSComp.txt:1207)
    static member tcIfThenElseMayNotBeUsedWithinQueries() = (3090, GetStringFunc("tcIfThenElseMayNotBeUsedWithinQueries",",,,") )
    /// Invalid argument to 'methodhandleof' during codegen
    /// (Originally from ..\FSComp.txt:1208)
    static member ilxgenUnexpectedArgumentToMethodHandleOfDuringCodegen() = (3091, GetStringFunc("ilxgenUnexpectedArgumentToMethodHandleOfDuringCodegen",",,,") )
    /// A reference to a provided type was missing a value for the static parameter '%s'. You may need to recompile one or more referenced assemblies.
    /// (Originally from ..\FSComp.txt:1209)
    static member etProvidedTypeReferenceMissingArgument(a0 : System.String) = (3092, GetStringFunc("etProvidedTypeReferenceMissingArgument",",,,%s,,,") a0)
    /// A reference to a provided type had an invalid value '%s' for a static parameter. You may need to recompile one or more referenced assemblies.
    /// (Originally from ..\FSComp.txt:1210)
    static member etProvidedTypeReferenceInvalidText(a0 : System.String) = (3093, GetStringFunc("etProvidedTypeReferenceInvalidText",",,,%s,,,") a0)
    /// '%s' is not used correctly. This is a custom operation in this query or computation expression.
    /// (Originally from ..\FSComp.txt:1211)
    static member tcCustomOperationNotUsedCorrectly(a0 : System.String) = (3095, GetStringFunc("tcCustomOperationNotUsedCorrectly",",,,%s,,,") a0)
    /// '%s' is not used correctly. Usage: %s. This is a custom operation in this query or computation expression.
    /// (Originally from ..\FSComp.txt:1212)
    static member tcCustomOperationNotUsedCorrectly2(a0 : System.String, a1 : System.String) = (3095, GetStringFunc("tcCustomOperationNotUsedCorrectly2",",,,%s,,,%s,,,") a0 a1)
    /// %s var in collection %s (outerKey = innerKey). Note that parentheses are required after '%s'
    /// (Originally from ..\FSComp.txt:1213)
    static member customOperationTextLikeJoin(a0 : System.String, a1 : System.String, a2 : System.String) = (GetStringFunc("customOperationTextLikeJoin",",,,%s,,,%s,,,%s,,,") a0 a1 a2)
    /// %s var in collection %s (outerKey = innerKey) into group. Note that parentheses are required after '%s'
    /// (Originally from ..\FSComp.txt:1214)
    static member customOperationTextLikeGroupJoin(a0 : System.String, a1 : System.String, a2 : System.String) = (GetStringFunc("customOperationTextLikeGroupJoin",",,,%s,,,%s,,,%s,,,") a0 a1 a2)
    /// %s var in collection
    /// (Originally from ..\FSComp.txt:1215)
    static member customOperationTextLikeZip(a0 : System.String) = (GetStringFunc("customOperationTextLikeZip",",,,%s,,,") a0)
    /// '%s' must be followed by a variable name. Usage: %s.
    /// (Originally from ..\FSComp.txt:1216)
    static member tcBinaryOperatorRequiresVariable(a0 : System.String, a1 : System.String) = (3096, GetStringFunc("tcBinaryOperatorRequiresVariable",",,,%s,,,%s,,,") a0 a1)
    /// Incorrect syntax for '%s'. Usage: %s.
    /// (Originally from ..\FSComp.txt:1217)
    static member tcOperatorIncorrectSyntax(a0 : System.String, a1 : System.String) = (3097, GetStringFunc("tcOperatorIncorrectSyntax",",,,%s,,,%s,,,") a0 a1)
    /// '%s' must come after a 'for' selection clause and be followed by the rest of the query. Syntax: ... %s ...
    /// (Originally from ..\FSComp.txt:1218)
    static member tcBinaryOperatorRequiresBody(a0 : System.String, a1 : System.String) = (3098, GetStringFunc("tcBinaryOperatorRequiresBody",",,,%s,,,%s,,,") a0 a1)
    /// '%s' is used with an incorrect number of arguments. This is a custom operation in this query or computation expression. Expected %d argument(s), but given %d.
    /// (Originally from ..\FSComp.txt:1219)
    static member tcCustomOperationHasIncorrectArgCount(a0 : System.String, a1 : System.Int32, a2 : System.Int32) = (3099, GetStringFunc("tcCustomOperationHasIncorrectArgCount",",,,%s,,,%d,,,%d,,,") a0 a1 a2)
    /// Expected an expression after this point
    /// (Originally from ..\FSComp.txt:1220)
    static member parsExpectedExpressionAfterToken() = (3100, GetStringFunc("parsExpectedExpressionAfterToken",",,,") )
    /// Expected a type after this point
    /// (Originally from ..\FSComp.txt:1221)
    static member parsExpectedTypeAfterToken() = (3101, GetStringFunc("parsExpectedTypeAfterToken",",,,") )
    /// Unmatched '[<'. Expected closing '>]'
    /// (Originally from ..\FSComp.txt:1222)
    static member parsUnmatchedLBrackLess() = (3102, GetStringFunc("parsUnmatchedLBrackLess",",,,") )
    /// Unexpected end of input in 'match' expression. Expected 'match <expr> with | <pat> -> <expr> | <pat> -> <expr> ...'.
    /// (Originally from ..\FSComp.txt:1223)
    static member parsUnexpectedEndOfFileMatch() = (3103, GetStringFunc("parsUnexpectedEndOfFileMatch",",,,") )
    /// Unexpected end of input in 'try' expression. Expected 'try <expr> with <rules>' or 'try <expr> finally <expr>'.
    /// (Originally from ..\FSComp.txt:1224)
    static member parsUnexpectedEndOfFileTry() = (3104, GetStringFunc("parsUnexpectedEndOfFileTry",",,,") )
    /// Unexpected end of input in 'while' expression. Expected 'while <expr> do <expr>'.
    /// (Originally from ..\FSComp.txt:1225)
    static member parsUnexpectedEndOfFileWhile() = (3105, GetStringFunc("parsUnexpectedEndOfFileWhile",",,,") )
    /// Unexpected end of input in 'for' expression. Expected 'for <pat> in <expr> do <expr>'.
    /// (Originally from ..\FSComp.txt:1226)
    static member parsUnexpectedEndOfFileFor() = (3106, GetStringFunc("parsUnexpectedEndOfFileFor",",,,") )
    /// Unexpected end of input in 'match' or 'try' expression
    /// (Originally from ..\FSComp.txt:1227)
    static member parsUnexpectedEndOfFileWith() = (3107, GetStringFunc("parsUnexpectedEndOfFileWith",",,,") )
    /// Unexpected end of input in 'then' branch of conditional expression. Expected 'if <expr> then <expr>' or 'if <expr> then <expr> else <expr>'.
    /// (Originally from ..\FSComp.txt:1228)
    static member parsUnexpectedEndOfFileThen() = (3108, GetStringFunc("parsUnexpectedEndOfFileThen",",,,") )
    /// Unexpected end of input in 'else' branch of conditional expression. Expected 'if <expr> then <expr>' or 'if <expr> then <expr> else <expr>'.
    /// (Originally from ..\FSComp.txt:1229)
    static member parsUnexpectedEndOfFileElse() = (3109, GetStringFunc("parsUnexpectedEndOfFileElse",",,,") )
    /// Unexpected end of input in body of lambda expression. Expected 'fun <pat> ... <pat> -> <expr>'.
    /// (Originally from ..\FSComp.txt:1230)
    static member parsUnexpectedEndOfFileFunBody() = (3110, GetStringFunc("parsUnexpectedEndOfFileFunBody",",,,") )
    /// Unexpected end of input in type arguments
    /// (Originally from ..\FSComp.txt:1231)
    static member parsUnexpectedEndOfFileTypeArgs() = (3111, GetStringFunc("parsUnexpectedEndOfFileTypeArgs",",,,") )
    /// Unexpected end of input in type signature
    /// (Originally from ..\FSComp.txt:1232)
    static member parsUnexpectedEndOfFileTypeSignature() = (3112, GetStringFunc("parsUnexpectedEndOfFileTypeSignature",",,,") )
    /// Unexpected end of input in type definition
    /// (Originally from ..\FSComp.txt:1233)
    static member parsUnexpectedEndOfFileTypeDefinition() = (3113, GetStringFunc("parsUnexpectedEndOfFileTypeDefinition",",,,") )
    /// Unexpected end of input in object members
    /// (Originally from ..\FSComp.txt:1234)
    static member parsUnexpectedEndOfFileObjectMembers() = (3114, GetStringFunc("parsUnexpectedEndOfFileObjectMembers",",,,") )
    /// Unexpected end of input in value, function or member definition
    /// (Originally from ..\FSComp.txt:1235)
    static member parsUnexpectedEndOfFileDefinition() = (3115, GetStringFunc("parsUnexpectedEndOfFileDefinition",",,,") )
    /// Unexpected end of input in expression
    /// (Originally from ..\FSComp.txt:1236)
    static member parsUnexpectedEndOfFileExpression() = (3116, GetStringFunc("parsUnexpectedEndOfFileExpression",",,,") )
    /// Unexpected end of type. Expected a name after this point.
    /// (Originally from ..\FSComp.txt:1237)
    static member parsExpectedNameAfterToken() = (3117, GetStringFunc("parsExpectedNameAfterToken",",,,") )
    /// Incomplete value or function definition. If this is in an expression, the body of the expression must be indented to the same column as the 'let' keyword.
    /// (Originally from ..\FSComp.txt:1238)
    static member parsUnmatchedLet() = (3118, GetStringFunc("parsUnmatchedLet",",,,") )
    /// Incomplete value definition. If this is in an expression, the body of the expression must be indented to the same column as the 'let!' keyword.
    /// (Originally from ..\FSComp.txt:1239)
    static member parsUnmatchedLetBang() = (3119, GetStringFunc("parsUnmatchedLetBang",",,,") )
    /// Incomplete value definition. If this is in an expression, the body of the expression must be indented to the same column as the 'use!' keyword.
    /// (Originally from ..\FSComp.txt:1240)
    static member parsUnmatchedUseBang() = (3120, GetStringFunc("parsUnmatchedUseBang",",,,") )
    /// Incomplete value definition. If this is in an expression, the body of the expression must be indented to the same column as the 'use' keyword.
    /// (Originally from ..\FSComp.txt:1241)
    static member parsUnmatchedUse() = (3121, GetStringFunc("parsUnmatchedUse",",,,") )
    /// Missing 'do' in 'while' expression. Expected 'while <expr> do <expr>'.
    /// (Originally from ..\FSComp.txt:1242)
    static member parsWhileDoExpected() = (3122, GetStringFunc("parsWhileDoExpected",",,,") )
    /// Missing 'do' in 'for' expression. Expected 'for <pat> in <expr> do <expr>'.
    /// (Originally from ..\FSComp.txt:1243)
    static member parsForDoExpected() = (3123, GetStringFunc("parsForDoExpected",",,,") )
    /// Invalid join relation in '%s'. Expected 'expr <op> expr', where <op> is =, =?, ?= or ?=?.
    /// (Originally from ..\FSComp.txt:1244)
    static member tcInvalidRelationInJoin(a0 : System.String) = (3125, GetStringFunc("tcInvalidRelationInJoin",",,,%s,,,") a0)
    /// Calls
    /// (Originally from ..\FSComp.txt:1245)
    static member typeInfoCallsWord() = (GetStringFunc("typeInfoCallsWord",",,,") )
    /// Invalid number of generic arguments to type '%s' in provided type. Expected '%d' arguments, given '%d'.
    /// (Originally from ..\FSComp.txt:1246)
    static member impInvalidNumberOfGenericArguments(a0 : System.String, a1 : System.Int32, a2 : System.Int32) = (3126, GetStringFunc("impInvalidNumberOfGenericArguments",",,,%s,,,%d,,,%d,,,") a0 a1 a2)
    /// Invalid value '%s' for unit-of-measure parameter '%s'
    /// (Originally from ..\FSComp.txt:1247)
    static member impInvalidMeasureArgument1(a0 : System.String, a1 : System.String) = (3127, GetStringFunc("impInvalidMeasureArgument1",",,,%s,,,%s,,,") a0 a1)
    /// Invalid value unit-of-measure parameter '%s'
    /// (Originally from ..\FSComp.txt:1248)
    static member impInvalidMeasureArgument2(a0 : System.String) = (3127, GetStringFunc("impInvalidMeasureArgument2",",,,%s,,,") a0)
    /// Property '%s' on provided type '%s' is neither readable nor writable as it has CanRead=false and CanWrite=false
    /// (Originally from ..\FSComp.txt:1249)
    static member etPropertyNeedsCanWriteOrCanRead(a0 : System.String, a1 : System.String) = (3128, GetStringFunc("etPropertyNeedsCanWriteOrCanRead",",,,%s,,,%s,,,") a0 a1)
    /// A use of 'into' must be followed by the remainder of the computation
    /// (Originally from ..\FSComp.txt:1250)
    static member tcIntoNeedsRestOfQuery() = (3129, GetStringFunc("tcIntoNeedsRestOfQuery",",,,") )
    /// The operator '%s' does not accept the use of 'into'
    /// (Originally from ..\FSComp.txt:1251)
    static member tcOperatorDoesntAcceptInto(a0 : System.String) = (3130, GetStringFunc("tcOperatorDoesntAcceptInto",",,,%s,,,") a0)
    /// The definition of the custom operator '%s' does not use a valid combination of attribute flags
    /// (Originally from ..\FSComp.txt:1252)
    static member tcCustomOperationInvalid(a0 : System.String) = (3131, GetStringFunc("tcCustomOperationInvalid",",,,%s,,,") a0)
    /// This type definition may not have the 'CLIMutable' attribute. Only record types may have this attribute.
    /// (Originally from ..\FSComp.txt:1253)
    static member tcThisTypeMayNotHaveACLIMutableAttribute() = (3132, GetStringFunc("tcThisTypeMayNotHaveACLIMutableAttribute",",,,") )
    /// 'member val' definitions are only permitted in types with a primary constructor. Consider adding arguments to your type definition, e.g. 'type X(args) = ...'.
    /// (Originally from ..\FSComp.txt:1254)
    static member tcAutoPropertyRequiresImplicitConstructionSequence() = (3133, GetStringFunc("tcAutoPropertyRequiresImplicitConstructionSequence",",,,") )
    /// Property definitions may not be declared mutable. To indicate that this property can be set, use 'member val PropertyName = expr with get,set'.
    /// (Originally from ..\FSComp.txt:1255)
    static member parsMutableOnAutoPropertyShouldBeGetSet() = (3134, GetStringFunc("parsMutableOnAutoPropertyShouldBeGetSet",",,,") )
    /// To indicate that this property can be set, use 'member val PropertyName = expr with get,set'.
    /// (Originally from ..\FSComp.txt:1256)
    static member parsMutableOnAutoPropertyShouldBeGetSetNotJustSet() = (3135, GetStringFunc("parsMutableOnAutoPropertyShouldBeGetSetNotJustSet",",,,") )
    /// Type '%s' is illegal because in byref<T>, T cannot contain byref types.
    /// (Originally from ..\FSComp.txt:1257)
    static member chkNoByrefsOfByrefs(a0 : System.String) = (3136, GetStringFunc("chkNoByrefsOfByrefs",",,,%s,,,") a0)
    /// F# supports array ranks between 1 and 32. The value %d is not allowed.
    /// (Originally from ..\FSComp.txt:1258)
    static member tastopsMaxArrayThirtyTwo(a0 : System.Int32) = (3138, GetStringFunc("tastopsMaxArrayThirtyTwo",",,,%d,,,") a0)
    /// In queries, use the form 'for x in n .. m do ...' for ranging over integers
    /// (Originally from ..\FSComp.txt:1259)
    static member tcNoIntegerForLoopInQuery() = (3139, GetStringFunc("tcNoIntegerForLoopInQuery",",,,") )
    /// 'while' expressions may not be used in queries
    /// (Originally from ..\FSComp.txt:1260)
    static member tcNoWhileInQuery() = (3140, GetStringFunc("tcNoWhileInQuery",",,,") )
    /// 'try/finally' expressions may not be used in queries
    /// (Originally from ..\FSComp.txt:1261)
    static member tcNoTryFinallyInQuery() = (3141, GetStringFunc("tcNoTryFinallyInQuery",",,,") )
    /// 'use' expressions may not be used in queries
    /// (Originally from ..\FSComp.txt:1262)
    static member tcUseMayNotBeUsedInQueries() = (3142, GetStringFunc("tcUseMayNotBeUsedInQueries",",,,") )
    /// 'let!', 'use!' and 'do!' expressions may not be used in queries
    /// (Originally from ..\FSComp.txt:1263)
    static member tcBindMayNotBeUsedInQueries() = (3143, GetStringFunc("tcBindMayNotBeUsedInQueries",",,,") )
    /// 'return' and 'return!' may not be used in queries
    /// (Originally from ..\FSComp.txt:1264)
    static member tcReturnMayNotBeUsedInQueries() = (3144, GetStringFunc("tcReturnMayNotBeUsedInQueries",",,,") )
    /// This is not a known query operator. Query operators are identifiers such as 'select', 'where', 'sortBy', 'thenBy', 'groupBy', 'groupValBy', 'join', 'groupJoin', 'sumBy' and 'averageBy', defined using corresponding methods on the 'QueryBuilder' type.
    /// (Originally from ..\FSComp.txt:1265)
    static member tcUnrecognizedQueryOperator() = (3145, GetStringFunc("tcUnrecognizedQueryOperator",",,,") )
    /// 'try/with' expressions may not be used in queries
    /// (Originally from ..\FSComp.txt:1266)
    static member tcTryWithMayNotBeUsedInQueries() = (3146, GetStringFunc("tcTryWithMayNotBeUsedInQueries",",,,") )
    /// This 'let' definition may not be used in a query. Only simple value definitions may be used in queries.
    /// (Originally from ..\FSComp.txt:1267)
    static member tcNonSimpleLetBindingInQuery() = (3147, GetStringFunc("tcNonSimpleLetBindingInQuery",",,,") )
    /// Too many static parameters. Expected at most %d parameters, but got %d unnamed and %d named parameters.
    /// (Originally from ..\FSComp.txt:1268)
    static member etTooManyStaticParameters(a0 : System.Int32, a1 : System.Int32, a2 : System.Int32) = (3148, GetStringFunc("etTooManyStaticParameters",",,,%d,,,%d,,,%d,,,") a0 a1 a2)
    /// Invalid provided literal value '%s'
    /// (Originally from ..\FSComp.txt:1269)
    static member infosInvalidProvidedLiteralValue(a0 : System.String) = (3149, GetStringFunc("infosInvalidProvidedLiteralValue",",,,%s,,,") a0)
    /// The 'anycpu32bitpreferred' platform can only be used with EXE targets. You must use 'anycpu' instead.
    /// (Originally from ..\FSComp.txt:1270)
    static member invalidPlatformTarget() = (3150, GetStringFunc("invalidPlatformTarget",",,,") )
    /// This member, function or value declaration may not be declared 'inline'
    /// (Originally from ..\FSComp.txt:1271)
    static member tcThisValueMayNotBeInlined() = (3151, GetStringFunc("tcThisValueMayNotBeInlined",",,,") )
    /// The provider '%s' returned a non-generated type '%s' in the context of a set of generated types. Consider adjusting the type provider to only return generated types.
    /// (Originally from ..\FSComp.txt:1272)
    static member etErasedTypeUsedInGeneration(a0 : System.String, a1 : System.String) = (3152, GetStringFunc("etErasedTypeUsedInGeneration",",,,%s,,,%s,,,") a0 a1)
    /// Arguments to query operators may require parentheses, e.g. 'where (x > y)' or 'groupBy (x.Length / 10)'
    /// (Originally from ..\FSComp.txt:1273)
    static member tcUnrecognizedQueryBinaryOperator() = (3153, GetStringFunc("tcUnrecognizedQueryBinaryOperator",",,,") )
    /// A quotation may not involve an assignment to or taking the address of a captured local variable
    /// (Originally from ..\FSComp.txt:1274)
    static member crefNoSetOfHole() = (3155, GetStringFunc("crefNoSetOfHole",",,,") )
    /// + 1 overload
    /// (Originally from ..\FSComp.txt:1275)
    static member nicePrintOtherOverloads1() = (GetStringFunc("nicePrintOtherOverloads1",",,,") )
    /// + %d overloads
    /// (Originally from ..\FSComp.txt:1276)
    static member nicePrintOtherOverloadsN(a0 : System.Int32) = (GetStringFunc("nicePrintOtherOverloadsN",",,,%d,,,") a0)
    /// Erased to
    /// (Originally from ..\FSComp.txt:1277)
    static member erasedTo() = (GetStringFunc("erasedTo",",,,") )
    /// Unexpected token '%s' or incomplete expression
    /// (Originally from ..\FSComp.txt:1278)
    static member parsUnfinishedExpression(a0 : System.String) = (3156, GetStringFunc("parsUnfinishedExpression",",,,%s,,,") a0)
    /// Cannot find code target for this attribute, possibly because the code after the attribute is incomplete.
    /// (Originally from ..\FSComp.txt:1279)
    static member parsAttributeOnIncompleteCode() = (3158, GetStringFunc("parsAttributeOnIncompleteCode",",,,") )
    /// Type name cannot be empty.
    /// (Originally from ..\FSComp.txt:1280)
    static member parsTypeNameCannotBeEmpty() = (3159, GetStringFunc("parsTypeNameCannotBeEmpty",",,,") )
    /// Problem reading assembly '%s': %s
    /// (Originally from ..\FSComp.txt:1281)
    static member buildProblemReadingAssembly(a0 : System.String, a1 : System.String) = (3160, GetStringFunc("buildProblemReadingAssembly",",,,%s,,,%s,,,") a0 a1)
    /// Invalid provided field. Provided fields of erased provided types must be literals.
    /// (Originally from ..\FSComp.txt:1282)
    static member tcTPFieldMustBeLiteral() = (3161, GetStringFunc("tcTPFieldMustBeLiteral",",,,") )
    /// (loading description...)
    /// (Originally from ..\FSComp.txt:1283)
    static member loadingDescription() = (GetStringFunc("loadingDescription",",,,") )
    /// (description unavailable...)
    /// (Originally from ..\FSComp.txt:1284)
    static member descriptionUnavailable() = (GetStringFunc("descriptionUnavailable",",,,") )
    /// A type variable has been constrained by multiple different class types. A type variable may only have one class constraint.
    /// (Originally from ..\FSComp.txt:1285)
    static member chkTyparMultipleClassConstraints() = (3162, GetStringFunc("chkTyparMultipleClassConstraints",",,,") )
    /// 'match' expressions may not be used in queries
    /// (Originally from ..\FSComp.txt:1286)
    static member tcMatchMayNotBeUsedWithQuery() = (3163, GetStringFunc("tcMatchMayNotBeUsedWithQuery",",,,") )
    /// Infix operator member '%s' has %d initial argument(s). Expected a tuple of 3 arguments
    /// (Originally from ..\FSComp.txt:1287)
    static member memberOperatorDefinitionWithNonTripleArgument(a0 : System.String, a1 : System.Int32) = (3164, GetStringFunc("memberOperatorDefinitionWithNonTripleArgument",",,,%s,,,%d,,,") a0 a1)
    /// The operator '%s' cannot be resolved. Consider opening the module 'Microsoft.FSharp.Linq.NullableOperators'.
    /// (Originally from ..\FSComp.txt:1288)
    static member cannotResolveNullableOperators(a0 : System.String) = (3165, GetStringFunc("cannotResolveNullableOperators",",,,%s,,,") a0)
    /// '%s' must be followed by 'in'. Usage: %s.
    /// (Originally from ..\FSComp.txt:1289)
    static member tcOperatorRequiresIn(a0 : System.String, a1 : System.String) = (3167, GetStringFunc("tcOperatorRequiresIn",",,,%s,,,%s,,,") a0 a1)
    /// Neither 'member val' nor 'override val' definitions are permitted in object expressions.
    /// (Originally from ..\FSComp.txt:1290)
    static member parsIllegalMemberVarInObjectImplementation() = (3168, GetStringFunc("parsIllegalMemberVarInObjectImplementation",",,,") )
    /// Copy-and-update record expressions must include at least one field.
    /// (Originally from ..\FSComp.txt:1291)
    static member tcEmptyCopyAndUpdateRecordInvalid() = (3169, GetStringFunc("tcEmptyCopyAndUpdateRecordInvalid",",,,") )
    /// '_' cannot be used as field name
    /// (Originally from ..\FSComp.txt:1292)
    static member parsUnderscoreInvalidFieldName() = (3170, GetStringFunc("parsUnderscoreInvalidFieldName",",,,") )
    /// The provided types generated by this use of a type provider may not be used from other F# assemblies and should be marked internal or private. Consider using 'type internal TypeName = ...' or 'type private TypeName = ...'.
    /// (Originally from ..\FSComp.txt:1293)
    static member tcGeneratedTypesShouldBeInternalOrPrivate() = (3171, GetStringFunc("tcGeneratedTypesShouldBeInternalOrPrivate",",,,") )
    /// A property's getter and setter must have the same type. Property '%s' has getter of type '%s' but setter of type '%s'.
    /// (Originally from ..\FSComp.txt:1294)
    static member chkGetterAndSetterHaveSamePropertyType(a0 : System.String, a1 : System.String, a2 : System.String) = (3172, GetStringFunc("chkGetterAndSetterHaveSamePropertyType",",,,%s,,,%s,,,%s,,,") a0 a1 a2)
    /// Array method '%s' is supplied by the runtime and cannot be directly used in code. For operations with array elements consider using family of GetArray/SetArray functions from LanguagePrimitives.IntrinsicFunctions module.
    /// (Originally from ..\FSComp.txt:1295)
    static member tcRuntimeSuppliedMethodCannotBeUsedInUserCode(a0 : System.String) = (3173, GetStringFunc("tcRuntimeSuppliedMethodCannotBeUsedInUserCode",",,,%s,,,") a0)
    /// Union case/exception '%s' does not have field named '%s'.
    /// (Originally from ..\FSComp.txt:1296)
    static member tcUnionCaseConstructorDoesNotHaveFieldWithGivenName(a0 : System.String, a1 : System.String) = (3174, GetStringFunc("tcUnionCaseConstructorDoesNotHaveFieldWithGivenName",",,,%s,,,%s,,,") a0 a1)
    /// Union case/exception field '%s' cannot be used more than once.
    /// (Originally from ..\FSComp.txt:1297)
    static member tcUnionCaseFieldCannotBeUsedMoreThanOnce(a0 : System.String) = (3175, GetStringFunc("tcUnionCaseFieldCannotBeUsedMoreThanOnce",",,,%s,,,") a0)
    /// Named field '%s' is used more than once.
    /// (Originally from ..\FSComp.txt:1298)
    static member tcFieldNameIsUsedModeThanOnce(a0 : System.String) = (3176, GetStringFunc("tcFieldNameIsUsedModeThanOnce",",,,%s,,,") a0)
    /// Named field '%s' conflicts with autogenerated name for anonymous field.
    /// (Originally from ..\FSComp.txt:1299)
    static member tcFieldNameConflictsWithGeneratedNameForAnonymousField(a0 : System.String) = (3176, GetStringFunc("tcFieldNameConflictsWithGeneratedNameForAnonymousField",",,,%s,,,") a0)
    /// This literal expression or attribute argument results in an arithmetic overflow.
    /// (Originally from ..\FSComp.txt:1300)
    static member tastConstantExpressionOverflow() = (3177, GetStringFunc("tastConstantExpressionOverflow",",,,") )
    /// This is not valid literal expression. The [<Literal>] attribute will be ignored.
    /// (Originally from ..\FSComp.txt:1301)
    static member tcIllegalStructTypeForConstantExpression() = (3178, GetStringFunc("tcIllegalStructTypeForConstantExpression",",,,") )
    /// System.Runtime.InteropServices assembly is required to use UnknownWrapper\DispatchWrapper classes.
    /// (Originally from ..\FSComp.txt:1302)
    static member fscSystemRuntimeInteropServicesIsRequired() = (3179, GetStringFunc("fscSystemRuntimeInteropServicesIsRequired",",,,") )
    /// The mutable local '%s' is implicitly allocated as a reference cell because it has been captured by a closure. This warning is for informational purposes only to indicate where implicit allocations are performed.
    /// (Originally from ..\FSComp.txt:1303)
    static member abImplicitHeapAllocation(a0 : System.String) = (3180, GetStringFunc("abImplicitHeapAllocation",",,,%s,,,") a0)
    /// A type provider implemented GetStaticParametersForMethod, but ApplyStaticArgumentsForMethod was not implemented or invalid
    /// (Originally from ..\FSComp.txt:1304)
    static member estApplyStaticArgumentsForMethodNotImplemented() = (GetStringFunc("estApplyStaticArgumentsForMethodNotImplemented",",,,") )
    /// An error occured applying the static arguments to a provided method
    /// (Originally from ..\FSComp.txt:1305)
    static member etErrorApplyingStaticArgumentsToMethod() = (3181, GetStringFunc("etErrorApplyingStaticArgumentsToMethod",",,,") )
    /// Unexpected character '%s' in preprocessor expression
    /// (Originally from ..\FSComp.txt:1306)
    static member pplexUnexpectedChar(a0 : System.String) = (3182, GetStringFunc("pplexUnexpectedChar",",,,%s,,,") a0)
    /// Unexpected token '%s' in preprocessor expression
    /// (Originally from ..\FSComp.txt:1307)
    static member ppparsUnexpectedToken(a0 : System.String) = (3183, GetStringFunc("ppparsUnexpectedToken",",,,%s,,,") a0)
    /// Incomplete preprocessor expression
    /// (Originally from ..\FSComp.txt:1308)
    static member ppparsIncompleteExpression() = (3184, GetStringFunc("ppparsIncompleteExpression",",,,") )
    /// Missing token '%s' in preprocessor expression
    /// (Originally from ..\FSComp.txt:1309)
    static member ppparsMissingToken(a0 : System.String) = (3185, GetStringFunc("ppparsMissingToken",",,,%s,,,") a0)
    /// An error occurred while reading the F# metadata node at position %d in table '%s' of assembly '%s'. The node had no matching declaration. Please report this warning. You may need to recompile the F# assembly you are using.
    /// (Originally from ..\FSComp.txt:1310)
    static member pickleMissingDefinition(a0 : System.Int32, a1 : System.String, a2 : System.String) = (3186, GetStringFunc("pickleMissingDefinition",",,,%d,,,%s,,,%s,,,") a0 a1 a2)
    /// Type inference caused the type variable %s to escape its scope. Consider adding an explicit type parameter declaration or adjusting your code to be less generic.
    /// (Originally from ..\FSComp.txt:1311)
    static member checkNotSufficientlyGenericBecauseOfScope(a0 : System.String) = (3187, GetStringFunc("checkNotSufficientlyGenericBecauseOfScope",",,,%s,,,") a0)
    /// Type inference caused an inference type variable to escape its scope. Consider adding type annotations to make your code less generic.
    /// (Originally from ..\FSComp.txt:1312)
    static member checkNotSufficientlyGenericBecauseOfScopeAnon() = (3188, GetStringFunc("checkNotSufficientlyGenericBecauseOfScopeAnon",",,,") )
    /// Redundant arguments are being ignored in function '%s'. Expected %d but got %d arguments.
    /// (Originally from ..\FSComp.txt:1313)
    static member checkRaiseFamilyFunctionArgumentCount(a0 : System.String, a1 : System.Int32, a2 : System.Int32) = (3189, GetStringFunc("checkRaiseFamilyFunctionArgumentCount",",,,%s,,,%d,,,%d,,,") a0 a1 a2)
    /// Lowercase literal '%s' is being shadowed by a new pattern with the same name. Only uppercase and module-prefixed literals can be used as named patterns.
    /// (Originally from ..\FSComp.txt:1314)
    static member checkLowercaseLiteralBindingInPattern(a0 : System.String) = (3190, GetStringFunc("checkLowercaseLiteralBindingInPattern",",,,%s,,,") a0)
    /// This literal pattern does not take arguments
    /// (Originally from ..\FSComp.txt:1315)
    static member tcLiteralDoesNotTakeArguments() = (3191, GetStringFunc("tcLiteralDoesNotTakeArguments",",,,") )
    /// Constructors are not permitted as extension members - they must be defined as part of the original definition of the type
    /// (Originally from ..\FSComp.txt:1316)
    static member tcConstructorsIllegalInAugmentation() = (3192, GetStringFunc("tcConstructorsIllegalInAugmentation",",,,") )
    /// Invalid response file '%s' ( '%s' )
    /// (Originally from ..\FSComp.txt:1317)
    static member optsInvalidResponseFile(a0 : System.String, a1 : System.String) = (3193, GetStringFunc("optsInvalidResponseFile",",,,%s,,,%s,,,") a0 a1)
    /// Response file '%s' not found in '%s'
    /// (Originally from ..\FSComp.txt:1318)
    static member optsResponseFileNotFound(a0 : System.String, a1 : System.String) = (3194, GetStringFunc("optsResponseFileNotFound",",,,%s,,,%s,,,") a0 a1)
    /// Response file name '%s' is empty, contains invalid characters, has a drive specification without an absolute path, or is too long
    /// (Originally from ..\FSComp.txt:1319)
    static member optsResponseFileNameInvalid(a0 : System.String) = (3195, GetStringFunc("optsResponseFileNameInvalid",",,,%s,,,") a0)
    /// Cannot find FSharp.Core.dll in compiler's directory
    /// (Originally from ..\FSComp.txt:1320)
    static member fsharpCoreNotFoundToBeCopied() = (3196, GetStringFunc("fsharpCoreNotFoundToBeCopied",",,,") )
    /// One tuple type is a struct tuple, the other is a reference tuple
    /// (Originally from ..\FSComp.txt:1321)
    static member tcTupleStructMismatch() = (GetStringFunc("tcTupleStructMismatch",",,,") )
    /// This provided method requires static parameters
    /// (Originally from ..\FSComp.txt:1322)
    static member etMissingStaticArgumentsToMethod() = (3197, GetStringFunc("etMissingStaticArgumentsToMethod",",,,") )
    /// The conversion from %s to %s is a compile-time safe upcast, not a downcast. Consider using 'upcast' instead of 'downcast'.
    /// (Originally from ..\FSComp.txt:1323)
    static member considerUpcast(a0 : System.String, a1 : System.String) = (3198, GetStringFunc("considerUpcast",",,,%s,,,%s,,,") a0 a1)
    /// The conversion from %s to %s is a compile-time safe upcast, not a downcast. Consider using the :> (upcast) operator instead of the :?> (downcast) operator.
    /// (Originally from ..\FSComp.txt:1324)
    static member considerUpcastOperator(a0 : System.String, a1 : System.String) = (3198, GetStringFunc("considerUpcastOperator",",,,%s,,,%s,,,") a0 a1)
    /// The 'rec' on this module is implied by an outer 'rec' declaration and is being ignored
    /// (Originally from ..\FSComp.txt:1325)
    static member tcRecImplied() = (3199, GetStringFunc("tcRecImplied",",,,") )
    /// In a recursive declaration group, 'open' declarations must come first in each module
    /// (Originally from ..\FSComp.txt:1326)
    static member tcOpenFirstInMutRec() = (3200, GetStringFunc("tcOpenFirstInMutRec",",,,") )
    /// In a recursive declaration group, module abbreviations must come after all 'open' declarations and before other declarations
    /// (Originally from ..\FSComp.txt:1327)
    static member tcModuleAbbrevFirstInMutRec() = (3201, GetStringFunc("tcModuleAbbrevFirstInMutRec",",,,") )
    /// This declaration is not supported in recursive declaration groups
    /// (Originally from ..\FSComp.txt:1328)
    static member tcUnsupportedMutRecDecl() = (3202, GetStringFunc("tcUnsupportedMutRecDecl",",,,") )
    /// Invalid use of 'rec' keyword
    /// (Originally from ..\FSComp.txt:1329)
    static member parsInvalidUseOfRec() = (3203, GetStringFunc("parsInvalidUseOfRec",",,,") )
    /// If a union type has more than one case and is a struct, then all fields within the union type must be given unique names.
    /// (Originally from ..\FSComp.txt:1330)
    static member tcStructUnionMultiCaseDistinctFields() = (3204, GetStringFunc("tcStructUnionMultiCaseDistinctFields",",,,") )
    /// The CallerMemberNameAttribute applied to parameter '%s' will have no effect. It is overridden by the CallerFilePathAttribute.
    /// (Originally from ..\FSComp.txt:1331)
    static member CallerMemberNameIsOverriden(a0 : System.String) = (3206, GetStringFunc("CallerMemberNameIsOverriden",",,,%s,,,") a0)
    /// Invalid use of 'fixed'. 'fixed' may only be used in a declaration of the form 'use x = fixed expr' where the expression is an array, the address of a field, the address of an array element or a string'
    /// (Originally from ..\FSComp.txt:1332)
    static member tcFixedNotAllowed() = (3207, GetStringFunc("tcFixedNotAllowed",",,,") )
    /// Could not find method System.Runtime.CompilerServices.OffsetToStringData in references when building 'fixed' expression.
    /// (Originally from ..\FSComp.txt:1333)
    static member tcCouldNotFindOffsetToStringData() = (3208, GetStringFunc("tcCouldNotFindOffsetToStringData",",,,") )
    /// The address of the variable '%s' or a related expression cannot be used at this point. This is to ensure the address of the local value does not escape its scope.
    /// (Originally from ..\FSComp.txt:1334)
    static member chkNoByrefAddressOfLocal(a0 : System.String) = (3209, GetStringFunc("chkNoByrefAddressOfLocal",",,,%s,,,") a0)
    /// %s is an active pattern and cannot be treated as a discriminated union case with named fields.
    /// (Originally from ..\FSComp.txt:1335)
    static member tcNamedActivePattern(a0 : System.String) = (3210, GetStringFunc("tcNamedActivePattern",",,,%s,,,") a0)
    /// The default value does not have the same type as the argument. The DefaultParameterValue attribute and any Optional attribute will be ignored. Note: 'null' needs to be annotated with the correct type, e.g. 'DefaultParameterValue(null:obj)'.
    /// (Originally from ..\FSComp.txt:1336)
    static member DefaultParameterValueNotAppropriateForArgument() = (3211, GetStringFunc("DefaultParameterValueNotAppropriateForArgument",",,,") )
    /// The system type '%s' was required but no referenced system DLL contained this type
    /// (Originally from ..\FSComp.txt:1337)
    static member tcGlobalsSystemTypeNotFound(a0 : System.String) = (GetStringFunc("tcGlobalsSystemTypeNotFound",",,,%s,,,") a0)
    /// The member '%s' matches multiple overloads of the same method.\nPlease restrict it to one of the following:%s.
    /// (Originally from ..\FSComp.txt:1338)
    static member typrelMemberHasMultiplePossibleDispatchSlots(a0 : System.String, a1 : System.String) = (3213, GetStringFunc("typrelMemberHasMultiplePossibleDispatchSlots",",,,%s,,,%s,,,") a0 a1)
    /// Method or object constructor '%s' is not static
    /// (Originally from ..\FSComp.txt:1339)
    static member methodIsNotStatic(a0 : System.String) = (3214, GetStringFunc("methodIsNotStatic",",,,%s,,,") a0)
    /// Unexpected symbol '=' in expression. Did you intend to use 'for x in y .. z do' instead?
    /// (Originally from ..\FSComp.txt:1340)
    static member parsUnexpectedSymbolEqualsInsteadOfIn() = (3215, GetStringFunc("parsUnexpectedSymbolEqualsInsteadOfIn",",,,") )
    /// Indicates a method that either has no implementation in the type in which it is declared or that is virtual and has a default implementation.
    /// (Originally from ..\FSComp.txt:1341)
    static member keywordDescriptionAbstract() = (GetStringFunc("keywordDescriptionAbstract",",,,") )
    /// Used in mutually recursive bindings, in property declarations, and with multiple constraints on generic parameters.
    /// (Originally from ..\FSComp.txt:1342)
    static member keyworkDescriptionAnd() = (GetStringFunc("keyworkDescriptionAnd",",,,") )
    /// Used to give the current class object an object name. Also used to give a name to a whole pattern within a pattern match.
    /// (Originally from ..\FSComp.txt:1343)
    static member keywordDescriptionAs() = (GetStringFunc("keywordDescriptionAs",",,,") )
    /// Used to verify code during debugging.
    /// (Originally from ..\FSComp.txt:1344)
    static member keywordDescriptionAssert() = (GetStringFunc("keywordDescriptionAssert",",,,") )
    /// Used as the name of the base class object.
    /// (Originally from ..\FSComp.txt:1345)
    static member keywordDescriptionBase() = (GetStringFunc("keywordDescriptionBase",",,,") )
    /// In verbose syntax, indicates the start of a code block.
    /// (Originally from ..\FSComp.txt:1346)
    static member keywordDescriptionBegin() = (GetStringFunc("keywordDescriptionBegin",",,,") )
    /// In verbose syntax, indicates the start of a class definition.
    /// (Originally from ..\FSComp.txt:1347)
    static member keywordDescriptionClass() = (GetStringFunc("keywordDescriptionClass",",,,") )
    /// Indicates an implementation of an abstract method; used together with an abstract method declaration to create a virtual method.
    /// (Originally from ..\FSComp.txt:1348)
    static member keywordDescriptionDefault() = (GetStringFunc("keywordDescriptionDefault",",,,") )
    /// Used to declare a delegate.
    /// (Originally from ..\FSComp.txt:1349)
    static member keywordDescriptionDelegate() = (GetStringFunc("keywordDescriptionDelegate",",,,") )
    /// Used in looping constructs or to execute imperative code.
    /// (Originally from ..\FSComp.txt:1350)
    static member keywordDescriptionDo() = (GetStringFunc("keywordDescriptionDo",",,,") )
    /// In verbose syntax, indicates the end of a block of code in a looping expression.
    /// (Originally from ..\FSComp.txt:1351)
    static member keywordDescriptionDone() = (GetStringFunc("keywordDescriptionDone",",,,") )
    /// Used to convert to a type that is lower in the inheritance chain.
    /// (Originally from ..\FSComp.txt:1352)
    static member keywordDescriptionDowncast() = (GetStringFunc("keywordDescriptionDowncast",",,,") )
    /// In a for expression, used when counting in reverse.
    /// (Originally from ..\FSComp.txt:1353)
    static member keywordDescriptionDownto() = (GetStringFunc("keywordDescriptionDownto",",,,") )
    /// Used in conditional branching. A short form of else if.
    /// (Originally from ..\FSComp.txt:1354)
    static member keywordDescriptionElif() = (GetStringFunc("keywordDescriptionElif",",,,") )
    /// Used in conditional branching.
    /// (Originally from ..\FSComp.txt:1355)
    static member keywordDescriptionElse() = (GetStringFunc("keywordDescriptionElse",",,,") )
    /// In type definitions and type extensions, indicates the end of a section of member definitions. In verbose syntax, used to specify the end of a code block that starts with the begin keyword.
    /// (Originally from ..\FSComp.txt:1356)
    static member keywordDescriptionEnd() = (GetStringFunc("keywordDescriptionEnd",",,,") )
    /// Used to declare an exception type.
    /// (Originally from ..\FSComp.txt:1357)
    static member keywordDescriptionException() = (GetStringFunc("keywordDescriptionException",",,,") )
    /// Indicates that a declared program element is defined in another binary or assembly.
    /// (Originally from ..\FSComp.txt:1358)
    static member keywordDescriptionExtern() = (GetStringFunc("keywordDescriptionExtern",",,,") )
    /// Used as a Boolean literal.
    /// (Originally from ..\FSComp.txt:1359)
    static member keywordDescriptionTrueFalse() = (GetStringFunc("keywordDescriptionTrueFalse",",,,") )
    /// Used together with try to introduce a block of code that executes regardless of whether an exception occurs.
    /// (Originally from ..\FSComp.txt:1360)
    static member keywordDescriptionFinally() = (GetStringFunc("keywordDescriptionFinally",",,,") )
    /// Used in looping constructs.
    /// (Originally from ..\FSComp.txt:1361)
    static member keywordDescriptionFor() = (GetStringFunc("keywordDescriptionFor",",,,") )
    /// Used in lambda expressions, also known as anonymous functions.
    /// (Originally from ..\FSComp.txt:1362)
    static member keywordDescriptionFun() = (GetStringFunc("keywordDescriptionFun",",,,") )
    /// Used as a shorter alternative to the fun keyword and a match expression in a lambda expression that has pattern matching on a single argument.
    /// (Originally from ..\FSComp.txt:1363)
    static member keywordDescriptionFunction() = (GetStringFunc("keywordDescriptionFunction",",,,") )
    /// Used to reference the top-level .NET namespace.
    /// (Originally from ..\FSComp.txt:1364)
    static member keywordDescriptionGlobal() = (GetStringFunc("keywordDescriptionGlobal",",,,") )
    /// Used in conditional branching constructs.
    /// (Originally from ..\FSComp.txt:1365)
    static member keywordDescriptionIf() = (GetStringFunc("keywordDescriptionIf",",,,") )
    /// Used for sequence expressions and, in verbose syntax, to separate expressions from bindings.
    /// (Originally from ..\FSComp.txt:1366)
    static member keywordDescriptionIn() = (GetStringFunc("keywordDescriptionIn",",,,") )
    /// Used to specify a base class or base interface.
    /// (Originally from ..\FSComp.txt:1367)
    static member keywordDescriptionInherit() = (GetStringFunc("keywordDescriptionInherit",",,,") )
    /// Used to indicate a function that should be integrated directly into the caller's code.
    /// (Originally from ..\FSComp.txt:1368)
    static member keywordDescriptionInline() = (GetStringFunc("keywordDescriptionInline",",,,") )
    /// Used to declare and implement interfaces.
    /// (Originally from ..\FSComp.txt:1369)
    static member keywordDescriptionInterface() = (GetStringFunc("keywordDescriptionInterface",",,,") )
    /// Used to specify that a member is visible inside an assembly but not outside it.
    /// (Originally from ..\FSComp.txt:1370)
    static member keywordDescriptionInternal() = (GetStringFunc("keywordDescriptionInternal",",,,") )
    /// Used to specify a computation that is to be performed only when a result is needed.
    /// (Originally from ..\FSComp.txt:1371)
    static member keywordDescriptionLazy() = (GetStringFunc("keywordDescriptionLazy",",,,") )
    /// Used to associate, or bind, a name to a value or function.
    /// (Originally from ..\FSComp.txt:1372)
    static member keywordDescriptionLet() = (GetStringFunc("keywordDescriptionLet",",,,") )
    /// Used in computation expressions to bind a name to the result of another computation expression.
    /// (Originally from ..\FSComp.txt:1373)
    static member keywordDescriptionLetBang() = (GetStringFunc("keywordDescriptionLetBang",",,,") )
    /// Used to branch by comparing a value to a pattern.
    /// (Originally from ..\FSComp.txt:1374)
    static member keywordDescriptionMatch() = (GetStringFunc("keywordDescriptionMatch",",,,") )
    /// Used in computation expressions to pattern match directly over the result of another computation expression.
    /// (Originally from ..\FSComp.txt:1375)
    static member keywordDescriptionMatchBang() = (GetStringFunc("keywordDescriptionMatchBang",",,,") )
    /// Used to declare a property or method in an object type.
    /// (Originally from ..\FSComp.txt:1376)
    static member keywordDescriptionMember() = (GetStringFunc("keywordDescriptionMember",",,,") )
    /// Used to associate a name with a group of related types, values, and functions, to logically separate it from other code.
    /// (Originally from ..\FSComp.txt:1377)
    static member keywordDescriptionModule() = (GetStringFunc("keywordDescriptionModule",",,,") )
    /// Used to declare a variable, that is, a value that can be changed.
    /// (Originally from ..\FSComp.txt:1378)
    static member keywordDescriptionMutable() = (GetStringFunc("keywordDescriptionMutable",",,,") )
    /// Used to associate a name with a group of related types and modules, to logically separate it from other code.
    /// (Originally from ..\FSComp.txt:1379)
    static member keywordDescriptionNamespace() = (GetStringFunc("keywordDescriptionNamespace",",,,") )
    /// Used to declare, define, or invoke a constructor that creates or that can create an object. Also used in generic parameter constraints to indicate that a type must have a certain constructor.
    /// (Originally from ..\FSComp.txt:1380)
    static member keywordDescriptionNew() = (GetStringFunc("keywordDescriptionNew",",,,") )
    /// Not actually a keyword. However, not struct in combination is used as a generic parameter constraint.
    /// (Originally from ..\FSComp.txt:1381)
    static member keywordDescriptionNot() = (GetStringFunc("keywordDescriptionNot",",,,") )
    /// Indicates the absence of an object. Also used in generic parameter constraints.
    /// (Originally from ..\FSComp.txt:1382)
    static member keywordDescriptionNull() = (GetStringFunc("keywordDescriptionNull",",,,") )
    /// Used in discriminated unions to indicate the type of categories of values, and in delegate and exception declarations.
    /// (Originally from ..\FSComp.txt:1383)
    static member keywordDescriptionOf() = (GetStringFunc("keywordDescriptionOf",",,,") )
    /// Used to make the contents of a namespace or module available without qualification.
    /// (Originally from ..\FSComp.txt:1384)
    static member keywordDescriptionOpen() = (GetStringFunc("keywordDescriptionOpen",",,,") )
    /// Used with Boolean conditions as a Boolean or operator. Equivalent to ||. Also used in member constraints.
    /// (Originally from ..\FSComp.txt:1385)
    static member keywordDescriptionOr() = (GetStringFunc("keywordDescriptionOr",",,,") )
    /// Used to implement a version of an abstract or virtual method that differs from the base version.
    /// (Originally from ..\FSComp.txt:1386)
    static member keywordDescriptionOverride() = (GetStringFunc("keywordDescriptionOverride",",,,") )
    /// Restricts access to a member to code in the same type or module.
    /// (Originally from ..\FSComp.txt:1387)
    static member keywordDescriptionPrivate() = (GetStringFunc("keywordDescriptionPrivate",",,,") )
    /// Allows access to a member from outside the type.
    /// (Originally from ..\FSComp.txt:1388)
    static member keywordDescriptionPublic() = (GetStringFunc("keywordDescriptionPublic",",,,") )
    /// Used to indicate that a function is recursive.
    /// (Originally from ..\FSComp.txt:1389)
    static member keywordDescriptionRec() = (GetStringFunc("keywordDescriptionRec",",,,") )
    /// Used to provide a value for the result of the containing computation expression.
    /// (Originally from ..\FSComp.txt:1390)
    static member keywordDescriptionReturn() = (GetStringFunc("keywordDescriptionReturn",",,,") )
    /// Used to provide a value for the result of the containing computation expression, where that value itself comes from the result another computation expression.
    /// (Originally from ..\FSComp.txt:1391)
    static member keywordDescriptionReturnBang() = (GetStringFunc("keywordDescriptionReturnBang",",,,") )
    /// Used in query expressions to specify what fields or columns to extract. Note that this is a contextual keyword, which means that it is not actually a reserved word and it only acts like a keyword in appropriate context.
    /// (Originally from ..\FSComp.txt:1392)
    static member keywordDescriptionSelect() = (GetStringFunc("keywordDescriptionSelect",",,,") )
    /// Used to indicate a method or property that can be called without an instance of a type, or a value member that is shared among all instances of a type.
    /// (Originally from ..\FSComp.txt:1393)
    static member keywordDescriptionStatic() = (GetStringFunc("keywordDescriptionStatic",",,,") )
    /// Used to declare a structure type. Also used in generic parameter constraints. Used for OCaml compatibility in module definitions.
    /// (Originally from ..\FSComp.txt:1394)
    static member keywordDescriptionStruct() = (GetStringFunc("keywordDescriptionStruct",",,,") )
    /// Used in conditional expressions. Also used to perform side effects after object construction.
    /// (Originally from ..\FSComp.txt:1395)
    static member keywordDescriptionThen() = (GetStringFunc("keywordDescriptionThen",",,,") )
    /// Used in for loops to indicate a range.
    /// (Originally from ..\FSComp.txt:1396)
    static member keywordDescriptionTo() = (GetStringFunc("keywordDescriptionTo",",,,") )
    /// Used to introduce a block of code that might generate an exception. Used together with with or finally.
    /// (Originally from ..\FSComp.txt:1397)
    static member keywordDescriptionTry() = (GetStringFunc("keywordDescriptionTry",",,,") )
    /// Used to declare a class, record, structure, discriminated union, enumeration type, unit of measure, or type abbreviation.
    /// (Originally from ..\FSComp.txt:1398)
    static member keywordDescriptionType() = (GetStringFunc("keywordDescriptionType",",,,") )
    /// Used to convert to a type that is higher in the inheritance chain.
    /// (Originally from ..\FSComp.txt:1399)
    static member keywordDescriptionUpcast() = (GetStringFunc("keywordDescriptionUpcast",",,,") )
    /// Used instead of let for values that implement IDisposable"
    /// (Originally from ..\FSComp.txt:1400)
    static member keywordDescriptionUse() = (GetStringFunc("keywordDescriptionUse",",,,") )
    /// Used instead of let! in computation expressions for computation expression results that implement IDisposable.
    /// (Originally from ..\FSComp.txt:1401)
    static member keywordDescriptionUseBang() = (GetStringFunc("keywordDescriptionUseBang",",,,") )
    /// Used in a signature to indicate a value, or in a type to declare a member, in limited situations.
    /// (Originally from ..\FSComp.txt:1402)
    static member keywordDescriptionVal() = (GetStringFunc("keywordDescriptionVal",",,,") )
    /// Indicates the .NET void type. Used when interoperating with other .NET languages.
    /// (Originally from ..\FSComp.txt:1403)
    static member keywordDescriptionVoid() = (GetStringFunc("keywordDescriptionVoid",",,,") )
    /// Used for Boolean conditions (when guards) on pattern matches and to introduce a constraint clause for a generic type parameter.
    /// (Originally from ..\FSComp.txt:1404)
    static member keywordDescriptionWhen() = (GetStringFunc("keywordDescriptionWhen",",,,") )
    /// Introduces a looping construct.
    /// (Originally from ..\FSComp.txt:1405)
    static member keywordDescriptionWhile() = (GetStringFunc("keywordDescriptionWhile",",,,") )
    /// Used together with the match keyword in pattern matching expressions. Also used in object expressions, record copying expressions, and type extensions to introduce member definitions, and to introduce exception handlers.
    /// (Originally from ..\FSComp.txt:1406)
    static member keywordDescriptionWith() = (GetStringFunc("keywordDescriptionWith",",,,") )
    /// Used in a sequence expression to produce a value for a sequence.
    /// (Originally from ..\FSComp.txt:1407)
    static member keywordDescriptionYield() = (GetStringFunc("keywordDescriptionYield",",,,") )
    /// Used in a computation expression to append the result of a given computation expression to a collection of results for the containing computation expression.
    /// (Originally from ..\FSComp.txt:1408)
    static member keywordDescriptionYieldBang() = (GetStringFunc("keywordDescriptionYieldBang",",,,") )
    /// In function types, delimits arguments and return values. Yields an expression (in sequence expressions); equivalent to the yield keyword. Used in match expressions
    /// (Originally from ..\FSComp.txt:1409)
    static member keywordDescriptionRightArrow() = (GetStringFunc("keywordDescriptionRightArrow",",,,") )
    /// Assigns a value to a variable.
    /// (Originally from ..\FSComp.txt:1410)
    static member keywordDescriptionLeftArrow() = (GetStringFunc("keywordDescriptionLeftArrow",",,,") )
    /// Converts a type to type that is higher in the hierarchy.
    /// (Originally from ..\FSComp.txt:1411)
    static member keywordDescriptionCast() = (GetStringFunc("keywordDescriptionCast",",,,") )
    /// Converts a type to a type that is lower in the hierarchy.
    /// (Originally from ..\FSComp.txt:1412)
    static member keywordDescriptionDynamicCast() = (GetStringFunc("keywordDescriptionDynamicCast",",,,") )
    /// Delimits a typed code quotation.
    /// (Originally from ..\FSComp.txt:1413)
    static member keywordDescriptionTypedQuotation() = (GetStringFunc("keywordDescriptionTypedQuotation",",,,") )
    /// Delimits a untyped code quotation.
    /// (Originally from ..\FSComp.txt:1414)
    static member keywordDescriptionUntypedQuotation() = (GetStringFunc("keywordDescriptionUntypedQuotation",",,,") )
    /// %s '%s' not found in assembly '%s'. A possible cause may be a version incompatibility. You may need to explicitly reference the correct version of this assembly to allow all referenced components to use the correct version.
    /// (Originally from ..\FSComp.txt:1415)
    static member itemNotFoundDuringDynamicCodeGen(a0 : System.String, a1 : System.String, a2 : System.String) = (3216, GetStringFunc("itemNotFoundDuringDynamicCodeGen",",,,%s,,,%s,,,%s,,,") a0 a1 a2)
    /// %s '%s' not found in type '%s' from assembly '%s'. A possible cause may be a version incompatibility. You may need to explicitly reference the correct version of this assembly to allow all referenced components to use the correct version.
    /// (Originally from ..\FSComp.txt:1416)
    static member itemNotFoundInTypeDuringDynamicCodeGen(a0 : System.String, a1 : System.String, a2 : System.String, a3 : System.String) = (3216, GetStringFunc("itemNotFoundInTypeDuringDynamicCodeGen",",,,%s,,,%s,,,%s,,,%s,,,") a0 a1 a2 a3)
    /// is
    /// (Originally from ..\FSComp.txt:1417)
    static member descriptionWordIs() = (GetStringFunc("descriptionWordIs",",,,") )
    /// This value is not a function and cannot be applied.
    /// (Originally from ..\FSComp.txt:1418)
    static member notAFunction() = (GetStringFunc("notAFunction",",,,") )
    /// This value is not a function and cannot be applied. Did you intend to access the indexer via %s.[index] instead?
    /// (Originally from ..\FSComp.txt:1419)
    static member notAFunctionButMaybeIndexerWithName(a0 : System.String) = (GetStringFunc("notAFunctionButMaybeIndexerWithName",",,,%s,,,") a0)
    /// This expression is not a function and cannot be applied. Did you intend to access the indexer via expr.[index] instead?
    /// (Originally from ..\FSComp.txt:1420)
    static member notAFunctionButMaybeIndexer() = (GetStringFunc("notAFunctionButMaybeIndexer",",,,") )
    /// 
    /// (Originally from ..\FSComp.txt:1421)
    static member notAFunctionButMaybeIndexerErrorCode() = (3217, GetStringFunc("notAFunctionButMaybeIndexerErrorCode",",,,") )
    /// This value is not a function and cannot be applied. Did you forget to terminate a declaration?
    /// (Originally from ..\FSComp.txt:1422)
    static member notAFunctionButMaybeDeclaration() = (GetStringFunc("notAFunctionButMaybeDeclaration",",,,") )
    /// The argument names in the signature '%s' and implementation '%s' do not match. The argument name from the signature file will be used. This may cause problems when debugging or profiling.
    /// (Originally from ..\FSComp.txt:1423)
    static member ArgumentsInSigAndImplMismatch(a0 : System.String, a1 : System.String) = (3218, GetStringFunc("ArgumentsInSigAndImplMismatch",",,,%s,,,%s,,,") a0 a1)
    /// An error occurred while reading the F# metadata of assembly '%s'. A reserved construct was utilized. You may need to upgrade your F# compiler or use an earlier version of the assembly that doesn't make use of a specific construct.
    /// (Originally from ..\FSComp.txt:1424)
    static member pickleUnexpectedNonZero(a0 : System.String) = (3219, GetStringFunc("pickleUnexpectedNonZero",",,,%s,,,") a0)
    /// This method or property is not normally used from F# code, use an explicit tuple pattern for deconstruction instead.
    /// (Originally from ..\FSComp.txt:1425)
    static member tcTupleMemberNotNormallyUsed() = (3220, GetStringFunc("tcTupleMemberNotNormallyUsed",",,,") )
    /// This expression returns a value of type '%s' but is implicitly discarded. Consider using 'let' to bind the result to a name, e.g. 'let result = expression'. If you intended to use the expression as a value in the sequence then use an explicit 'yield'.
    /// (Originally from ..\FSComp.txt:1426)
    static member implicitlyDiscardedInSequenceExpression(a0 : System.String) = (3221, GetStringFunc("implicitlyDiscardedInSequenceExpression",",,,%s,,,") a0)
    /// This expression returns a value of type '%s' but is implicitly discarded. Consider using 'let' to bind the result to a name, e.g. 'let result = expression'. If you intended to use the expression as a value in the sequence then use an explicit 'yield!'.
    /// (Originally from ..\FSComp.txt:1427)
    static member implicitlyDiscardedSequenceInSequenceExpression(a0 : System.String) = (3222, GetStringFunc("implicitlyDiscardedSequenceInSequenceExpression",",,,%s,,,") a0)
    /// The file '%s' changed on disk unexpectedly, please reload.
    /// (Originally from ..\FSComp.txt:1428)
    static member ilreadFileChanged(a0 : System.String) = (3223, GetStringFunc("ilreadFileChanged",",,,%s,,,") a0)
    /// The byref pointer is readonly, so this write is not permitted.
    /// (Originally from ..\FSComp.txt:1429)
    static member writeToReadOnlyByref() = (3224, GetStringFunc("writeToReadOnlyByref",",,,") )
    /// A ReadOnly attribute has been applied to a struct type with a mutable field.
    /// (Originally from ..\FSComp.txt:1430)
    static member readOnlyAttributeOnStructWithMutableField() = (3225, GetStringFunc("readOnlyAttributeOnStructWithMutableField",",,,") )
    /// A byref pointer returned by a function or method is implicitly dereferenced as of F# 4.5. To acquire the return value as a pointer, use the address-of operator, e.g. '&f(x)' or '&obj.Method(arg1, arg2)'.
    /// (Originally from ..\FSComp.txt:1431)
    static member tcByrefReturnImplicitlyDereferenced() = (3226, GetStringFunc("tcByrefReturnImplicitlyDereferenced",",,,") )
    /// A type annotated with IsByRefLike must also be a struct. Consider adding the [<Struct>] attribute to the type.
    /// (Originally from ..\FSComp.txt:1432)
    static member tcByRefLikeNotStruct() = (3227, GetStringFunc("tcByRefLikeNotStruct",",,,") )
    /// The address of a value returned from the expression cannot be used at this point. This is to ensure the address of the local value does not escape its scope.
    /// (Originally from ..\FSComp.txt:1433)
    static member chkNoByrefAddressOfValueFromExpression() = (3228, GetStringFunc("chkNoByrefAddressOfValueFromExpression",",,,") )
    /// The Span or IsByRefLike expression cannot be returned from this function or method, because it is composed using elements that may escape their scope.
    /// (Originally from ..\FSComp.txt:1434)
    static member chkNoReturnOfLimitedSpan() = (3229, GetStringFunc("chkNoReturnOfLimitedSpan",",,,") )
    /// This value can't be assigned because the target '%s' may refer to non-stack-local memory, while the expression being assigned is assessed to potentially refer to stack-local memory. This is to help prevent pointers to stack-bound memory escaping their scope.
    /// (Originally from ..\FSComp.txt:1435)
    static member chkNoWriteToLimitedSpan(a0 : System.String) = (3230, GetStringFunc("chkNoWriteToLimitedSpan",",,,%s,,,") a0)
    /// A value defined in a module must be mutable in order to take its address, e.g. 'let mutable x = ...'
    /// (Originally from ..\FSComp.txt:1436)
    static member tastValueMustBeLocal() = (3231, GetStringFunc("tastValueMustBeLocal",",,,") )
    /// A type annotated with IsReadOnly must also be a struct. Consider adding the [<Struct>] attribute to the type.
    /// (Originally from ..\FSComp.txt:1437)
    static member tcIsReadOnlyNotStruct() = (3232, GetStringFunc("tcIsReadOnlyNotStruct",",,,") )
    /// Struct members cannot return the address of fields of the struct by reference
    /// (Originally from ..\FSComp.txt:1438)
    static member chkStructsMayNotReturnAddressesOfContents() = (3233, GetStringFunc("chkStructsMayNotReturnAddressesOfContents",",,,") )
    /// The function or method call cannot be used at this point, because one argument that is a byref of a non-stack-local Span or IsByRefLike type is used with another argument that is a stack-local Span or IsByRefLike type. This is to ensure the address of the local value does not escape its scope.
    /// (Originally from ..\FSComp.txt:1439)
    static member chkNoByrefLikeFunctionCall() = (3234, GetStringFunc("chkNoByrefLikeFunctionCall",",,,") )
    /// The Span or IsByRefLike variable '%s' cannot be used at this point. This is to ensure the address of the local value does not escape its scope.
    /// (Originally from ..\FSComp.txt:1440)
    static member chkNoSpanLikeVariable(a0 : System.String) = (3235, GetStringFunc("chkNoSpanLikeVariable",",,,%s,,,") a0)
    /// A Span or IsByRefLike value returned from the expression cannot be used at ths point. This is to ensure the address of the local value does not escape its scope.
    /// (Originally from ..\FSComp.txt:1441)
    static member chkNoSpanLikeValueFromExpression() = (3236, GetStringFunc("chkNoSpanLikeValueFromExpression",",,,") )
    /// Cannot take the address of the value returned from the expression. Assign the returned value to a let-bound value before taking the address.
    /// (Originally from ..\FSComp.txt:1442)
    static member tastCantTakeAddressOfExpression() = (3237, GetStringFunc("tastCantTakeAddressOfExpression",",,,") )
<<<<<<< HEAD
    /// Cannot call the extension member as it requires the value to be mutable or a byref type due to the extending type being used as a byref.
    /// (Originally from ..\FSComp.txt:1443)
    static member tcCannotCallExtensionMemberInrefToByref() = (3238, GetStringFunc("tcCannotCallExtensionMemberInrefToByref",",,,") )
    /// Byref types are not allowed to have optional type extensions.
    /// (Originally from ..\FSComp.txt:1444)
    static member tcByrefsMayNotHaveTypeExtensions() = (3239, GetStringFunc("tcByrefsMayNotHaveTypeExtensions",",,,") )
    /// Cannot call the byref extension method '%s. The first parameter requires the value to be mutable or a non-readonly byref type.
    /// (Originally from ..\FSComp.txt:1445)
    static member tcCannotCallExtensionMethodInrefToByref(a0 : System.String) = (3240, GetStringFunc("tcCannotCallExtensionMethodInrefToByref",",,,%s,,,") a0)
    /// Cannot partially apply the extension method '%s' because the first parameter is a byref type.
    /// (Originally from ..\FSComp.txt:1446)
    static member tcCannotPartiallyApplyExtensionMethodForByref(a0 : System.String) = (3241, GetStringFunc("tcCannotPartiallyApplyExtensionMethodForByref",",,,%s,,,") a0)
    /// The parameter '%s' has an invalid type '%s'. This is not permitted by the rules of Common IL.
    /// (Originally from ..\FSComp.txt:1447)
    static member chkInvalidFunctionParameterType(a0 : System.String, a1 : System.String) = (3300, GetStringFunc("chkInvalidFunctionParameterType",",,,%s,,,%s,,,") a0 a1)
    /// The function or method has an invalid return type '%s'. This is not permitted by the rules of Common IL.
    /// (Originally from ..\FSComp.txt:1448)
    static member chkInvalidFunctionReturnType(a0 : System.String) = (3301, GetStringFunc("chkInvalidFunctionReturnType",",,,%s,,,") a0)
=======
    /// This type does not inherit Attribute, it will not work correctly with other .NET languages.
    /// (Originally from ..\FSComp.txt:1443)
    static member tcTypeDoesNotInheritAttribute() = (3242, GetStringFunc("tcTypeDoesNotInheritAttribute",",,,") )
>>>>>>> 81894434

    /// Call this method once to validate that all known resources are valid; throws if not
    static member RunStartupValidation() =
        ignore(GetString("undefinedNameNamespace"))
        ignore(GetString("undefinedNameNamespaceOrModule"))
        ignore(GetString("undefinedNameFieldConstructorOrMember"))
        ignore(GetString("undefinedNameValueConstructorNamespaceOrType"))
        ignore(GetString("undefinedNameValueOfConstructor"))
        ignore(GetString("undefinedNameValueNamespaceTypeOrModule"))
        ignore(GetString("undefinedNameConstructorModuleOrNamespace"))
        ignore(GetString("undefinedNameType"))
        ignore(GetString("undefinedNameTypeIn"))
        ignore(GetString("undefinedNameRecordLabelOrNamespace"))
        ignore(GetString("undefinedNameRecordLabel"))
        ignore(GetString("undefinedNameSuggestionsIntro"))
        ignore(GetString("undefinedNameTypeParameter"))
        ignore(GetString("undefinedNamePatternDiscriminator"))
        ignore(GetString("replaceWithSuggestion"))
        ignore(GetString("addIndexerDot"))
        ignore(GetString("listElementHasWrongType"))
        ignore(GetString("arrayElementHasWrongType"))
        ignore(GetString("missingElseBranch"))
        ignore(GetString("ifExpression"))
        ignore(GetString("elseBranchHasWrongType"))
        ignore(GetString("followingPatternMatchClauseHasWrongType"))
        ignore(GetString("patternMatchGuardIsNotBool"))
        ignore(GetString("commaInsteadOfSemicolonInRecord"))
        ignore(GetString("derefInsteadOfNot"))
        ignore(GetString("buildUnexpectedTypeArgs"))
        ignore(GetString("returnUsedInsteadOfReturnBang"))
        ignore(GetString("yieldUsedInsteadOfYieldBang"))
        ignore(GetString("tupleRequiredInAbstractMethod"))
        ignore(GetString("buildInvalidWarningNumber"))
        ignore(GetString("buildInvalidVersionString"))
        ignore(GetString("buildInvalidVersionFile"))
        ignore(GetString("buildProductName"))
        ignore(GetString("buildProductNameCommunity"))
        ignore(GetString("buildProblemWithFilename"))
        ignore(GetString("buildNoInputsSpecified"))
        ignore(GetString("buildPdbRequiresDebug"))
        ignore(GetString("buildInvalidSearchDirectory"))
        ignore(GetString("buildSearchDirectoryNotFound"))
        ignore(GetString("buildInvalidFilename"))
        ignore(GetString("buildInvalidAssemblyName"))
        ignore(GetString("buildInvalidPrivacy"))
        ignore(GetString("buildMultipleReferencesNotAllowed"))
        ignore(GetString("buildCouldNotReadVersionInfoFromMscorlib"))
        ignore(GetString("buildCannotReadAssembly"))
        ignore(GetString("buildAssemblyResolutionFailed"))
        ignore(GetString("buildImplicitModuleIsNotLegalIdentifier"))
        ignore(GetString("buildMultiFileRequiresNamespaceOrModule"))
        ignore(GetString("noEqualSignAfterModule"))
        ignore(GetString("buildMultipleToplevelModules"))
        ignore(GetString("buildOptionRequiresParameter"))
        ignore(GetString("buildCouldNotFindSourceFile"))
        ignore(GetString("buildInvalidSourceFileExtension"))
        ignore(GetString("buildCouldNotResolveAssembly"))
        ignore(GetString("buildCouldNotResolveAssemblyRequiredByFile"))
        ignore(GetString("buildErrorOpeningBinaryFile"))
        ignore(GetString("buildDifferentVersionMustRecompile"))
        ignore(GetString("buildInvalidHashIDirective"))
        ignore(GetString("buildInvalidHashrDirective"))
        ignore(GetString("buildInvalidHashloadDirective"))
        ignore(GetString("buildInvalidHashtimeDirective"))
        ignore(GetString("buildDirectivesInModulesAreIgnored"))
        ignore(GetString("buildSignatureAlreadySpecified"))
        ignore(GetString("buildImplementationAlreadyGivenDetail"))
        ignore(GetString("buildImplementationAlreadyGiven"))
        ignore(GetString("buildSignatureWithoutImplementation"))
        ignore(GetString("buildArgInvalidInt"))
        ignore(GetString("buildArgInvalidFloat"))
        ignore(GetString("buildUnrecognizedOption"))
        ignore(GetString("buildInvalidModuleOrNamespaceName"))
        ignore(GetString("pickleErrorReadingWritingMetadata"))
        ignore(GetString("tastTypeOrModuleNotConcrete"))
        ignore(GetString("tastTypeHasAssemblyCodeRepresentation"))
        ignore(GetString("tastNamespaceAndModuleWithSameNameInAssembly"))
        ignore(GetString("tastTwoModulesWithSameNameInAssembly"))
        ignore(GetString("tastDuplicateTypeDefinitionInAssembly"))
        ignore(GetString("tastConflictingModuleAndTypeDefinitionInAssembly"))
        ignore(GetString("tastInvalidMemberSignature"))
        ignore(GetString("tastValueDoesNotHaveSetterType"))
        ignore(GetString("tastInvalidFormForPropertyGetter"))
        ignore(GetString("tastInvalidFormForPropertySetter"))
        ignore(GetString("tastUnexpectedByRef"))
        ignore(GetString("tastValueMustBeMutable"))
        ignore(GetString("tastInvalidMutationOfConstant"))
        ignore(GetString("tastValueHasBeenCopied"))
        ignore(GetString("tastRecursiveValuesMayNotBeInConstructionOfTuple"))
        ignore(GetString("tastRecursiveValuesMayNotAppearInConstructionOfType"))
        ignore(GetString("tastRecursiveValuesMayNotBeAssignedToNonMutableField"))
        ignore(GetString("tastUnexpectedDecodeOfAutoOpenAttribute"))
        ignore(GetString("tastUnexpectedDecodeOfInternalsVisibleToAttribute"))
        ignore(GetString("tastUnexpectedDecodeOfInterfaceDataVersionAttribute"))
        ignore(GetString("tastActivePatternsLimitedToSeven"))
        ignore(GetString("tastNotAConstantExpression"))
        ignore(GetString("ValueNotContainedMutabilityAttributesDiffer"))
        ignore(GetString("ValueNotContainedMutabilityNamesDiffer"))
        ignore(GetString("ValueNotContainedMutabilityCompiledNamesDiffer"))
        ignore(GetString("ValueNotContainedMutabilityDisplayNamesDiffer"))
        ignore(GetString("ValueNotContainedMutabilityAccessibilityMore"))
        ignore(GetString("ValueNotContainedMutabilityInlineFlagsDiffer"))
        ignore(GetString("ValueNotContainedMutabilityLiteralConstantValuesDiffer"))
        ignore(GetString("ValueNotContainedMutabilityOneIsTypeFunction"))
        ignore(GetString("ValueNotContainedMutabilityParameterCountsDiffer"))
        ignore(GetString("ValueNotContainedMutabilityTypesDiffer"))
        ignore(GetString("ValueNotContainedMutabilityExtensionsDiffer"))
        ignore(GetString("ValueNotContainedMutabilityArityNotInferred"))
        ignore(GetString("ValueNotContainedMutabilityGenericParametersDiffer"))
        ignore(GetString("ValueNotContainedMutabilityGenericParametersAreDifferentKinds"))
        ignore(GetString("ValueNotContainedMutabilityAritiesDiffer"))
        ignore(GetString("ValueNotContainedMutabilityDotNetNamesDiffer"))
        ignore(GetString("ValueNotContainedMutabilityStaticsDiffer"))
        ignore(GetString("ValueNotContainedMutabilityVirtualsDiffer"))
        ignore(GetString("ValueNotContainedMutabilityAbstractsDiffer"))
        ignore(GetString("ValueNotContainedMutabilityFinalsDiffer"))
        ignore(GetString("ValueNotContainedMutabilityOverridesDiffer"))
        ignore(GetString("ValueNotContainedMutabilityOneIsConstructor"))
        ignore(GetString("ValueNotContainedMutabilityStaticButInstance"))
        ignore(GetString("ValueNotContainedMutabilityInstanceButStatic"))
        ignore(GetString("DefinitionsInSigAndImplNotCompatibleNamesDiffer"))
        ignore(GetString("DefinitionsInSigAndImplNotCompatibleParameterCountsDiffer"))
        ignore(GetString("DefinitionsInSigAndImplNotCompatibleAccessibilityDiffer"))
        ignore(GetString("DefinitionsInSigAndImplNotCompatibleMissingInterface"))
        ignore(GetString("DefinitionsInSigAndImplNotCompatibleImplementationSaysNull"))
        ignore(GetString("DefinitionsInSigAndImplNotCompatibleImplementationSaysNull2"))
        ignore(GetString("DefinitionsInSigAndImplNotCompatibleSignatureSaysNull"))
        ignore(GetString("DefinitionsInSigAndImplNotCompatibleSignatureSaysNull2"))
        ignore(GetString("DefinitionsInSigAndImplNotCompatibleImplementationSealed"))
        ignore(GetString("DefinitionsInSigAndImplNotCompatibleImplementationIsNotSealed"))
        ignore(GetString("DefinitionsInSigAndImplNotCompatibleImplementationIsAbstract"))
        ignore(GetString("DefinitionsInSigAndImplNotCompatibleSignatureIsAbstract"))
        ignore(GetString("DefinitionsInSigAndImplNotCompatibleTypesHaveDifferentBaseTypes"))
        ignore(GetString("DefinitionsInSigAndImplNotCompatibleNumbersDiffer"))
        ignore(GetString("DefinitionsInSigAndImplNotCompatibleSignatureDefinesButImplDoesNot"))
        ignore(GetString("DefinitionsInSigAndImplNotCompatibleImplDefinesButSignatureDoesNot"))
        ignore(GetString("DefinitionsInSigAndImplNotCompatibleImplDefinesStruct"))
        ignore(GetString("DefinitionsInSigAndImplNotCompatibleDotNetTypeRepresentationIsHidden"))
        ignore(GetString("DefinitionsInSigAndImplNotCompatibleTypeIsHidden"))
        ignore(GetString("DefinitionsInSigAndImplNotCompatibleTypeIsDifferentKind"))
        ignore(GetString("DefinitionsInSigAndImplNotCompatibleILDiffer"))
        ignore(GetString("DefinitionsInSigAndImplNotCompatibleRepresentationsDiffer"))
        ignore(GetString("DefinitionsInSigAndImplNotCompatibleFieldWasPresent"))
        ignore(GetString("DefinitionsInSigAndImplNotCompatibleFieldOrderDiffer"))
        ignore(GetString("DefinitionsInSigAndImplNotCompatibleFieldRequiredButNotSpecified"))
        ignore(GetString("DefinitionsInSigAndImplNotCompatibleFieldIsInImplButNotSig"))
        ignore(GetString("DefinitionsInSigAndImplNotCompatibleAbstractMemberMissingInImpl"))
        ignore(GetString("DefinitionsInSigAndImplNotCompatibleAbstractMemberMissingInSig"))
        ignore(GetString("DefinitionsInSigAndImplNotCompatibleSignatureDeclaresDiffer"))
        ignore(GetString("DefinitionsInSigAndImplNotCompatibleAbbreviationsDiffer"))
        ignore(GetString("DefinitionsInSigAndImplNotCompatibleAbbreviationHiddenBySig"))
        ignore(GetString("DefinitionsInSigAndImplNotCompatibleSigHasAbbreviation"))
        ignore(GetString("ModuleContainsConstructorButNamesDiffer"))
        ignore(GetString("ModuleContainsConstructorButDataFieldsDiffer"))
        ignore(GetString("ModuleContainsConstructorButTypesOfFieldsDiffer"))
        ignore(GetString("ModuleContainsConstructorButAccessibilityDiffers"))
        ignore(GetString("FieldNotContainedNamesDiffer"))
        ignore(GetString("FieldNotContainedAccessibilitiesDiffer"))
        ignore(GetString("FieldNotContainedStaticsDiffer"))
        ignore(GetString("FieldNotContainedMutablesDiffer"))
        ignore(GetString("FieldNotContainedLiteralsDiffer"))
        ignore(GetString("FieldNotContainedTypesDiffer"))
        ignore(GetString("typrelCannotResolveImplicitGenericInstantiation"))
        ignore(GetString("typrelCannotResolveAmbiguityInPrintf"))
        ignore(GetString("typrelCannotResolveAmbiguityInEnum"))
        ignore(GetString("typrelCannotResolveAmbiguityInDelegate"))
        ignore(GetString("typrelInvalidValue"))
        ignore(GetString("typrelSigImplNotCompatibleParamCountsDiffer"))
        ignore(GetString("typrelSigImplNotCompatibleCompileTimeRequirementsDiffer"))
        ignore(GetString("typrelSigImplNotCompatibleConstraintsDiffer"))
        ignore(GetString("typrelSigImplNotCompatibleConstraintsDifferRemove"))
        ignore(GetString("typrelTypeImplementsIComparableShouldOverrideObjectEquals"))
        ignore(GetString("typrelTypeImplementsIComparableDefaultObjectEqualsProvided"))
        ignore(GetString("typrelExplicitImplementationOfGetHashCodeOrEquals"))
        ignore(GetString("typrelExplicitImplementationOfGetHashCode"))
        ignore(GetString("typrelExplicitImplementationOfEquals"))
        ignore(GetString("ExceptionDefsNotCompatibleHiddenBySignature"))
        ignore(GetString("ExceptionDefsNotCompatibleDotNetRepresentationsDiffer"))
        ignore(GetString("ExceptionDefsNotCompatibleAbbreviationHiddenBySignature"))
        ignore(GetString("ExceptionDefsNotCompatibleSignaturesDiffer"))
        ignore(GetString("ExceptionDefsNotCompatibleExceptionDeclarationsDiffer"))
        ignore(GetString("ExceptionDefsNotCompatibleFieldInSigButNotImpl"))
        ignore(GetString("ExceptionDefsNotCompatibleFieldInImplButNotSig"))
        ignore(GetString("ExceptionDefsNotCompatibleFieldOrderDiffers"))
        ignore(GetString("typrelModuleNamespaceAttributesDifferInSigAndImpl"))
        ignore(GetString("typrelMethodIsOverconstrained"))
        ignore(GetString("typrelOverloadNotFound"))
        ignore(GetString("typrelOverrideWasAmbiguous"))
        ignore(GetString("typrelMoreThenOneOverride"))
        ignore(GetString("typrelMethodIsSealed"))
        ignore(GetString("typrelOverrideImplementsMoreThenOneSlot"))
        ignore(GetString("typrelDuplicateInterface"))
        ignore(GetString("typrelNeedExplicitImplementation"))
        ignore(GetString("typrelNamedArgumentHasBeenAssignedMoreThenOnce"))
        ignore(GetString("typrelNoImplementationGiven"))
        ignore(GetString("typrelNoImplementationGivenWithSuggestion"))
        ignore(GetString("typrelMemberDoesNotHaveCorrectNumberOfArguments"))
        ignore(GetString("typrelMemberDoesNotHaveCorrectNumberOfTypeParameters"))
        ignore(GetString("typrelMemberDoesNotHaveCorrectKindsOfGenericParameters"))
        ignore(GetString("typrelMemberCannotImplement"))
        ignore(GetString("astParseEmbeddedILError"))
        ignore(GetString("astParseEmbeddedILTypeError"))
        ignore(GetString("astDeprecatedIndexerNotation"))
        ignore(GetString("astInvalidExprLeftHandOfAssignment"))
        ignore(GetString("augNoRefEqualsOnStruct"))
        ignore(GetString("augInvalidAttrs"))
        ignore(GetString("augNoEqualityNeedsNoComparison"))
        ignore(GetString("augStructCompNeedsStructEquality"))
        ignore(GetString("augStructEqNeedsNoCompOrStructComp"))
        ignore(GetString("augTypeCantHaveRefEqAndStructAttrs"))
        ignore(GetString("augOnlyCertainTypesCanHaveAttrs"))
        ignore(GetString("augRefEqCantHaveObjEquals"))
        ignore(GetString("augCustomEqNeedsObjEquals"))
        ignore(GetString("augCustomCompareNeedsIComp"))
        ignore(GetString("augNoEqNeedsNoObjEquals"))
        ignore(GetString("augNoCompCantImpIComp"))
        ignore(GetString("augCustomEqNeedsNoCompOrCustomComp"))
        ignore(GetString("forPositionalSpecifiersNotPermitted"))
        ignore(GetString("forMissingFormatSpecifier"))
        ignore(GetString("forFlagSetTwice"))
        ignore(GetString("forPrefixFlagSpacePlusSetTwice"))
        ignore(GetString("forHashSpecifierIsInvalid"))
        ignore(GetString("forBadPrecision"))
        ignore(GetString("forBadWidth"))
        ignore(GetString("forDoesNotSupportZeroFlag"))
        ignore(GetString("forPrecisionMissingAfterDot"))
        ignore(GetString("forFormatDoesntSupportPrecision"))
        ignore(GetString("forBadFormatSpecifier"))
        ignore(GetString("forLIsUnnecessary"))
        ignore(GetString("forHIsUnnecessary"))
        ignore(GetString("forDoesNotSupportPrefixFlag"))
        ignore(GetString("forBadFormatSpecifierGeneral"))
        ignore(GetString("elSysEnvExitDidntExit"))
        ignore(GetString("elDeprecatedOperator"))
        ignore(GetString("chkProtectedOrBaseCalled"))
        ignore(GetString("chkByrefUsedInInvalidWay"))
        ignore(GetString("chkBaseUsedInInvalidWay"))
        ignore(GetString("chkVariableUsedInInvalidWay"))
        ignore(GetString("chkTypeLessAccessibleThanType"))
        ignore(GetString("chkSystemVoidOnlyInTypeof"))
        ignore(GetString("chkErrorUseOfByref"))
        ignore(GetString("chkErrorContainsCallToRethrow"))
        ignore(GetString("chkSplicingOnlyInQuotations"))
        ignore(GetString("chkNoFirstClassSplicing"))
        ignore(GetString("chkNoFirstClassAddressOf"))
        ignore(GetString("chkNoFirstClassRethrow"))
        ignore(GetString("chkNoByrefAtThisPoint"))
        ignore(GetString("chkLimitationsOfBaseKeyword"))
        ignore(GetString("chkObjCtorsCantUseExceptionHandling"))
        ignore(GetString("chkNoAddressOfAtThisPoint"))
        ignore(GetString("chkNoAddressStaticFieldAtThisPoint"))
        ignore(GetString("chkNoAddressFieldAtThisPoint"))
        ignore(GetString("chkNoAddressOfArrayElementAtThisPoint"))
        ignore(GetString("chkFirstClassFuncNoByref"))
        ignore(GetString("chkReturnTypeNoByref"))
        ignore(GetString("chkInvalidCustAttrVal"))
        ignore(GetString("chkAttrHasAllowMultiFalse"))
        ignore(GetString("chkMemberUsedInInvalidWay"))
        ignore(GetString("chkNoByrefAsTopValue"))
        ignore(GetString("chkReflectedDefCantSplice"))
        ignore(GetString("chkEntryPointUsage"))
        ignore(GetString("chkUnionCaseCompiledForm"))
        ignore(GetString("chkUnionCaseDefaultAugmentation"))
        ignore(GetString("chkPropertySameNameMethod"))
        ignore(GetString("chkGetterSetterDoNotMatchAbstract"))
        ignore(GetString("chkPropertySameNameIndexer"))
        ignore(GetString("chkCantStoreByrefValue"))
        ignore(GetString("chkDuplicateMethod"))
        ignore(GetString("chkDuplicateMethodWithSuffix"))
        ignore(GetString("chkDuplicateMethodCurried"))
        ignore(GetString("chkCurriedMethodsCantHaveOutParams"))
        ignore(GetString("chkDuplicateProperty"))
        ignore(GetString("chkDuplicatePropertyWithSuffix"))
        ignore(GetString("chkDuplicateMethodInheritedType"))
        ignore(GetString("chkDuplicateMethodInheritedTypeWithSuffix"))
        ignore(GetString("chkMultipleGenericInterfaceInstantiations"))
        ignore(GetString("chkValueWithDefaultValueMustHaveDefaultValue"))
        ignore(GetString("chkNoByrefInTypeAbbrev"))
        ignore(GetString("crefBoundVarUsedInSplice"))
        ignore(GetString("crefQuotationsCantContainGenericExprs"))
        ignore(GetString("crefQuotationsCantContainGenericFunctions"))
        ignore(GetString("crefQuotationsCantContainObjExprs"))
        ignore(GetString("crefQuotationsCantContainAddressOf"))
        ignore(GetString("crefQuotationsCantContainStaticFieldRef"))
        ignore(GetString("crefQuotationsCantContainInlineIL"))
        ignore(GetString("crefQuotationsCantContainDescendingForLoops"))
        ignore(GetString("crefQuotationsCantFetchUnionIndexes"))
        ignore(GetString("crefQuotationsCantSetUnionFields"))
        ignore(GetString("crefQuotationsCantSetExceptionFields"))
        ignore(GetString("crefQuotationsCantRequireByref"))
        ignore(GetString("crefQuotationsCantCallTraitMembers"))
        ignore(GetString("crefQuotationsCantContainThisConstant"))
        ignore(GetString("crefQuotationsCantContainThisPatternMatch"))
        ignore(GetString("crefQuotationsCantContainArrayPatternMatching"))
        ignore(GetString("crefQuotationsCantContainThisType"))
        ignore(GetString("csTypeCannotBeResolvedAtCompileTime"))
        ignore(GetString("csCodeLessGeneric"))
        ignore(GetString("csTypeInferenceMaxDepth"))
        ignore(GetString("csExpectedArguments"))
        ignore(GetString("csIndexArgumentMismatch"))
        ignore(GetString("csExpectTypeWithOperatorButGivenFunction"))
        ignore(GetString("csExpectTypeWithOperatorButGivenTuple"))
        ignore(GetString("csTypesDoNotSupportOperator"))
        ignore(GetString("csTypeDoesNotSupportOperator"))
        ignore(GetString("csTypesDoNotSupportOperatorNullable"))
        ignore(GetString("csTypeDoesNotSupportOperatorNullable"))
        ignore(GetString("csTypeDoesNotSupportConversion"))
        ignore(GetString("csMethodFoundButIsStatic"))
        ignore(GetString("csMethodFoundButIsNotStatic"))
        ignore(GetString("csStructConstraintInconsistent"))
        ignore(GetString("csTypeDoesNotHaveNull"))
        ignore(GetString("csNullableTypeDoesNotHaveNull"))
        ignore(GetString("csTypeDoesNotSupportComparison1"))
        ignore(GetString("csTypeDoesNotSupportComparison2"))
        ignore(GetString("csTypeDoesNotSupportComparison3"))
        ignore(GetString("csTypeDoesNotSupportEquality1"))
        ignore(GetString("csTypeDoesNotSupportEquality2"))
        ignore(GetString("csTypeDoesNotSupportEquality3"))
        ignore(GetString("csTypeIsNotEnumType"))
        ignore(GetString("csTypeHasNonStandardDelegateType"))
        ignore(GetString("csTypeIsNotDelegateType"))
        ignore(GetString("csTypeParameterCannotBeNullable"))
        ignore(GetString("csGenericConstructRequiresStructType"))
        ignore(GetString("csGenericConstructRequiresUnmanagedType"))
        ignore(GetString("csTypeNotCompatibleBecauseOfPrintf"))
        ignore(GetString("csGenericConstructRequiresReferenceSemantics"))
        ignore(GetString("csGenericConstructRequiresNonAbstract"))
        ignore(GetString("csGenericConstructRequiresPublicDefaultConstructor"))
        ignore(GetString("csTypeInstantiationLengthMismatch"))
        ignore(GetString("csOptionalArgumentNotPermittedHere"))
        ignore(GetString("csMemberIsNotStatic"))
        ignore(GetString("csMemberIsNotInstance"))
        ignore(GetString("csArgumentLengthMismatch"))
        ignore(GetString("csArgumentTypesDoNotMatch"))
        ignore(GetString("csMethodExpectsParams"))
        ignore(GetString("csMemberIsNotAccessible"))
        ignore(GetString("csMemberIsNotAccessible2"))
        ignore(GetString("csMethodIsNotAStaticMethod"))
        ignore(GetString("csMethodIsNotAnInstanceMethod"))
        ignore(GetString("csMemberHasNoArgumentOrReturnProperty"))
        ignore(GetString("csCtorHasNoArgumentOrReturnProperty"))
        ignore(GetString("csRequiredSignatureIs"))
        ignore(GetString("csMemberSignatureMismatch"))
        ignore(GetString("csMemberSignatureMismatch2"))
        ignore(GetString("csMemberSignatureMismatch3"))
        ignore(GetString("csMemberSignatureMismatch4"))
        ignore(GetString("csMemberSignatureMismatchArityNamed"))
        ignore(GetString("csMemberSignatureMismatchArity"))
        ignore(GetString("csCtorSignatureMismatchArity"))
        ignore(GetString("csCtorSignatureMismatchArityProp"))
        ignore(GetString("csMemberSignatureMismatchArityType"))
        ignore(GetString("csMemberNotAccessible"))
        ignore(GetString("csIncorrectGenericInstantiation"))
        ignore(GetString("csMemberOverloadArityMismatch"))
        ignore(GetString("csNoMemberTakesTheseArguments"))
        ignore(GetString("csNoMemberTakesTheseArguments2"))
        ignore(GetString("csNoMemberTakesTheseArguments3"))
        ignore(GetString("csMethodNotFound"))
        ignore(GetString("csNoOverloadsFound"))
        ignore(GetString("csMethodIsOverloaded"))
        ignore(GetString("csCandidates"))
        ignore(GetString("csSeeAvailableOverloads"))
        ignore(GetString("parsDoCannotHaveVisibilityDeclarations"))
        ignore(GetString("parsEofInHashIf"))
        ignore(GetString("parsEofInString"))
        ignore(GetString("parsEofInVerbatimString"))
        ignore(GetString("parsEofInComment"))
        ignore(GetString("parsEofInStringInComment"))
        ignore(GetString("parsEofInVerbatimStringInComment"))
        ignore(GetString("parsEofInIfOcaml"))
        ignore(GetString("parsEofInDirective"))
        ignore(GetString("parsNoHashEndIfFound"))
        ignore(GetString("parsAttributesIgnored"))
        ignore(GetString("parsUseBindingsIllegalInImplicitClassConstructors"))
        ignore(GetString("parsUseBindingsIllegalInModules"))
        ignore(GetString("parsIntegerForLoopRequiresSimpleIdentifier"))
        ignore(GetString("parsOnlyOneWithAugmentationAllowed"))
        ignore(GetString("parsUnexpectedSemicolon"))
        ignore(GetString("parsUnexpectedEndOfFile"))
        ignore(GetString("parsUnexpectedVisibilityDeclaration"))
        ignore(GetString("parsOnlyHashDirectivesAllowed"))
        ignore(GetString("parsVisibilityDeclarationsShouldComePriorToIdentifier"))
        ignore(GetString("parsNamespaceOrModuleNotBoth"))
        ignore(GetString("parsModuleAbbreviationMustBeSimpleName"))
        ignore(GetString("parsIgnoreAttributesOnModuleAbbreviation"))
        ignore(GetString("parsIgnoreAttributesOnModuleAbbreviationAlwaysPrivate"))
        ignore(GetString("parsIgnoreVisibilityOnModuleAbbreviationAlwaysPrivate"))
        ignore(GetString("parsUnClosedBlockInHashLight"))
        ignore(GetString("parsUnmatchedBeginOrStruct"))
        ignore(GetString("parsModuleDefnMustBeSimpleName"))
        ignore(GetString("parsUnexpectedEmptyModuleDefn"))
        ignore(GetString("parsAttributesMustComeBeforeVal"))
        ignore(GetString("parsAttributesAreNotPermittedOnInterfaceImplementations"))
        ignore(GetString("parsSyntaxError"))
        ignore(GetString("parsAugmentationsIllegalOnDelegateType"))
        ignore(GetString("parsUnmatchedClassInterfaceOrStruct"))
        ignore(GetString("parsEmptyTypeDefinition"))
        ignore(GetString("parsUnmatchedWith"))
        ignore(GetString("parsGetOrSetRequired"))
        ignore(GetString("parsOnlyClassCanTakeValueArguments"))
        ignore(GetString("parsUnmatchedBegin"))
        ignore(GetString("parsInvalidDeclarationSyntax"))
        ignore(GetString("parsGetAndOrSetRequired"))
        ignore(GetString("parsTypeAnnotationsOnGetSet"))
        ignore(GetString("parsGetterMustHaveAtLeastOneArgument"))
        ignore(GetString("parsMultipleAccessibilitiesForGetSet"))
        ignore(GetString("parsSetSyntax"))
        ignore(GetString("parsInterfacesHaveSameVisibilityAsEnclosingType"))
        ignore(GetString("parsAccessibilityModsIllegalForAbstract"))
        ignore(GetString("parsAttributesIllegalOnInherit"))
        ignore(GetString("parsVisibilityIllegalOnInherit"))
        ignore(GetString("parsInheritDeclarationsCannotHaveAsBindings"))
        ignore(GetString("parsAttributesIllegalHere"))
        ignore(GetString("parsTypeAbbreviationsCannotHaveVisibilityDeclarations"))
        ignore(GetString("parsEnumTypesCannotHaveVisibilityDeclarations"))
        ignore(GetString("parsAllEnumFieldsRequireValues"))
        ignore(GetString("parsInlineAssemblyCannotHaveVisibilityDeclarations"))
        ignore(GetString("parsUnexpectedIdentifier"))
        ignore(GetString("parsUnionCasesCannotHaveVisibilityDeclarations"))
        ignore(GetString("parsEnumFieldsCannotHaveVisibilityDeclarations"))
        ignore(GetString("parsConsiderUsingSeparateRecordType"))
        ignore(GetString("parsRecordFieldsCannotHaveVisibilityDeclarations"))
        ignore(GetString("parsLetAndForNonRecBindings"))
        ignore(GetString("parsUnmatchedParen"))
        ignore(GetString("parsSuccessivePatternsShouldBeSpacedOrTupled"))
        ignore(GetString("parsNoMatchingInForLet"))
        ignore(GetString("parsErrorInReturnForLetIncorrectIndentation"))
        ignore(GetString("parsExpectedExpressionAfterLet"))
        ignore(GetString("parsIncompleteIf"))
        ignore(GetString("parsAssertIsNotFirstClassValue"))
        ignore(GetString("parsIdentifierExpected"))
        ignore(GetString("parsInOrEqualExpected"))
        ignore(GetString("parsArrowUseIsLimited"))
        ignore(GetString("parsSuccessiveArgsShouldBeSpacedOrTupled"))
        ignore(GetString("parsUnmatchedBracket"))
        ignore(GetString("parsMissingQualificationAfterDot"))
        ignore(GetString("parsParenFormIsForML"))
        ignore(GetString("parsMismatchedQuote"))
        ignore(GetString("parsUnmatched"))
        ignore(GetString("parsUnmatchedBracketBar"))
        ignore(GetString("parsUnmatchedBrace"))
        ignore(GetString("parsFieldBinding"))
        ignore(GetString("parsMemberIllegalInObjectImplementation"))
        ignore(GetString("parsMissingFunctionBody"))
        ignore(GetString("parsSyntaxErrorInLabeledType"))
        ignore(GetString("parsUnexpectedInfixOperator"))
        ignore(GetString("parsMultiArgumentGenericTypeFormDeprecated"))
        ignore(GetString("parsInvalidLiteralInType"))
        ignore(GetString("parsUnexpectedOperatorForUnitOfMeasure"))
        ignore(GetString("parsUnexpectedIntegerLiteralForUnitOfMeasure"))
        ignore(GetString("parsUnexpectedTypeParameter"))
        ignore(GetString("parsMismatchedQuotationName"))
        ignore(GetString("parsActivePatternCaseMustBeginWithUpperCase"))
        ignore(GetString("parsActivePatternCaseContainsPipe"))
        ignore(GetString("parsIllegalDenominatorForMeasureExponent"))
        ignore(GetString("parsNoEqualShouldFollowNamespace"))
        ignore(GetString("parsSyntaxModuleStructEndDeprecated"))
        ignore(GetString("parsSyntaxModuleSigEndDeprecated"))
        ignore(GetString("tcStaticFieldUsedWhenInstanceFieldExpected"))
        ignore(GetString("tcMethodNotAccessible"))
        ignore(GetString("tcImplicitMeasureFollowingSlash"))
        ignore(GetString("tcUnexpectedMeasureAnon"))
        ignore(GetString("tcNonZeroConstantCannotHaveGenericUnit"))
        ignore(GetString("tcSeqResultsUseYield"))
        ignore(GetString("tcUnexpectedBigRationalConstant"))
        ignore(GetString("tcInvalidTypeForUnitsOfMeasure"))
        ignore(GetString("tcUnexpectedConstUint16Array"))
        ignore(GetString("tcUnexpectedConstByteArray"))
        ignore(GetString("tcParameterRequiresName"))
        ignore(GetString("tcReturnValuesCannotHaveNames"))
        ignore(GetString("tcMemberKindPropertyGetSetNotExpected"))
        ignore(GetString("tcNamespaceCannotContainValues"))
        ignore(GetString("tcNamespaceCannotContainExtensionMembers"))
        ignore(GetString("tcMultipleVisibilityAttributes"))
        ignore(GetString("tcMultipleVisibilityAttributesWithLet"))
        ignore(GetString("tcInvalidMethodNameForRelationalOperator"))
        ignore(GetString("tcInvalidMethodNameForEquality"))
        ignore(GetString("tcInvalidMemberName"))
        ignore(GetString("tcInvalidMemberNameFixedTypes"))
        ignore(GetString("tcInvalidOperatorDefinitionRelational"))
        ignore(GetString("tcInvalidOperatorDefinitionEquality"))
        ignore(GetString("tcInvalidOperatorDefinition"))
        ignore(GetString("tcInvalidIndexOperatorDefinition"))
        ignore(GetString("tcExpectModuleOrNamespaceParent"))
        ignore(GetString("tcImplementsIComparableExplicitly"))
        ignore(GetString("tcImplementsGenericIComparableExplicitly"))
        ignore(GetString("tcImplementsIStructuralComparableExplicitly"))
        ignore(GetString("tcRecordFieldInconsistentTypes"))
        ignore(GetString("tcDllImportStubsCannotBeInlined"))
        ignore(GetString("tcStructsCanOnlyBindThisAtMemberDeclaration"))
        ignore(GetString("tcUnexpectedExprAtRecInfPoint"))
        ignore(GetString("tcLessGenericBecauseOfAnnotation"))
        ignore(GetString("tcConstrainedTypeVariableCannotBeGeneralized"))
        ignore(GetString("tcGenericParameterHasBeenConstrained"))
        ignore(GetString("tcTypeParameterHasBeenConstrained"))
        ignore(GetString("tcTypeParametersInferredAreNotStable"))
        ignore(GetString("tcExplicitTypeParameterInvalid"))
        ignore(GetString("tcOverridingMethodRequiresAllOrNoTypeParameters"))
        ignore(GetString("tcFieldsDoNotDetermineUniqueRecordType"))
        ignore(GetString("tcFieldAppearsTwiceInRecord"))
        ignore(GetString("tcUnknownUnion"))
        ignore(GetString("tcNotSufficientlyGenericBecauseOfScope"))
        ignore(GetString("tcPropertyRequiresExplicitTypeParameters"))
        ignore(GetString("tcConstructorCannotHaveTypeParameters"))
        ignore(GetString("tcInstanceMemberRequiresTarget"))
        ignore(GetString("tcUnexpectedPropertyInSyntaxTree"))
        ignore(GetString("tcStaticInitializerRequiresArgument"))
        ignore(GetString("tcObjectConstructorRequiresArgument"))
        ignore(GetString("tcStaticMemberShouldNotHaveThis"))
        ignore(GetString("tcExplicitStaticInitializerSyntax"))
        ignore(GetString("tcExplicitObjectConstructorSyntax"))
        ignore(GetString("tcUnexpectedPropertySpec"))
        ignore(GetString("tcObjectExpressionFormDeprecated"))
        ignore(GetString("tcInvalidDeclaration"))
        ignore(GetString("tcAttributesInvalidInPatterns"))
        ignore(GetString("tcFunctionRequiresExplicitTypeArguments"))
        ignore(GetString("tcDoesNotAllowExplicitTypeArguments"))
        ignore(GetString("tcTypeParameterArityMismatch"))
        ignore(GetString("tcDefaultStructConstructorCall"))
        ignore(GetString("tcCouldNotFindIDisposable"))
        ignore(GetString("tcNonLiteralCannotBeUsedInPattern"))
        ignore(GetString("tcFieldIsReadonly"))
        ignore(GetString("tcNameArgumentsMustAppearLast"))
        ignore(GetString("tcFunctionRequiresExplicitLambda"))
        ignore(GetString("tcTypeCannotBeEnumerated"))
        ignore(GetString("tcInvalidMixtureOfRecursiveForms"))
        ignore(GetString("tcInvalidObjectConstructionExpression"))
        ignore(GetString("tcInvalidConstraint"))
        ignore(GetString("tcInvalidConstraintTypeSealed"))
        ignore(GetString("tcInvalidEnumConstraint"))
        ignore(GetString("tcInvalidNewConstraint"))
        ignore(GetString("tcInvalidPropertyType"))
        ignore(GetString("tcExpectedUnitOfMeasureMarkWithAttribute"))
        ignore(GetString("tcExpectedTypeParameter"))
        ignore(GetString("tcExpectedTypeNotUnitOfMeasure"))
        ignore(GetString("tcExpectedUnitOfMeasureNotType"))
        ignore(GetString("tcInvalidUnitsOfMeasurePrefix"))
        ignore(GetString("tcUnitsOfMeasureInvalidInTypeConstructor"))
        ignore(GetString("tcRequireBuilderMethod"))
        ignore(GetString("tcTypeHasNoNestedTypes"))
        ignore(GetString("tcUnexpectedSymbolInTypeExpression"))
        ignore(GetString("tcTypeParameterInvalidAsTypeConstructor"))
        ignore(GetString("tcIllegalSyntaxInTypeExpression"))
        ignore(GetString("tcAnonymousUnitsOfMeasureCannotBeNested"))
        ignore(GetString("tcAnonymousTypeInvalidInDeclaration"))
        ignore(GetString("tcUnexpectedSlashInType"))
        ignore(GetString("tcUnexpectedTypeArguments"))
        ignore(GetString("tcOptionalArgsOnlyOnMembers"))
        ignore(GetString("tcNameNotBoundInPattern"))
        ignore(GetString("tcInvalidNonPrimitiveLiteralInPatternMatch"))
        ignore(GetString("tcInvalidTypeArgumentUsage"))
        ignore(GetString("tcRequireActivePatternWithOneResult"))
        ignore(GetString("tcInvalidArgForParameterizedPattern"))
        ignore(GetString("tcInvalidIndexIntoActivePatternArray"))
        ignore(GetString("tcUnionCaseDoesNotTakeArguments"))
        ignore(GetString("tcUnionCaseRequiresOneArgument"))
        ignore(GetString("tcUnionCaseExpectsTupledArguments"))
        ignore(GetString("tcFieldIsNotStatic"))
        ignore(GetString("tcFieldNotLiteralCannotBeUsedInPattern"))
        ignore(GetString("tcRequireVarConstRecogOrLiteral"))
        ignore(GetString("tcInvalidPattern"))
        ignore(GetString("tcUseWhenPatternGuard"))
        ignore(GetString("tcIllegalPattern"))
        ignore(GetString("tcSyntaxErrorUnexpectedQMark"))
        ignore(GetString("tcExpressionCountMisMatch"))
        ignore(GetString("tcExprUndelayed"))
        ignore(GetString("tcExpressionRequiresSequence"))
        ignore(GetString("tcInvalidObjectExpressionSyntaxForm"))
        ignore(GetString("tcInvalidObjectSequenceOrRecordExpression"))
        ignore(GetString("tcInvalidSequenceExpressionSyntaxForm"))
        ignore(GetString("tcExpressionWithIfRequiresParenthesis"))
        ignore(GetString("tcUnableToParseFormatString"))
        ignore(GetString("tcListLiteralMaxSize"))
        ignore(GetString("tcExpressionFormRequiresObjectConstructor"))
        ignore(GetString("tcNamedArgumentsCannotBeUsedInMemberTraits"))
        ignore(GetString("tcNotValidEnumCaseName"))
        ignore(GetString("tcFieldIsNotMutable"))
        ignore(GetString("tcConstructRequiresListArrayOrSequence"))
        ignore(GetString("tcConstructRequiresComputationExpressions"))
        ignore(GetString("tcConstructRequiresSequenceOrComputations"))
        ignore(GetString("tcConstructRequiresComputationExpression"))
        ignore(GetString("tcInvalidIndexerExpression"))
        ignore(GetString("tcObjectOfIndeterminateTypeUsedRequireTypeConstraint"))
        ignore(GetString("tcCannotInheritFromVariableType"))
        ignore(GetString("tcObjectConstructorsOnTypeParametersCannotTakeArguments"))
        ignore(GetString("tcCompiledNameAttributeMisused"))
        ignore(GetString("tcNamedTypeRequired"))
        ignore(GetString("tcInheritCannotBeUsedOnInterfaceType"))
        ignore(GetString("tcNewCannotBeUsedOnInterfaceType"))
        ignore(GetString("tcAbstractTypeCannotBeInstantiated"))
        ignore(GetString("tcIDisposableTypeShouldUseNew"))
        ignore(GetString("tcSyntaxCanOnlyBeUsedToCreateObjectTypes"))
        ignore(GetString("tcConstructorRequiresCall"))
        ignore(GetString("tcUndefinedField"))
        ignore(GetString("tcFieldRequiresAssignment"))
        ignore(GetString("tcExtraneousFieldsGivenValues"))
        ignore(GetString("tcObjectExpressionsCanOnlyOverrideAbstractOrVirtual"))
        ignore(GetString("tcNoAbstractOrVirtualMemberFound"))
        ignore(GetString("tcMemberFoundIsNotAbstractOrVirtual"))
        ignore(GetString("tcArgumentArityMismatch"))
        ignore(GetString("tcArgumentArityMismatchOneOverload"))
        ignore(GetString("tcSimpleMethodNameRequired"))
        ignore(GetString("tcPredefinedTypeCannotBeUsedAsSuperType"))
        ignore(GetString("tcNewMustBeUsedWithNamedType"))
        ignore(GetString("tcCannotCreateExtensionOfSealedType"))
        ignore(GetString("tcNoArgumentsForRecordValue"))
        ignore(GetString("tcNoInterfaceImplementationForConstructionExpression"))
        ignore(GetString("tcObjectConstructionCanOnlyBeUsedInClassTypes"))
        ignore(GetString("tcOnlySimpleBindingsCanBeUsedInConstructionExpressions"))
        ignore(GetString("tcObjectsMustBeInitializedWithObjectExpression"))
        ignore(GetString("tcExpectedInterfaceType"))
        ignore(GetString("tcConstructorForInterfacesDoNotTakeArguments"))
        ignore(GetString("tcConstructorRequiresArguments"))
        ignore(GetString("tcNewRequiresObjectConstructor"))
        ignore(GetString("tcAtLeastOneOverrideIsInvalid"))
        ignore(GetString("tcNumericLiteralRequiresModule"))
        ignore(GetString("tcInvalidRecordConstruction"))
        ignore(GetString("tcExpressionFormRequiresRecordTypes"))
        ignore(GetString("tcInheritedTypeIsNotObjectModelType"))
        ignore(GetString("tcObjectConstructionExpressionCanOnlyImplementConstructorsInObjectModelTypes"))
        ignore(GetString("tcEmptyRecordInvalid"))
        ignore(GetString("tcTypeIsNotARecordTypeNeedConstructor"))
        ignore(GetString("tcTypeIsNotARecordType"))
        ignore(GetString("tcConstructIsAmbiguousInComputationExpression"))
        ignore(GetString("tcConstructIsAmbiguousInSequenceExpression"))
        ignore(GetString("tcDoBangIllegalInSequenceExpression"))
        ignore(GetString("tcUseForInSequenceExpression"))
        ignore(GetString("tcTryIllegalInSequenceExpression"))
        ignore(GetString("tcUseYieldBangForMultipleResults"))
        ignore(GetString("tcInvalidAssignment"))
        ignore(GetString("tcInvalidUseOfTypeName"))
        ignore(GetString("tcTypeHasNoAccessibleConstructor"))
        ignore(GetString("tcInvalidUseOfInterfaceType"))
        ignore(GetString("tcInvalidUseOfDelegate"))
        ignore(GetString("tcPropertyIsNotStatic"))
        ignore(GetString("tcPropertyIsNotReadable"))
        ignore(GetString("tcLookupMayNotBeUsedHere"))
        ignore(GetString("tcPropertyIsStatic"))
        ignore(GetString("tcPropertyCannotBeSet1"))
        ignore(GetString("tcConstructorsCannotBeFirstClassValues"))
        ignore(GetString("tcSyntaxFormUsedOnlyWithRecordLabelsPropertiesAndFields"))
        ignore(GetString("tcEventIsStatic"))
        ignore(GetString("tcEventIsNotStatic"))
        ignore(GetString("tcNamedArgumentDidNotMatch"))
        ignore(GetString("tcOverloadsCannotHaveCurriedArguments"))
        ignore(GetString("tcUnnamedArgumentsDoNotFormPrefix"))
        ignore(GetString("tcStaticOptimizationConditionalsOnlyForFSharpLibrary"))
        ignore(GetString("tcFormalArgumentIsNotOptional"))
        ignore(GetString("tcInvalidOptionalAssignmentToPropertyOrField"))
        ignore(GetString("tcDelegateConstructorMustBePassed"))
        ignore(GetString("tcBindingCannotBeUseAndRec"))
        ignore(GetString("tcVolatileOnlyOnClassLetBindings"))
        ignore(GetString("tcAttributesAreNotPermittedOnLetBindings"))
        ignore(GetString("tcDefaultValueAttributeRequiresVal"))
        ignore(GetString("tcConditionalAttributeRequiresMembers"))
        ignore(GetString("tcInvalidActivePatternName"))
        ignore(GetString("tcEntryPointAttributeRequiresFunctionInModule"))
        ignore(GetString("tcMutableValuesCannotBeInline"))
        ignore(GetString("tcMutableValuesMayNotHaveGenericParameters"))
        ignore(GetString("tcMutableValuesSyntax"))
        ignore(GetString("tcOnlyFunctionsCanBeInline"))
        ignore(GetString("tcIllegalAttributesForLiteral"))
        ignore(GetString("tcLiteralCannotBeMutable"))
        ignore(GetString("tcLiteralCannotBeInline"))
        ignore(GetString("tcLiteralCannotHaveGenericParameters"))
        ignore(GetString("tcInvalidConstantExpression"))
        ignore(GetString("tcTypeIsInaccessible"))
        ignore(GetString("tcUnexpectedConditionInImportedAssembly"))
        ignore(GetString("tcUnrecognizedAttributeTarget"))
        ignore(GetString("tcAttributeIsNotValidForLanguageElementUseDo"))
        ignore(GetString("tcAttributeIsNotValidForLanguageElement"))
        ignore(GetString("tcOptionalArgumentsCannotBeUsedInCustomAttribute"))
        ignore(GetString("tcPropertyCannotBeSet0"))
        ignore(GetString("tcPropertyOrFieldNotFoundInAttribute"))
        ignore(GetString("tcCustomAttributeMustBeReferenceType"))
        ignore(GetString("tcCustomAttributeArgumentMismatch"))
        ignore(GetString("tcCustomAttributeMustInvokeConstructor"))
        ignore(GetString("tcAttributeExpressionsMustBeConstructorCalls"))
        ignore(GetString("tcUnsupportedAttribute"))
        ignore(GetString("tcInvalidInlineSpecification"))
        ignore(GetString("tcInvalidUseBinding"))
        ignore(GetString("tcAbstractMembersIllegalInAugmentation"))
        ignore(GetString("tcMethodOverridesIllegalHere"))
        ignore(GetString("tcNoMemberFoundForOverride"))
        ignore(GetString("tcOverrideArityMismatch"))
        ignore(GetString("tcDefaultImplementationAlreadyExists"))
        ignore(GetString("tcDefaultAmbiguous"))
        ignore(GetString("tcNoPropertyFoundForOverride"))
        ignore(GetString("tcAbstractPropertyMissingGetOrSet"))
        ignore(GetString("tcInvalidSignatureForSet"))
        ignore(GetString("tcNewMemberHidesAbstractMember"))
        ignore(GetString("tcNewMemberHidesAbstractMemberWithSuffix"))
        ignore(GetString("tcStaticInitializersIllegalInInterface"))
        ignore(GetString("tcObjectConstructorsIllegalInInterface"))
        ignore(GetString("tcMemberOverridesIllegalInInterface"))
        ignore(GetString("tcConcreteMembersIllegalInInterface"))
        ignore(GetString("tcConstructorsDisallowedInExceptionAugmentation"))
        ignore(GetString("tcStructsCannotHaveConstructorWithNoArguments"))
        ignore(GetString("tcConstructorsIllegalForThisType"))
        ignore(GetString("tcRecursiveBindingsWithMembersMustBeDirectAugmentation"))
        ignore(GetString("tcOnlySimplePatternsInLetRec"))
        ignore(GetString("tcOnlyRecordFieldsAndSimpleLetCanBeMutable"))
        ignore(GetString("tcMemberIsNotSufficientlyGeneric"))
        ignore(GetString("tcLiteralAttributeRequiresConstantValue"))
        ignore(GetString("tcValueInSignatureRequiresLiteralAttribute"))
        ignore(GetString("tcThreadStaticAndContextStaticMustBeStatic"))
        ignore(GetString("tcVolatileFieldsMustBeMutable"))
        ignore(GetString("tcUninitializedValFieldsMustBeMutable"))
        ignore(GetString("tcStaticValFieldsMustBeMutableAndPrivate"))
        ignore(GetString("tcFieldRequiresName"))
        ignore(GetString("tcInvalidNamespaceModuleTypeUnionName"))
        ignore(GetString("tcIllegalFormForExplicitTypeDeclaration"))
        ignore(GetString("tcReturnTypesForUnionMustBeSameAsType"))
        ignore(GetString("tcInvalidEnumerationLiteral"))
        ignore(GetString("tcTypeIsNotInterfaceType1"))
        ignore(GetString("tcDuplicateSpecOfInterface"))
        ignore(GetString("tcFieldValIllegalHere"))
        ignore(GetString("tcInheritIllegalHere"))
        ignore(GetString("tcModuleRequiresQualifiedAccess"))
        ignore(GetString("tcOpenUsedWithPartiallyQualifiedPath"))
        ignore(GetString("tcLocalClassBindingsCannotBeInline"))
        ignore(GetString("tcTypeAbbreviationsMayNotHaveMembers"))
        ignore(GetString("tcTypeAbbreviationsCheckedAtCompileTime"))
        ignore(GetString("tcEnumerationsMayNotHaveMembers"))
        ignore(GetString("tcMeasureDeclarationsRequireStaticMembers"))
        ignore(GetString("tcStructsMayNotContainDoBindings"))
        ignore(GetString("tcStructsMayNotContainLetBindings"))
        ignore(GetString("tcStaticLetBindingsRequireClassesWithImplicitConstructors"))
        ignore(GetString("tcMeasureDeclarationsRequireStaticMembersNotConstructors"))
        ignore(GetString("tcMemberAndLocalClassBindingHaveSameName"))
        ignore(GetString("tcTypeAbbreviationsCannotHaveInterfaceDeclaration"))
        ignore(GetString("tcEnumerationsCannotHaveInterfaceDeclaration"))
        ignore(GetString("tcTypeIsNotInterfaceType0"))
        ignore(GetString("tcAllImplementedInterfacesShouldBeDeclared"))
        ignore(GetString("tcDefaultImplementationForInterfaceHasAlreadyBeenAdded"))
        ignore(GetString("tcMemberNotPermittedInInterfaceImplementation"))
        ignore(GetString("tcDeclarationElementNotPermittedInAugmentation"))
        ignore(GetString("tcTypesCannotContainNestedTypes"))
        ignore(GetString("tcTypeExceptionOrModule"))
        ignore(GetString("tcTypeOrModule"))
        ignore(GetString("tcImplementsIStructuralEquatableExplicitly"))
        ignore(GetString("tcImplementsIEquatableExplicitly"))
        ignore(GetString("tcExplicitTypeSpecificationCannotBeUsedForExceptionConstructors"))
        ignore(GetString("tcExceptionAbbreviationsShouldNotHaveArgumentList"))
        ignore(GetString("tcAbbreviationsFordotNetExceptionsCannotTakeArguments"))
        ignore(GetString("tcExceptionAbbreviationsMustReferToValidExceptions"))
        ignore(GetString("tcAbbreviationsFordotNetExceptionsMustHaveMatchingObjectConstructor"))
        ignore(GetString("tcNotAnException"))
        ignore(GetString("tcInvalidModuleName"))
        ignore(GetString("tcInvalidTypeExtension"))
        ignore(GetString("tcAttributesOfTypeSpecifyMultipleKindsForType"))
        ignore(GetString("tcKindOfTypeSpecifiedDoesNotMatchDefinition"))
        ignore(GetString("tcMeasureDefinitionsCannotHaveTypeParameters"))
        ignore(GetString("tcTypeRequiresDefinition"))
        ignore(GetString("tcTypeAbbreviationHasTypeParametersMissingOnType"))
        ignore(GetString("tcStructsInterfacesEnumsDelegatesMayNotInheritFromOtherTypes"))
        ignore(GetString("tcTypesCannotInheritFromMultipleConcreteTypes"))
        ignore(GetString("tcRecordsUnionsAbbreviationsStructsMayNotHaveAllowNullLiteralAttribute"))
        ignore(GetString("tcAllowNullTypesMayOnlyInheritFromAllowNullTypes"))
        ignore(GetString("tcGenericTypesCannotHaveStructLayout"))
        ignore(GetString("tcOnlyStructsCanHaveStructLayout"))
        ignore(GetString("tcRepresentationOfTypeHiddenBySignature"))
        ignore(GetString("tcOnlyClassesCanHaveAbstract"))
        ignore(GetString("tcOnlyTypesRepresentingUnitsOfMeasureCanHaveMeasure"))
        ignore(GetString("tcOverridesCannotHaveVisibilityDeclarations"))
        ignore(GetString("tcTypesAreAlwaysSealedDU"))
        ignore(GetString("tcTypesAreAlwaysSealedRecord"))
        ignore(GetString("tcTypesAreAlwaysSealedAssemblyCode"))
        ignore(GetString("tcTypesAreAlwaysSealedStruct"))
        ignore(GetString("tcTypesAreAlwaysSealedDelegate"))
        ignore(GetString("tcTypesAreAlwaysSealedEnum"))
        ignore(GetString("tcInterfaceTypesAndDelegatesCannotContainFields"))
        ignore(GetString("tcAbbreviatedTypesCannotBeSealed"))
        ignore(GetString("tcCannotInheritFromSealedType"))
        ignore(GetString("tcCannotInheritFromInterfaceType"))
        ignore(GetString("tcStructTypesCannotContainAbstractMembers"))
        ignore(GetString("tcInterfaceTypesCannotBeSealed"))
        ignore(GetString("tcInvalidDelegateSpecification"))
        ignore(GetString("tcDelegatesCannotBeCurried"))
        ignore(GetString("tcInvalidTypeForLiteralEnumeration"))
        ignore(GetString("tcTypeDefinitionIsCyclic"))
        ignore(GetString("tcTypeDefinitionIsCyclicThroughInheritance"))
        ignore(GetString("tcReservedSyntaxForAugmentation"))
        ignore(GetString("tcMembersThatExtendInterfaceMustBePlacedInSeparateModule"))
        ignore(GetString("tcDeclaredTypeParametersForExtensionDoNotMatchOriginal"))
        ignore(GetString("tcTypeDefinitionsWithImplicitConstructionMustHaveOneInherit"))
        ignore(GetString("tcTypeDefinitionsWithImplicitConstructionMustHaveLocalBindingsBeforeMembers"))
        ignore(GetString("tcInheritDeclarationMissingArguments"))
        ignore(GetString("tcInheritConstructionCallNotPartOfImplicitSequence"))
        ignore(GetString("tcLetAndDoRequiresImplicitConstructionSequence"))
        ignore(GetString("tcTypeAbbreviationsCannotHaveAugmentations"))
        ignore(GetString("tcModuleAbbreviationForNamespace"))
        ignore(GetString("tcTypeUsedInInvalidWay"))
        ignore(GetString("tcMemberUsedInInvalidWay"))
        ignore(GetString("tcAttributeAutoOpenWasIgnored"))
        ignore(GetString("ilUndefinedValue"))
        ignore(GetString("ilLabelNotFound"))
        ignore(GetString("ilIncorrectNumberOfTypeArguments"))
        ignore(GetString("ilDynamicInvocationNotSupported"))
        ignore(GetString("ilAddressOfLiteralFieldIsInvalid"))
        ignore(GetString("ilAddressOfValueHereIsInvalid"))
        ignore(GetString("ilCustomMarshallersCannotBeUsedInFSharp"))
        ignore(GetString("ilMarshalAsAttributeCannotBeDecoded"))
        ignore(GetString("ilSignatureForExternalFunctionContainsTypeParameters"))
        ignore(GetString("ilDllImportAttributeCouldNotBeDecoded"))
        ignore(GetString("ilLiteralFieldsCannotBeSet"))
        ignore(GetString("ilStaticMethodIsNotLambda"))
        ignore(GetString("ilMutableVariablesCannotEscapeMethod"))
        ignore(GetString("ilUnexpectedUnrealizedValue"))
        ignore(GetString("ilMainModuleEmpty"))
        ignore(GetString("ilTypeCannotBeUsedForLiteralField"))
        ignore(GetString("ilUnexpectedGetSetAnnotation"))
        ignore(GetString("ilFieldOffsetAttributeCouldNotBeDecoded"))
        ignore(GetString("ilStructLayoutAttributeCouldNotBeDecoded"))
        ignore(GetString("ilDefaultAugmentationAttributeCouldNotBeDecoded"))
        ignore(GetString("ilReflectedDefinitionsCannotUseSliceOperator"))
        ignore(GetString("optsProblemWithCodepage"))
        ignore(GetString("optsCopyright"))
        ignore(GetString("optsCopyrightCommunity"))
        ignore(GetString("optsNameOfOutputFile"))
        ignore(GetString("optsBuildConsole"))
        ignore(GetString("optsBuildWindows"))
        ignore(GetString("optsBuildLibrary"))
        ignore(GetString("optsBuildModule"))
        ignore(GetString("optsDelaySign"))
        ignore(GetString("optsPublicSign"))
        ignore(GetString("optsWriteXml"))
        ignore(GetString("optsStrongKeyFile"))
        ignore(GetString("optsStrongKeyContainer"))
        ignore(GetString("optsPlatform"))
        ignore(GetString("optsNoOpt"))
        ignore(GetString("optsNoInterface"))
        ignore(GetString("optsSig"))
        ignore(GetString("optsReference"))
        ignore(GetString("optsWin32res"))
        ignore(GetString("optsWin32manifest"))
        ignore(GetString("optsNowin32manifest"))
        ignore(GetString("optsEmbedAllSource"))
        ignore(GetString("optsEmbedSource"))
        ignore(GetString("optsSourceLink"))
        ignore(GetString("optsEmbeddedSourceRequirePortablePDBs"))
        ignore(GetString("optsSourceLinkRequirePortablePDBs"))
        ignore(GetString("srcFileTooLarge"))
        ignore(GetString("optsResource"))
        ignore(GetString("optsLinkresource"))
        ignore(GetString("optsDebugPM"))
        ignore(GetString("optsDebug"))
        ignore(GetString("optsOptimize"))
        ignore(GetString("optsTailcalls"))
        ignore(GetString("optsDeterministic"))
        ignore(GetString("optsCrossoptimize"))
        ignore(GetString("optsWarnaserrorPM"))
        ignore(GetString("optsWarnaserror"))
        ignore(GetString("optsWarn"))
        ignore(GetString("optsNowarn"))
        ignore(GetString("optsWarnOn"))
        ignore(GetString("optsChecked"))
        ignore(GetString("optsDefine"))
        ignore(GetString("optsMlcompatibility"))
        ignore(GetString("optsNologo"))
        ignore(GetString("optsHelp"))
        ignore(GetString("optsResponseFile"))
        ignore(GetString("optsCodepage"))
        ignore(GetString("optsUtf8output"))
        ignore(GetString("optsFullpaths"))
        ignore(GetString("optsLib"))
        ignore(GetString("optsBaseaddress"))
        ignore(GetString("optsNoframework"))
        ignore(GetString("optsStandalone"))
        ignore(GetString("optsStaticlink"))
        ignore(GetString("optsResident"))
        ignore(GetString("optsPdb"))
        ignore(GetString("optsSimpleresolution"))
        ignore(GetString("optsUnrecognizedTarget"))
        ignore(GetString("optsUnrecognizedDebugType"))
        ignore(GetString("optsInvalidWarningLevel"))
        ignore(GetString("optsShortFormOf"))
        ignore(GetString("optsClirootDeprecatedMsg"))
        ignore(GetString("optsClirootDescription"))
        ignore(GetString("optsHelpBannerOutputFiles"))
        ignore(GetString("optsHelpBannerInputFiles"))
        ignore(GetString("optsHelpBannerResources"))
        ignore(GetString("optsHelpBannerCodeGen"))
        ignore(GetString("optsHelpBannerAdvanced"))
        ignore(GetString("optsHelpBannerMisc"))
        ignore(GetString("optsHelpBannerLanguage"))
        ignore(GetString("optsHelpBannerErrsAndWarns"))
        ignore(GetString("optsUnknownArgumentToTheTestSwitch"))
        ignore(GetString("optsUnknownPlatform"))
        ignore(GetString("optsInternalNoDescription"))
        ignore(GetString("optsDCLONoDescription"))
        ignore(GetString("optsDCLODeprecatedSuggestAlternative"))
        ignore(GetString("optsDCLOHtmlDoc"))
        ignore(GetString("optsConsoleColors"))
        ignore(GetString("optsUseHighEntropyVA"))
        ignore(GetString("optsSubSystemVersion"))
        ignore(GetString("optsTargetProfile"))
        ignore(GetString("optsEmitDebugInfoInQuotations"))
        ignore(GetString("optsPreferredUiLang"))
        ignore(GetString("optsNoCopyFsharpCore"))
        ignore(GetString("optsInvalidSubSystemVersion"))
        ignore(GetString("optsInvalidTargetProfile"))
        ignore(GetString("typeInfoFullName"))
        ignore(GetString("typeInfoOtherOverloads"))
        ignore(GetString("typeInfoUnionCase"))
        ignore(GetString("typeInfoActivePatternResult"))
        ignore(GetString("typeInfoActiveRecognizer"))
        ignore(GetString("typeInfoField"))
        ignore(GetString("typeInfoEvent"))
        ignore(GetString("typeInfoProperty"))
        ignore(GetString("typeInfoExtension"))
        ignore(GetString("typeInfoCustomOperation"))
        ignore(GetString("typeInfoArgument"))
        ignore(GetString("typeInfoPatternVariable"))
        ignore(GetString("typeInfoNamespace"))
        ignore(GetString("typeInfoModule"))
        ignore(GetString("typeInfoNamespaceOrModule"))
        ignore(GetString("typeInfoFromFirst"))
        ignore(GetString("typeInfoFromNext"))
        ignore(GetString("typeInfoGeneratedProperty"))
        ignore(GetString("typeInfoGeneratedType"))
        ignore(GetString("assemblyResolutionFoundByAssemblyFoldersKey"))
        ignore(GetString("assemblyResolutionFoundByAssemblyFoldersExKey"))
        ignore(GetString("assemblyResolutionNetFramework"))
        ignore(GetString("assemblyResolutionGAC"))
        ignore(GetString("recursiveClassHierarchy"))
        ignore(GetString("InvalidRecursiveReferenceToAbstractSlot"))
        ignore(GetString("eventHasNonStandardType"))
        ignore(GetString("typeIsNotAccessible"))
        ignore(GetString("unionCasesAreNotAccessible"))
        ignore(GetString("valueIsNotAccessible"))
        ignore(GetString("unionCaseIsNotAccessible"))
        ignore(GetString("fieldIsNotAccessible"))
        ignore(GetString("structOrClassFieldIsNotAccessible"))
        ignore(GetString("experimentalConstruct"))
        ignore(GetString("noInvokeMethodsFound"))
        ignore(GetString("moreThanOneInvokeMethodFound"))
        ignore(GetString("delegatesNotAllowedToHaveCurriedSignatures"))
        ignore(GetString("tlrUnexpectedTExpr"))
        ignore(GetString("tlrLambdaLiftingOptimizationsNotApplied"))
        ignore(GetString("lexhlpIdentifiersContainingAtSymbolReserved"))
        ignore(GetString("lexhlpIdentifierReserved"))
        ignore(GetString("patcMissingVariable"))
        ignore(GetString("patcPartialActivePatternsGenerateOneResult"))
        ignore(GetString("impTypeRequiredUnavailable"))
        ignore(GetString("impReferencedTypeCouldNotBeFoundInAssembly"))
        ignore(GetString("impNotEnoughTypeParamsInScopeWhileImporting"))
        ignore(GetString("impReferenceToDllRequiredByAssembly"))
        ignore(GetString("impImportedAssemblyUsesNotPublicType"))
        ignore(GetString("optValueMarkedInlineButIncomplete"))
        ignore(GetString("optValueMarkedInlineButWasNotBoundInTheOptEnv"))
        ignore(GetString("optLocalValueNotFoundDuringOptimization"))
        ignore(GetString("optValueMarkedInlineHasUnexpectedValue"))
        ignore(GetString("optValueMarkedInlineCouldNotBeInlined"))
        ignore(GetString("optFailedToInlineValue"))
        ignore(GetString("optRecursiveValValue"))
        ignore(GetString("lexfltIncorrentIndentationOfIn"))
        ignore(GetString("lexfltTokenIsOffsideOfContextStartedEarlier"))
        ignore(GetString("lexfltSeparatorTokensOfPatternMatchMisaligned"))
        ignore(GetString("nrInvalidModuleExprType"))
        ignore(GetString("nrTypeInstantiationNeededToDisambiguateTypesWithSameName"))
        ignore(GetString("nrTypeInstantiationIsMissingAndCouldNotBeInferred"))
        ignore(GetString("nrGlobalUsedOnlyAsFirstName"))
        ignore(GetString("nrIsNotConstructorOrLiteral"))
        ignore(GetString("nrUnexpectedEmptyLongId"))
        ignore(GetString("nrRecordDoesNotContainSuchLabel"))
        ignore(GetString("nrInvalidFieldLabel"))
        ignore(GetString("nrInvalidExpression"))
        ignore(GetString("nrNoConstructorsAvailableForType"))
        ignore(GetString("nrUnionTypeNeedsQualifiedAccess"))
        ignore(GetString("nrRecordTypeNeedsQualifiedAccess"))
        ignore(GetString("ilwriteErrorCreatingPdb"))
        ignore(GetString("lexOutsideIntegerRange"))
        ignore(GetString("lexCharNotAllowedInOperatorNames"))
        ignore(GetString("lexUnexpectedChar"))
        ignore(GetString("lexByteArrayCannotEncode"))
        ignore(GetString("lexIdentEndInMarkReserved"))
        ignore(GetString("lexOutsideEightBitSigned"))
        ignore(GetString("lexOutsideEightBitSignedHex"))
        ignore(GetString("lexOutsideEightBitUnsigned"))
        ignore(GetString("lexOutsideSixteenBitSigned"))
        ignore(GetString("lexOutsideSixteenBitUnsigned"))
        ignore(GetString("lexOutsideThirtyTwoBitSigned"))
        ignore(GetString("lexOutsideThirtyTwoBitUnsigned"))
        ignore(GetString("lexOutsideSixtyFourBitSigned"))
        ignore(GetString("lexOutsideSixtyFourBitUnsigned"))
        ignore(GetString("lexOutsideNativeSigned"))
        ignore(GetString("lexOutsideNativeUnsigned"))
        ignore(GetString("lexInvalidFloat"))
        ignore(GetString("lexOusideDecimal"))
        ignore(GetString("lexOusideThirtyTwoBitFloat"))
        ignore(GetString("lexInvalidNumericLiteral"))
        ignore(GetString("lexInvalidByteLiteral"))
        ignore(GetString("lexInvalidCharLiteral"))
        ignore(GetString("lexThisUnicodeOnlyInStringLiterals"))
        ignore(GetString("lexTokenReserved"))
        ignore(GetString("lexTabsNotAllowed"))
        ignore(GetString("lexInvalidLineNumber"))
        ignore(GetString("lexHashIfMustBeFirst"))
        ignore(GetString("lexHashElseNoMatchingIf"))
        ignore(GetString("lexHashEndifRequiredForElse"))
        ignore(GetString("lexHashElseMustBeFirst"))
        ignore(GetString("lexHashEndingNoMatchingIf"))
        ignore(GetString("lexHashEndifMustBeFirst"))
        ignore(GetString("lexHashIfMustHaveIdent"))
        ignore(GetString("lexWrongNestedHashEndif"))
        ignore(GetString("lexHashBangMustBeFirstInFile"))
        ignore(GetString("pplexExpectedSingleLineComment"))
        ignore(GetString("memberOperatorDefinitionWithNoArguments"))
        ignore(GetString("memberOperatorDefinitionWithNonPairArgument"))
        ignore(GetString("memberOperatorDefinitionWithCurriedArguments"))
        ignore(GetString("tcFSharpCoreRequiresExplicit"))
        ignore(GetString("tcStructuralComparisonNotSatisfied1"))
        ignore(GetString("tcStructuralComparisonNotSatisfied2"))
        ignore(GetString("tcNoComparisonNeeded1"))
        ignore(GetString("tcNoComparisonNeeded2"))
        ignore(GetString("tcNoEqualityNeeded1"))
        ignore(GetString("tcNoEqualityNeeded2"))
        ignore(GetString("tcStructuralEqualityNotSatisfied1"))
        ignore(GetString("tcStructuralEqualityNotSatisfied2"))
        ignore(GetString("tcStructsMustDeclareTypesOfImplicitCtorArgsExplicitly"))
        ignore(GetString("chkUnusedValue"))
        ignore(GetString("chkUnusedThisVariable"))
        ignore(GetString("parsGetterAtMostOneArgument"))
        ignore(GetString("parsSetterAtMostTwoArguments"))
        ignore(GetString("parsInvalidProperty"))
        ignore(GetString("parsIndexerPropertyRequiresAtLeastOneArgument"))
        ignore(GetString("tastInvalidAddressOfMutableAcrossAssemblyBoundary"))
        ignore(GetString("parsNonAdjacentTypars"))
        ignore(GetString("parsNonAdjacentTyargs"))
        ignore(GetString("parsNonAtomicType"))
        ignore(GetString("tastUndefinedItemRefModuleNamespace"))
        ignore(GetString("tastUndefinedItemRefVal"))
        ignore(GetString("tastUndefinedItemRefModuleNamespaceType"))
        ignore(GetString("tcInvalidUseNullAsTrueValue"))
        ignore(GetString("tcParameterInferredByref"))
        ignore(GetString("tcNonUniformMemberUse"))
        ignore(GetString("tcAttribArgsDiffer"))
        ignore(GetString("tcCannotCallAbstractBaseMember"))
        ignore(GetString("typrelCannotResolveAmbiguityInUnmanaged"))
        ignore(GetString("mlCompatMessage"))
        ignore(GetString("ilFieldDoesNotHaveValidOffsetForStructureLayout"))
        ignore(GetString("tcInterfacesShouldUseInheritNotInterface"))
        ignore(GetString("parsInvalidPrefixOperator"))
        ignore(GetString("parsInvalidPrefixOperatorDefinition"))
        ignore(GetString("buildCompilingExtensionIsForML"))
        ignore(GetString("lexIndentOffForML"))
        ignore(GetString("activePatternIdentIsNotFunctionTyped"))
        ignore(GetString("activePatternChoiceHasFreeTypars"))
        ignore(GetString("ilFieldHasOffsetForSequentialLayout"))
        ignore(GetString("tcOptionalArgsMustComeAfterNonOptionalArgs"))
        ignore(GetString("tcConditionalAttributeUsage"))
        ignore(GetString("tcMemberOperatorDefinitionInExtrinsic"))
        ignore(GetString("ilwriteMDBFileNameCannotBeChangedWarning"))
        ignore(GetString("ilwriteMDBMemberMissing"))
        ignore(GetString("ilwriteErrorCreatingMdb"))
        ignore(GetString("tcUnionCaseNameConflictsWithGeneratedType"))
        ignore(GetString("chkNoReflectedDefinitionOnStructMember"))
        ignore(GetString("tcDllImportNotAllowed"))
        ignore(GetString("buildExplicitCoreLibRequiresNoFramework"))
        ignore(GetString("buildExpectedSigdataFile"))
        ignore(GetString("buildExpectedFileAlongSideFSharpCore"))
        ignore(GetString("buildUnexpectedFileNameCharacter"))
        ignore(GetString("tcInvalidUseBangBinding"))
        ignore(GetString("crefNoInnerGenericsInQuotations"))
        ignore(GetString("tcEnumTypeCannotBeEnumerated"))
        ignore(GetString("parsEofInTripleQuoteString"))
        ignore(GetString("parsEofInTripleQuoteStringInComment"))
        ignore(GetString("tcTypeTestLosesMeasures"))
        ignore(GetString("parsMissingTypeArgs"))
        ignore(GetString("parsMissingGreaterThan"))
        ignore(GetString("parsUnexpectedQuotationOperatorInTypeAliasDidYouMeanVerbatimString"))
        ignore(GetString("parsErrorParsingAsOperatorName"))
        ignore(GetString("lexInvalidUnicodeLiteral"))
        ignore(GetString("tcCallerInfoWrongType"))
        ignore(GetString("tcCallerInfoNotOptional"))
        ignore(GetString("toolLocationHelperUnsupportedFrameworkVersion"))
        ignore(GetString("ilSignInvalidMagicValue"))
        ignore(GetString("ilSignBadImageFormat"))
        ignore(GetString("ilSignPrivateKeyExpected"))
        ignore(GetString("ilSignRsaKeyExpected"))
        ignore(GetString("ilSignInvalidBitLen"))
        ignore(GetString("ilSignInvalidRSAParams"))
        ignore(GetString("ilSignInvalidAlgId"))
        ignore(GetString("ilSignInvalidSignatureSize"))
        ignore(GetString("ilSignNoSignatureDirectory"))
        ignore(GetString("ilSignInvalidPKBlob"))
        ignore(GetString("fscTooManyErrors"))
        ignore(GetString("docfileNoXmlSuffix"))
        ignore(GetString("fscNoImplementationFiles"))
        ignore(GetString("fscBadAssemblyVersion"))
        ignore(GetString("fscTwoResourceManifests"))
        ignore(GetString("fscQuotationLiteralsStaticLinking"))
        ignore(GetString("fscQuotationLiteralsStaticLinking0"))
        ignore(GetString("fscStaticLinkingNoEXE"))
        ignore(GetString("fscStaticLinkingNoMixedDLL"))
        ignore(GetString("fscIgnoringMixedWhenLinking"))
        ignore(GetString("fscAssumeStaticLinkContainsNoDependencies"))
        ignore(GetString("fscAssemblyNotFoundInDependencySet"))
        ignore(GetString("fscKeyFileCouldNotBeOpened"))
        ignore(GetString("fscProblemWritingBinary"))
        ignore(GetString("fscAssemblyVersionAttributeIgnored"))
        ignore(GetString("fscAssemblyCultureAttributeError"))
        ignore(GetString("fscDelaySignWarning"))
        ignore(GetString("fscKeyFileWarning"))
        ignore(GetString("fscKeyNameWarning"))
        ignore(GetString("fscReferenceOnCommandLine"))
        ignore(GetString("fscRemotingError"))
        ignore(GetString("pathIsInvalid"))
        ignore(GetString("fscResxSourceFileDeprecated"))
        ignore(GetString("fscStaticLinkingNoProfileMismatches"))
        ignore(GetString("fscAssemblyWildcardAndDeterminism"))
        ignore(GetString("fscDeterministicDebugRequiresPortablePdb"))
        ignore(GetString("etIllegalCharactersInNamespaceName"))
        ignore(GetString("etNullOrEmptyMemberName"))
        ignore(GetString("etNullMember"))
        ignore(GetString("etNullMemberDeclaringType"))
        ignore(GetString("etNullMemberDeclaringTypeDifferentFromProvidedType"))
        ignore(GetString("etHostingAssemblyFoundWithoutHosts"))
        ignore(GetString("etEmptyNamespaceOfTypeNotAllowed"))
        ignore(GetString("etEmptyNamespaceNotAllowed"))
        ignore(GetString("etMustNotBeGeneric"))
        ignore(GetString("etMustNotBeAnArray"))
        ignore(GetString("etMethodHasRequirements"))
        ignore(GetString("etUnsupportedMemberKind"))
        ignore(GetString("etPropertyCanReadButHasNoGetter"))
        ignore(GetString("etPropertyHasGetterButNoCanRead"))
        ignore(GetString("etPropertyCanWriteButHasNoSetter"))
        ignore(GetString("etPropertyHasSetterButNoCanWrite"))
        ignore(GetString("etOneOrMoreErrorsSeenDuringExtensionTypeSetting"))
        ignore(GetString("etUnexpectedExceptionFromProvidedTypeMember"))
        ignore(GetString("etUnsupportedConstantType"))
        ignore(GetString("etUnsupportedProvidedExpression"))
        ignore(GetString("etProvidedTypeHasUnexpectedName"))
        ignore(GetString("etEventNoAdd"))
        ignore(GetString("etEventNoRemove"))
        ignore(GetString("etProviderHasWrongDesignerAssembly"))
        ignore(GetString("etProviderDoesNotHaveValidConstructor"))
        ignore(GetString("etProviderError"))
        ignore(GetString("etIncorrectParameterExpression"))
        ignore(GetString("etIncorrectProvidedMethod"))
        ignore(GetString("etIncorrectProvidedConstructor"))
        ignore(GetString("etDirectReferenceToGeneratedTypeNotAllowed"))
        ignore(GetString("etProvidedTypeHasUnexpectedPath"))
        ignore(GetString("etUnexpectedNullFromProvidedTypeMember"))
        ignore(GetString("etUnexpectedExceptionFromProvidedMemberMember"))
        ignore(GetString("etNestedProvidedTypesDoNotTakeStaticArgumentsOrGenericParameters"))
        ignore(GetString("etInvalidStaticArgument"))
        ignore(GetString("etErrorApplyingStaticArgumentsToType"))
        ignore(GetString("etUnknownStaticArgumentKind"))
        ignore(GetString("invalidNamespaceForProvidedType"))
        ignore(GetString("invalidFullNameForProvidedType"))
        ignore(GetString("etProviderReturnedNull"))
        ignore(GetString("etTypeProviderConstructorException"))
        ignore(GetString("etNullProvidedExpression"))
        ignore(GetString("etProvidedAppliedTypeHadWrongName"))
        ignore(GetString("etProvidedAppliedMethodHadWrongName"))
        ignore(GetString("tcTypeTestLossy"))
        ignore(GetString("tcTypeCastErased"))
        ignore(GetString("tcTypeTestErased"))
        ignore(GetString("tcCannotInheritFromErasedType"))
        ignore(GetString("etInvalidTypeProviderAssemblyName"))
        ignore(GetString("tcInvalidMemberNameCtor"))
        ignore(GetString("tcInferredGenericTypeGivesRiseToInconsistency"))
        ignore(GetString("tcInvalidTypeArgumentCount"))
        ignore(GetString("tcCannotOverrideSealedMethod"))
        ignore(GetString("etProviderErrorWithContext"))
        ignore(GetString("etProvidedTypeWithNameException"))
        ignore(GetString("etProvidedTypeWithNullOrEmptyName"))
        ignore(GetString("etIllegalCharactersInTypeName"))
        ignore(GetString("tcJoinMustUseSimplePattern"))
        ignore(GetString("tcMissingCustomOperation"))
        ignore(GetString("etBadUnnamedStaticArgs"))
        ignore(GetString("etStaticParameterRequiresAValue"))
        ignore(GetString("etNoStaticParameterWithName"))
        ignore(GetString("etStaticParameterAlreadyHasValue"))
        ignore(GetString("etMultipleStaticParameterWithName"))
        ignore(GetString("tcCustomOperationMayNotBeUsedInConjunctionWithNonSimpleLetBindings"))
        ignore(GetString("tcCustomOperationMayNotBeUsedHere"))
        ignore(GetString("tcCustomOperationMayNotBeOverloaded"))
        ignore(GetString("tcIfThenElseMayNotBeUsedWithinQueries"))
        ignore(GetString("ilxgenUnexpectedArgumentToMethodHandleOfDuringCodegen"))
        ignore(GetString("etProvidedTypeReferenceMissingArgument"))
        ignore(GetString("etProvidedTypeReferenceInvalidText"))
        ignore(GetString("tcCustomOperationNotUsedCorrectly"))
        ignore(GetString("tcCustomOperationNotUsedCorrectly2"))
        ignore(GetString("customOperationTextLikeJoin"))
        ignore(GetString("customOperationTextLikeGroupJoin"))
        ignore(GetString("customOperationTextLikeZip"))
        ignore(GetString("tcBinaryOperatorRequiresVariable"))
        ignore(GetString("tcOperatorIncorrectSyntax"))
        ignore(GetString("tcBinaryOperatorRequiresBody"))
        ignore(GetString("tcCustomOperationHasIncorrectArgCount"))
        ignore(GetString("parsExpectedExpressionAfterToken"))
        ignore(GetString("parsExpectedTypeAfterToken"))
        ignore(GetString("parsUnmatchedLBrackLess"))
        ignore(GetString("parsUnexpectedEndOfFileMatch"))
        ignore(GetString("parsUnexpectedEndOfFileTry"))
        ignore(GetString("parsUnexpectedEndOfFileWhile"))
        ignore(GetString("parsUnexpectedEndOfFileFor"))
        ignore(GetString("parsUnexpectedEndOfFileWith"))
        ignore(GetString("parsUnexpectedEndOfFileThen"))
        ignore(GetString("parsUnexpectedEndOfFileElse"))
        ignore(GetString("parsUnexpectedEndOfFileFunBody"))
        ignore(GetString("parsUnexpectedEndOfFileTypeArgs"))
        ignore(GetString("parsUnexpectedEndOfFileTypeSignature"))
        ignore(GetString("parsUnexpectedEndOfFileTypeDefinition"))
        ignore(GetString("parsUnexpectedEndOfFileObjectMembers"))
        ignore(GetString("parsUnexpectedEndOfFileDefinition"))
        ignore(GetString("parsUnexpectedEndOfFileExpression"))
        ignore(GetString("parsExpectedNameAfterToken"))
        ignore(GetString("parsUnmatchedLet"))
        ignore(GetString("parsUnmatchedLetBang"))
        ignore(GetString("parsUnmatchedUseBang"))
        ignore(GetString("parsUnmatchedUse"))
        ignore(GetString("parsWhileDoExpected"))
        ignore(GetString("parsForDoExpected"))
        ignore(GetString("tcInvalidRelationInJoin"))
        ignore(GetString("typeInfoCallsWord"))
        ignore(GetString("impInvalidNumberOfGenericArguments"))
        ignore(GetString("impInvalidMeasureArgument1"))
        ignore(GetString("impInvalidMeasureArgument2"))
        ignore(GetString("etPropertyNeedsCanWriteOrCanRead"))
        ignore(GetString("tcIntoNeedsRestOfQuery"))
        ignore(GetString("tcOperatorDoesntAcceptInto"))
        ignore(GetString("tcCustomOperationInvalid"))
        ignore(GetString("tcThisTypeMayNotHaveACLIMutableAttribute"))
        ignore(GetString("tcAutoPropertyRequiresImplicitConstructionSequence"))
        ignore(GetString("parsMutableOnAutoPropertyShouldBeGetSet"))
        ignore(GetString("parsMutableOnAutoPropertyShouldBeGetSetNotJustSet"))
        ignore(GetString("chkNoByrefsOfByrefs"))
        ignore(GetString("tastopsMaxArrayThirtyTwo"))
        ignore(GetString("tcNoIntegerForLoopInQuery"))
        ignore(GetString("tcNoWhileInQuery"))
        ignore(GetString("tcNoTryFinallyInQuery"))
        ignore(GetString("tcUseMayNotBeUsedInQueries"))
        ignore(GetString("tcBindMayNotBeUsedInQueries"))
        ignore(GetString("tcReturnMayNotBeUsedInQueries"))
        ignore(GetString("tcUnrecognizedQueryOperator"))
        ignore(GetString("tcTryWithMayNotBeUsedInQueries"))
        ignore(GetString("tcNonSimpleLetBindingInQuery"))
        ignore(GetString("etTooManyStaticParameters"))
        ignore(GetString("infosInvalidProvidedLiteralValue"))
        ignore(GetString("invalidPlatformTarget"))
        ignore(GetString("tcThisValueMayNotBeInlined"))
        ignore(GetString("etErasedTypeUsedInGeneration"))
        ignore(GetString("tcUnrecognizedQueryBinaryOperator"))
        ignore(GetString("crefNoSetOfHole"))
        ignore(GetString("nicePrintOtherOverloads1"))
        ignore(GetString("nicePrintOtherOverloadsN"))
        ignore(GetString("erasedTo"))
        ignore(GetString("parsUnfinishedExpression"))
        ignore(GetString("parsAttributeOnIncompleteCode"))
        ignore(GetString("parsTypeNameCannotBeEmpty"))
        ignore(GetString("buildProblemReadingAssembly"))
        ignore(GetString("tcTPFieldMustBeLiteral"))
        ignore(GetString("loadingDescription"))
        ignore(GetString("descriptionUnavailable"))
        ignore(GetString("chkTyparMultipleClassConstraints"))
        ignore(GetString("tcMatchMayNotBeUsedWithQuery"))
        ignore(GetString("memberOperatorDefinitionWithNonTripleArgument"))
        ignore(GetString("cannotResolveNullableOperators"))
        ignore(GetString("tcOperatorRequiresIn"))
        ignore(GetString("parsIllegalMemberVarInObjectImplementation"))
        ignore(GetString("tcEmptyCopyAndUpdateRecordInvalid"))
        ignore(GetString("parsUnderscoreInvalidFieldName"))
        ignore(GetString("tcGeneratedTypesShouldBeInternalOrPrivate"))
        ignore(GetString("chkGetterAndSetterHaveSamePropertyType"))
        ignore(GetString("tcRuntimeSuppliedMethodCannotBeUsedInUserCode"))
        ignore(GetString("tcUnionCaseConstructorDoesNotHaveFieldWithGivenName"))
        ignore(GetString("tcUnionCaseFieldCannotBeUsedMoreThanOnce"))
        ignore(GetString("tcFieldNameIsUsedModeThanOnce"))
        ignore(GetString("tcFieldNameConflictsWithGeneratedNameForAnonymousField"))
        ignore(GetString("tastConstantExpressionOverflow"))
        ignore(GetString("tcIllegalStructTypeForConstantExpression"))
        ignore(GetString("fscSystemRuntimeInteropServicesIsRequired"))
        ignore(GetString("abImplicitHeapAllocation"))
        ignore(GetString("estApplyStaticArgumentsForMethodNotImplemented"))
        ignore(GetString("etErrorApplyingStaticArgumentsToMethod"))
        ignore(GetString("pplexUnexpectedChar"))
        ignore(GetString("ppparsUnexpectedToken"))
        ignore(GetString("ppparsIncompleteExpression"))
        ignore(GetString("ppparsMissingToken"))
        ignore(GetString("pickleMissingDefinition"))
        ignore(GetString("checkNotSufficientlyGenericBecauseOfScope"))
        ignore(GetString("checkNotSufficientlyGenericBecauseOfScopeAnon"))
        ignore(GetString("checkRaiseFamilyFunctionArgumentCount"))
        ignore(GetString("checkLowercaseLiteralBindingInPattern"))
        ignore(GetString("tcLiteralDoesNotTakeArguments"))
        ignore(GetString("tcConstructorsIllegalInAugmentation"))
        ignore(GetString("optsInvalidResponseFile"))
        ignore(GetString("optsResponseFileNotFound"))
        ignore(GetString("optsResponseFileNameInvalid"))
        ignore(GetString("fsharpCoreNotFoundToBeCopied"))
        ignore(GetString("tcTupleStructMismatch"))
        ignore(GetString("etMissingStaticArgumentsToMethod"))
        ignore(GetString("considerUpcast"))
        ignore(GetString("considerUpcastOperator"))
        ignore(GetString("tcRecImplied"))
        ignore(GetString("tcOpenFirstInMutRec"))
        ignore(GetString("tcModuleAbbrevFirstInMutRec"))
        ignore(GetString("tcUnsupportedMutRecDecl"))
        ignore(GetString("parsInvalidUseOfRec"))
        ignore(GetString("tcStructUnionMultiCaseDistinctFields"))
        ignore(GetString("CallerMemberNameIsOverriden"))
        ignore(GetString("tcFixedNotAllowed"))
        ignore(GetString("tcCouldNotFindOffsetToStringData"))
        ignore(GetString("chkNoByrefAddressOfLocal"))
        ignore(GetString("tcNamedActivePattern"))
        ignore(GetString("DefaultParameterValueNotAppropriateForArgument"))
        ignore(GetString("tcGlobalsSystemTypeNotFound"))
        ignore(GetString("typrelMemberHasMultiplePossibleDispatchSlots"))
        ignore(GetString("methodIsNotStatic"))
        ignore(GetString("parsUnexpectedSymbolEqualsInsteadOfIn"))
        ignore(GetString("keywordDescriptionAbstract"))
        ignore(GetString("keyworkDescriptionAnd"))
        ignore(GetString("keywordDescriptionAs"))
        ignore(GetString("keywordDescriptionAssert"))
        ignore(GetString("keywordDescriptionBase"))
        ignore(GetString("keywordDescriptionBegin"))
        ignore(GetString("keywordDescriptionClass"))
        ignore(GetString("keywordDescriptionDefault"))
        ignore(GetString("keywordDescriptionDelegate"))
        ignore(GetString("keywordDescriptionDo"))
        ignore(GetString("keywordDescriptionDone"))
        ignore(GetString("keywordDescriptionDowncast"))
        ignore(GetString("keywordDescriptionDownto"))
        ignore(GetString("keywordDescriptionElif"))
        ignore(GetString("keywordDescriptionElse"))
        ignore(GetString("keywordDescriptionEnd"))
        ignore(GetString("keywordDescriptionException"))
        ignore(GetString("keywordDescriptionExtern"))
        ignore(GetString("keywordDescriptionTrueFalse"))
        ignore(GetString("keywordDescriptionFinally"))
        ignore(GetString("keywordDescriptionFor"))
        ignore(GetString("keywordDescriptionFun"))
        ignore(GetString("keywordDescriptionFunction"))
        ignore(GetString("keywordDescriptionGlobal"))
        ignore(GetString("keywordDescriptionIf"))
        ignore(GetString("keywordDescriptionIn"))
        ignore(GetString("keywordDescriptionInherit"))
        ignore(GetString("keywordDescriptionInline"))
        ignore(GetString("keywordDescriptionInterface"))
        ignore(GetString("keywordDescriptionInternal"))
        ignore(GetString("keywordDescriptionLazy"))
        ignore(GetString("keywordDescriptionLet"))
        ignore(GetString("keywordDescriptionLetBang"))
        ignore(GetString("keywordDescriptionMatch"))
        ignore(GetString("keywordDescriptionMatchBang"))
        ignore(GetString("keywordDescriptionMember"))
        ignore(GetString("keywordDescriptionModule"))
        ignore(GetString("keywordDescriptionMutable"))
        ignore(GetString("keywordDescriptionNamespace"))
        ignore(GetString("keywordDescriptionNew"))
        ignore(GetString("keywordDescriptionNot"))
        ignore(GetString("keywordDescriptionNull"))
        ignore(GetString("keywordDescriptionOf"))
        ignore(GetString("keywordDescriptionOpen"))
        ignore(GetString("keywordDescriptionOr"))
        ignore(GetString("keywordDescriptionOverride"))
        ignore(GetString("keywordDescriptionPrivate"))
        ignore(GetString("keywordDescriptionPublic"))
        ignore(GetString("keywordDescriptionRec"))
        ignore(GetString("keywordDescriptionReturn"))
        ignore(GetString("keywordDescriptionReturnBang"))
        ignore(GetString("keywordDescriptionSelect"))
        ignore(GetString("keywordDescriptionStatic"))
        ignore(GetString("keywordDescriptionStruct"))
        ignore(GetString("keywordDescriptionThen"))
        ignore(GetString("keywordDescriptionTo"))
        ignore(GetString("keywordDescriptionTry"))
        ignore(GetString("keywordDescriptionType"))
        ignore(GetString("keywordDescriptionUpcast"))
        ignore(GetString("keywordDescriptionUse"))
        ignore(GetString("keywordDescriptionUseBang"))
        ignore(GetString("keywordDescriptionVal"))
        ignore(GetString("keywordDescriptionVoid"))
        ignore(GetString("keywordDescriptionWhen"))
        ignore(GetString("keywordDescriptionWhile"))
        ignore(GetString("keywordDescriptionWith"))
        ignore(GetString("keywordDescriptionYield"))
        ignore(GetString("keywordDescriptionYieldBang"))
        ignore(GetString("keywordDescriptionRightArrow"))
        ignore(GetString("keywordDescriptionLeftArrow"))
        ignore(GetString("keywordDescriptionCast"))
        ignore(GetString("keywordDescriptionDynamicCast"))
        ignore(GetString("keywordDescriptionTypedQuotation"))
        ignore(GetString("keywordDescriptionUntypedQuotation"))
        ignore(GetString("itemNotFoundDuringDynamicCodeGen"))
        ignore(GetString("itemNotFoundInTypeDuringDynamicCodeGen"))
        ignore(GetString("descriptionWordIs"))
        ignore(GetString("notAFunction"))
        ignore(GetString("notAFunctionButMaybeIndexerWithName"))
        ignore(GetString("notAFunctionButMaybeIndexer"))
        ignore(GetString("notAFunctionButMaybeIndexerErrorCode"))
        ignore(GetString("notAFunctionButMaybeDeclaration"))
        ignore(GetString("ArgumentsInSigAndImplMismatch"))
        ignore(GetString("pickleUnexpectedNonZero"))
        ignore(GetString("tcTupleMemberNotNormallyUsed"))
        ignore(GetString("implicitlyDiscardedInSequenceExpression"))
        ignore(GetString("implicitlyDiscardedSequenceInSequenceExpression"))
        ignore(GetString("ilreadFileChanged"))
        ignore(GetString("writeToReadOnlyByref"))
        ignore(GetString("readOnlyAttributeOnStructWithMutableField"))
        ignore(GetString("tcByrefReturnImplicitlyDereferenced"))
        ignore(GetString("tcByRefLikeNotStruct"))
        ignore(GetString("chkNoByrefAddressOfValueFromExpression"))
        ignore(GetString("chkNoReturnOfLimitedSpan"))
        ignore(GetString("chkNoWriteToLimitedSpan"))
        ignore(GetString("tastValueMustBeLocal"))
        ignore(GetString("tcIsReadOnlyNotStruct"))
        ignore(GetString("chkStructsMayNotReturnAddressesOfContents"))
        ignore(GetString("chkNoByrefLikeFunctionCall"))
        ignore(GetString("chkNoSpanLikeVariable"))
        ignore(GetString("chkNoSpanLikeValueFromExpression"))
        ignore(GetString("tastCantTakeAddressOfExpression"))
<<<<<<< HEAD
        ignore(GetString("tcCannotCallExtensionMemberInrefToByref"))
        ignore(GetString("tcByrefsMayNotHaveTypeExtensions"))
        ignore(GetString("tcCannotCallExtensionMethodInrefToByref"))
        ignore(GetString("tcCannotPartiallyApplyExtensionMethodForByref"))
        ignore(GetString("chkInvalidFunctionParameterType"))
        ignore(GetString("chkInvalidFunctionReturnType"))
=======
        ignore(GetString("tcTypeDoesNotInheritAttribute"))
>>>>>>> 81894434
        ()<|MERGE_RESOLUTION|>--- conflicted
+++ resolved
@@ -4354,7 +4354,6 @@
     /// Cannot take the address of the value returned from the expression. Assign the returned value to a let-bound value before taking the address.
     /// (Originally from ..\FSComp.txt:1442)
     static member tastCantTakeAddressOfExpression() = (3237, GetStringFunc("tastCantTakeAddressOfExpression",",,,") )
-<<<<<<< HEAD
     /// Cannot call the extension member as it requires the value to be mutable or a byref type due to the extending type being used as a byref.
     /// (Originally from ..\FSComp.txt:1443)
     static member tcCannotCallExtensionMemberInrefToByref() = (3238, GetStringFunc("tcCannotCallExtensionMemberInrefToByref",",,,") )
@@ -4367,17 +4366,15 @@
     /// Cannot partially apply the extension method '%s' because the first parameter is a byref type.
     /// (Originally from ..\FSComp.txt:1446)
     static member tcCannotPartiallyApplyExtensionMethodForByref(a0 : System.String) = (3241, GetStringFunc("tcCannotPartiallyApplyExtensionMethodForByref",",,,%s,,,") a0)
+    /// This type does not inherit Attribute, it will not work correctly with other .NET languages.
+    /// (Originally from ..\FSComp.txt:1447)
+    static member tcTypeDoesNotInheritAttribute() = (3242, GetStringFunc("tcTypeDoesNotInheritAttribute",",,,") )
     /// The parameter '%s' has an invalid type '%s'. This is not permitted by the rules of Common IL.
-    /// (Originally from ..\FSComp.txt:1447)
+    /// (Originally from ..\FSComp.txt:1448)
     static member chkInvalidFunctionParameterType(a0 : System.String, a1 : System.String) = (3300, GetStringFunc("chkInvalidFunctionParameterType",",,,%s,,,%s,,,") a0 a1)
     /// The function or method has an invalid return type '%s'. This is not permitted by the rules of Common IL.
-    /// (Originally from ..\FSComp.txt:1448)
+    /// (Originally from ..\FSComp.txt:1449)
     static member chkInvalidFunctionReturnType(a0 : System.String) = (3301, GetStringFunc("chkInvalidFunctionReturnType",",,,%s,,,") a0)
-=======
-    /// This type does not inherit Attribute, it will not work correctly with other .NET languages.
-    /// (Originally from ..\FSComp.txt:1443)
-    static member tcTypeDoesNotInheritAttribute() = (3242, GetStringFunc("tcTypeDoesNotInheritAttribute",",,,") )
->>>>>>> 81894434
 
     /// Call this method once to validate that all known resources are valid; throws if not
     static member RunStartupValidation() =
@@ -5794,14 +5791,11 @@
         ignore(GetString("chkNoSpanLikeVariable"))
         ignore(GetString("chkNoSpanLikeValueFromExpression"))
         ignore(GetString("tastCantTakeAddressOfExpression"))
-<<<<<<< HEAD
         ignore(GetString("tcCannotCallExtensionMemberInrefToByref"))
         ignore(GetString("tcByrefsMayNotHaveTypeExtensions"))
         ignore(GetString("tcCannotCallExtensionMethodInrefToByref"))
         ignore(GetString("tcCannotPartiallyApplyExtensionMethodForByref"))
+        ignore(GetString("tcTypeDoesNotInheritAttribute"))
         ignore(GetString("chkInvalidFunctionParameterType"))
         ignore(GetString("chkInvalidFunctionReturnType"))
-=======
-        ignore(GetString("tcTypeDoesNotInheritAttribute"))
->>>>>>> 81894434
         ()