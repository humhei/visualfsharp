﻿<?xml version="1.0" encoding="utf-8"?>
<xliff xmlns="urn:oasis:names:tc:xliff:document:1.2" xmlns:xsi="http://www.w3.org/2001/XMLSchema-instance" version="1.2" xsi:schemaLocation="urn:oasis:names:tc:xliff:document:1.2 xliff-core-1.2-transitional.xsd">
  <file datatype="xml" source-language="en" target-language="pt-BR" original="../FSComp.resx">
    <body>
      <trans-unit id="undefinedNameNamespace">
        <source>The namespace '{0}' is not defined.</source>
        <target state="translated">O namespace '{0}' não está definido.</target>
        <note />
      </trans-unit>
      <trans-unit id="undefinedNameNamespaceOrModule">
        <source>The namespace or module '{0}' is not defined.</source>
        <target state="translated">O namespace ou o módulo '{0}' não está definido.</target>
        <note />
      </trans-unit>
      <trans-unit id="undefinedNameFieldConstructorOrMember">
        <source>The field, constructor or member '{0}' is not defined.</source>
        <target state="translated">O campo, o construtor ou o membro '{0}' não está definido.</target>
        <note />
      </trans-unit>
      <trans-unit id="undefinedNameValueConstructorNamespaceOrType">
        <source>The value, constructor, namespace or type '{0}' is not defined.</source>
        <target state="translated">O valor, o construtor, o namespace ou o tipo '{0}' não está definido.</target>
        <note />
      </trans-unit>
      <trans-unit id="undefinedNameValueOfConstructor">
        <source>The value or constructor '{0}' is not defined.</source>
        <target state="translated">O valor ou o construtor '{0}' não está definido.</target>
        <note />
      </trans-unit>
      <trans-unit id="undefinedNameValueNamespaceTypeOrModule">
        <source>The value, namespace, type or module '{0}' is not defined.</source>
        <target state="translated">O valor, o namespace, o tipo ou o módulo '{0}' não está definido.</target>
        <note />
      </trans-unit>
      <trans-unit id="undefinedNameConstructorModuleOrNamespace">
        <source>The constructor, module or namespace '{0}' is not defined.</source>
        <target state="translated">O construtor, o módulo ou o namespace '{0}' não está definido.</target>
        <note />
      </trans-unit>
      <trans-unit id="undefinedNameType">
        <source>The type '{0}' is not defined.</source>
        <target state="translated">O tipo '{0}' não está definido.</target>
        <note />
      </trans-unit>
      <trans-unit id="undefinedNameTypeIn">
        <source>The type '{0}' is not defined in '{1}'.</source>
        <target state="translated">O tipo '{0}' não está definido em '{1}'.</target>
        <note />
      </trans-unit>
      <trans-unit id="undefinedNameRecordLabelOrNamespace">
        <source>The record label or namespace '{0}' is not defined.</source>
        <target state="translated">O rótulo de registro ou o namespace '{0}' não está definido.</target>
        <note />
      </trans-unit>
      <trans-unit id="undefinedNameRecordLabel">
        <source>The record label '{0}' is not defined.</source>
        <target state="translated">O rótulo do registro '{0}' não está definido.</target>
        <note />
      </trans-unit>
      <trans-unit id="undefinedNameSuggestionsIntro">
        <source>Maybe you want one of the following:</source>
        <target state="translated">Talvez você queira um dos seguintes:</target>
        <note />
      </trans-unit>
      <trans-unit id="undefinedNameTypeParameter">
        <source>The type parameter {0} is not defined.</source>
        <target state="translated">O parâmetro de tipo '{0}' não está definido.</target>
        <note />
      </trans-unit>
      <trans-unit id="undefinedNamePatternDiscriminator">
        <source>The pattern discriminator '{0}' is not defined.</source>
        <target state="translated">O discriminador de padrão '{0}' não está definido.</target>
        <note />
      </trans-unit>
      <trans-unit id="replaceWithSuggestion">
        <source>Replace with '{0}'</source>
        <target state="translated">Substituir por '{0}'</target>
        <note />
      </trans-unit>
      <trans-unit id="addIndexerDot">
        <source>Add . for indexer access.</source>
        <target state="translated">Adicione um . para obter acesso ao indexador.</target>
        <note />
      </trans-unit>
      <trans-unit id="listElementHasWrongType">
        <source>All elements of a list constructor expression must have the same type. This expression was expected to have type '{0}', but here has type '{1}'.</source>
        <target state="translated">Todos os elementos de uma expressão do construtor de lista devem ter o mesmo tipo. Essa expressão deveria ter o tipo '{0}', mas aqui tem o tipo '{1}'.</target>
        <note />
      </trans-unit>
      <trans-unit id="arrayElementHasWrongType">
        <source>All elements of an array constructor expression must have the same type. This expression was expected to have type '{0}', but here has type '{1}'.</source>
        <target state="translated">Todos os elementos de uma expressão do construtor de matriz devem ter o mesmo tipo. Essa expressão deveria ter o tipo '{0}', mas aqui tem o tipo '{1}'.</target>
        <note />
      </trans-unit>
      <trans-unit id="missingElseBranch">
        <source>The 'if' expression is missing an 'else' branch. The 'then' branch has type '{0}'. Because 'if' is an expression, and not a statement, add an 'else' branch which returns a value of the same type.</source>
        <target state="translated">A expressão 'if' está sem uma ramificação 'else'. A ramificação 'then' tem tipo '{0}'. Como 'if' é uma expressão e não uma instrução, adicione uma ramificação 'else' que retorna um valor do mesmo tipo.</target>
        <note />
      </trans-unit>
      <trans-unit id="ifExpression">
        <source>The 'if' expression needs to have type '{0}' to satisfy context type requirements. It currently has type '{1}'.</source>
        <target state="translated">A expressão 'if' precisa ter o tipo '{0}' para atender aos requisitos do tipo de contexto. No momento, ela tem o tipo '{1}'.</target>
        <note />
      </trans-unit>
      <trans-unit id="elseBranchHasWrongType">
        <source>All branches of an 'if' expression must have the same type. This expression was expected to have type '{0}', but here has type '{1}'.</source>
        <target state="translated">Todas as ramificações de uma expressão 'if' devem ter o mesmo tipo. Essa expressão deveria ter o tipo '{0}', mas aqui tem o tipo '{1}'.</target>
        <note />
      </trans-unit>
      <trans-unit id="followingPatternMatchClauseHasWrongType">
        <source>All branches of a pattern match expression must have the same type. This expression was expected to have type '{0}', but here has type '{1}'.</source>
        <target state="translated">Todas as ramificações de uma expressão de correspondência de padrões devem ter o mesmo tipo. Essa expressão deveria ter o tipo '{0}', mas aqui tem o tipo '{1}'.</target>
        <note />
      </trans-unit>
      <trans-unit id="patternMatchGuardIsNotBool">
        <source>A pattern match guard must be of type 'bool', but this 'when' expression is of type '{0}'.</source>
        <target state="translated">A proteção da correspondência de padrão deve ser do tipo 'bool', mas esta expressão 'when' é do tipo '{0}'.</target>
        <note />
      </trans-unit>
      <trans-unit id="commaInsteadOfSemicolonInRecord">
        <source>A ';' is used to separate field values in records. Consider replacing ',' with ';'.</source>
        <target state="translated">Um ';' é usado para separar os valores de campo nos registros. Considere substituir ',' por ';'.</target>
        <note />
      </trans-unit>
      <trans-unit id="derefInsteadOfNot">
        <source>The '!' operator is used to dereference a ref cell. Consider using 'not expr' here.</source>
        <target state="translated">O operador '!' é usado para desreferenciar uma célula de referência. Considere usar 'not expr' aqui.</target>
        <note />
      </trans-unit>
      <trans-unit id="buildUnexpectedTypeArgs">
        <source>The non-generic type '{0}' does not expect any type arguments, but here is given {1} type argument(s)</source>
        <target state="translated">O tipo não genérico '{0}' não espera nenhum argumento de tipo, mas aqui são dados argumentos do tipo {1}</target>
        <note />
      </trans-unit>
      <trans-unit id="returnUsedInsteadOfReturnBang">
        <source>Consider using 'return!' instead of 'return'.</source>
        <target state="translated">Considere usar 'return!' em vez de 'return'.</target>
        <note />
      </trans-unit>
      <trans-unit id="yieldUsedInsteadOfYieldBang">
        <source>Consider using 'yield!' instead of 'yield'.</source>
        <target state="translated">Considere usar 'yield!' em vez de 'yield'.</target>
        <note />
      </trans-unit>
      <trans-unit id="tupleRequiredInAbstractMethod">
        <source>\nA tuple type is required for one or more arguments. Consider wrapping the given arguments in additional parentheses or review the definition of the interface.</source>
        <target state="translated">\nUm tipo de tupla é exigido para um ou mais argumentos. Considere agrupar os argumentos fornecidos em parênteses adicionais ou revisar a definição da interface.</target>
        <note />
      </trans-unit>
      <trans-unit id="buildInvalidWarningNumber">
        <source>Invalid warning number '{0}'</source>
        <target state="translated">Número de aviso inválido '{0}'</target>
        <note />
      </trans-unit>
      <trans-unit id="buildInvalidVersionString">
        <source>Invalid version string '{0}'</source>
        <target state="translated">Cadeia de caracteres de versão inválida '{0}'</target>
        <note />
      </trans-unit>
      <trans-unit id="buildInvalidVersionFile">
        <source>Invalid version file '{0}'</source>
        <target state="translated">Arquivo de versão inválida '{0}'</target>
        <note />
      </trans-unit>
      <trans-unit id="buildProductName">
        <source>Microsoft (R) F# Compiler version {0}</source>
        <target state="translated">Compilador Microsoft (R) F# versão {0}</target>
        <note />
      </trans-unit>
      <trans-unit id="buildProductNameCommunity">
        <source>F# Compiler for F# {0}</source>
        <target state="translated">Compilador F# para F# {0}</target>
        <note />
      </trans-unit>
      <trans-unit id="buildProblemWithFilename">
        <source>Problem with filename '{0}': {1}</source>
        <target state="translated">Problema com nome de arquivo '{0}': {1}</target>
        <note />
      </trans-unit>
      <trans-unit id="buildNoInputsSpecified">
        <source>No inputs specified</source>
        <target state="translated">Nenhuma entrada especificada</target>
        <note />
      </trans-unit>
      <trans-unit id="buildPdbRequiresDebug">
        <source>The '--pdb' option requires the '--debug' option to be used</source>
        <target state="translated">A opção '--pdb' requer que seja usada a opção '--debug'</target>
        <note />
      </trans-unit>
      <trans-unit id="buildInvalidSearchDirectory">
        <source>The search directory '{0}' is invalid</source>
        <target state="translated">O diretório de pesquisa '{0}' é inválido</target>
        <note />
      </trans-unit>
      <trans-unit id="buildSearchDirectoryNotFound">
        <source>The search directory '{0}' could not be found</source>
        <target state="translated">Não foi possível encontrar o diretório de pesquisa '{0}'</target>
        <note />
      </trans-unit>
      <trans-unit id="buildInvalidFilename">
        <source>'{0}' is not a valid filename</source>
        <target state="translated">'{0}' não é um nome de arquivo válido</target>
        <note />
      </trans-unit>
      <trans-unit id="buildInvalidAssemblyName">
        <source>'{0}' is not a valid assembly name</source>
        <target state="translated">'{0}' não é um nome de assembly válido</target>
        <note />
      </trans-unit>
      <trans-unit id="buildInvalidPrivacy">
        <source>Unrecognized privacy setting '{0}' for managed resource, valid options are 'public' and 'private'</source>
        <target state="translated">A configuração de privacidade '{0}' não foi reconhecida pelo recurso gerenciado, as opções válidas são 'public' e 'private'</target>
        <note />
      </trans-unit>
      <trans-unit id="buildMultipleReferencesNotAllowed">
        <source>Multiple references to '{0}.dll' are not permitted</source>
        <target state="translated">As referências múltiplas '{0}.dll' não são permitidas</target>
        <note />
      </trans-unit>
      <trans-unit id="buildCouldNotReadVersionInfoFromMscorlib">
        <source>Could not read version from mscorlib.dll</source>
        <target state="translated">Não foi possível ler a versão em mscorlib.dll</target>
        <note />
      </trans-unit>
      <trans-unit id="buildCannotReadAssembly">
        <source>Unable to read assembly '{0}'</source>
        <target state="translated">Não é possível ler o assembly '{0}'</target>
        <note />
      </trans-unit>
      <trans-unit id="buildAssemblyResolutionFailed">
        <source>Assembly resolution failure at or near this location</source>
        <target state="translated">Falha na resolução do assembly neste local ou próximo a ele</target>
        <note />
      </trans-unit>
      <trans-unit id="buildImplicitModuleIsNotLegalIdentifier">
        <source>The declarations in this file will be placed in an implicit module '{0}' based on the file name '{1}'. However this is not a valid F# identifier, so the contents will not be accessible from other files. Consider renaming the file or adding a 'module' or 'namespace' declaration at the top of the file.</source>
        <target state="translated">As declarações neste arquivo serão localizadas em um módulo implícito '{0}' com base no nome do arquivo '{1}'. Entretanto este não é um identificador F# válido, de maneira que os conteúdos não estarão acessíveis de outros arquivos. Considere renomear o arquivo ou adicionar uma declaração 'module' ou 'namespace' na parte superior do arquivo.</target>
        <note />
      </trans-unit>
      <trans-unit id="buildMultiFileRequiresNamespaceOrModule">
        <source>Files in libraries or multiple-file applications must begin with a namespace or module declaration, e.g. 'namespace SomeNamespace.SubNamespace' or 'module SomeNamespace.SomeModule'. Only the last source file of an application may omit such a declaration.</source>
        <target state="translated">Arquivos em bibliotecas ou aplicativos com arquivos múltiplos devem começar com uma declaração de namespace ou módulo, por exemplo, 'namespace SomeNamespace.SubNamespace' ou 'module SomeNamespace.SomeModule'. Somente o último arquivo de origem de um aplicativo pode omitir tal declaração.</target>
        <note />
      </trans-unit>
      <trans-unit id="noEqualSignAfterModule">
        <source>Files in libraries or multiple-file applications must begin with a namespace or module declaration. When using a module declaration at the start of a file the '=' sign is not allowed. If this is a top-level module, consider removing the = to resolve this error.</source>
        <target state="translated">Arquivos em bibliotecas ou aplicativos de múltiplos arquivos devem começar com um namespace ou declaração de módulo. Ao usar uma declaração de módulo no início de um arquivo, o sinal '=' não é permitido. Se esse for um módulo de nível superior, considere remover o = para resolver esse erro.</target>
        <note />
      </trans-unit>
      <trans-unit id="buildMultipleToplevelModules">
        <source>This file contains multiple declarations of the form 'module SomeNamespace.SomeModule'. Only one declaration of this form is permitted in a file. Change your file to use an initial namespace declaration and/or use 'module ModuleName = ...' to define your modules.</source>
        <target state="translated">Este arquivo possui declarações múltiplas da forma 'module SomeNamespace.SomeModule'. Apenas uma declaração deste forma é permitida no arquivo. Modifique seu arquivo para usar declaração de namespace inicial e/ou use 'module ModuleName = ...' para definir seus módulos.</target>
        <note />
      </trans-unit>
      <trans-unit id="buildOptionRequiresParameter">
        <source>Option requires parameter: {0}</source>
        <target state="translated">A opção requer o parâmetro: {0}</target>
        <note />
      </trans-unit>
      <trans-unit id="buildCouldNotFindSourceFile">
        <source>Source file '{0}' could not be found</source>
        <target state="translated">O arquivo de origem '{0}' não pôde ser localizado</target>
        <note />
      </trans-unit>
      <trans-unit id="buildInvalidSourceFileExtension">
        <source>The file extension of '{0}' is not recognized. Source files must have extension .fs, .fsi, .fsx, .fsscript, .ml or .mli.</source>
        <target state="translated">A extensão de arquivo de '{0}' não é reconhecida. Arquivos de origem devem ter extensão .fs, .fsi, .fsx, .fsscript, .ml ou .mli.</target>
        <note />
      </trans-unit>
      <trans-unit id="buildCouldNotResolveAssembly">
        <source>Could not resolve assembly '{0}'</source>
        <target state="translated">Não foi possível resolver o assembly '{0}'</target>
        <note />
      </trans-unit>
      <trans-unit id="buildCouldNotResolveAssemblyRequiredByFile">
        <source>Could not resolve assembly '{0}' required by '{1}'</source>
        <target state="translated">Não foi possível resolver o assembly '{0}' requerido por '{1}'</target>
        <note />
      </trans-unit>
      <trans-unit id="buildErrorOpeningBinaryFile">
        <source>Error opening binary file '{0}': {1}</source>
        <target state="translated">Erro ao abrir o arquivo binário '{0}': {1}</target>
        <note />
      </trans-unit>
      <trans-unit id="buildDifferentVersionMustRecompile">
        <source>The F#-compiled DLL '{0}' needs to be recompiled to be used with this version of F#</source>
        <target state="translated">O DDL '{0}', que foi compilado por F#, precisa ser recompilado para ser usado com esta versão do F#</target>
        <note />
      </trans-unit>
      <trans-unit id="buildInvalidHashIDirective">
        <source>Invalid directive. Expected '#I \"&lt;path&gt;\"'.</source>
        <target state="translated">Diretiva inválida. '#I \"&lt;caminho&gt;\"' era esperado.</target>
        <note />
      </trans-unit>
      <trans-unit id="buildInvalidHashrDirective">
        <source>Invalid directive. Expected '#r \"&lt;file-or-assembly&gt;\"'.</source>
        <target state="translated">Diretiva inválida. '#r \"&lt;arquivo-ou-assembly&gt;\"' era esperado.</target>
        <note />
      </trans-unit>
      <trans-unit id="buildInvalidHashloadDirective">
        <source>Invalid directive. Expected '#load \"&lt;file&gt;\" ... \"&lt;file&gt;\"'.</source>
        <target state="translated">Diretiva inválida. Esperado '#load \"&lt;arquivo&gt;\" ... \"&lt;arquivo&gt;\"'.</target>
        <note />
      </trans-unit>
      <trans-unit id="buildInvalidHashtimeDirective">
        <source>Invalid directive. Expected '#time', '#time \"on\"' or '#time \"off\"'.</source>
        <target state="translated">Diretiva inválida. '#time', '#time \"on\"' ou '#time \"off\"' era esperado.</target>
        <note />
      </trans-unit>
      <trans-unit id="buildDirectivesInModulesAreIgnored">
        <source>Directives inside modules are ignored</source>
        <target state="translated">Diretivas dentro de módulos são ignoradas</target>
        <note />
      </trans-unit>
      <trans-unit id="buildSignatureAlreadySpecified">
        <source>A signature for the file or module '{0}' has already been specified</source>
        <target state="translated">A assinatura para o arquivo ou módulo '{0}' já tinha sido especificada</target>
        <note />
      </trans-unit>
      <trans-unit id="buildImplementationAlreadyGivenDetail">
        <source>An implementation of file or module '{0}' has already been given. Compilation order is significant in F# because of type inference. You may need to adjust the order of your files to place the signature file before the implementation. In Visual Studio files are type-checked in the order they appear in the project file, which can be edited manually or adjusted using the solution explorer.</source>
        <target state="translated">Uma implementação de arquivo ou módulo '{0}' já foi fornecida. A ordem de compilação é significativa em F# devido à inferência de tipo. Talvez você precise ajustar a ordem dos arquivos para colocar o arquivo de assinatura antes da implementação. No Visual Studio, os arquivos são tipo verificado na ordem em que aparecem no arquivo de projeto, que pode ser editada manualmente ou ajustada por meio do gerenciador de soluções.</target>
        <note />
      </trans-unit>
      <trans-unit id="buildImplementationAlreadyGiven">
        <source>An implementation of the file or module '{0}' has already been given</source>
        <target state="translated">Uma implementação de arquivo ou módulo '{0}' já foi fornecida</target>
        <note />
      </trans-unit>
      <trans-unit id="buildSignatureWithoutImplementation">
        <source>The signature file '{0}' does not have a corresponding implementation file. If an implementation file exists then check the 'module' and 'namespace' declarations in the signature and implementation files match.</source>
        <target state="translated">O arquivo de assinatura '{0}' não possui um arquivo de implementação correspondente. Se houver um arquivo de implementação, você deverá verificar as declarações de 'módulo' e 'namespace' na assinatura e a correspondência de arquivos de implementação.</target>
        <note />
      </trans-unit>
      <trans-unit id="buildArgInvalidInt">
        <source>'{0}' is not a valid integer argument</source>
        <target state="translated">'{0}' não é um argumento inteiro válido</target>
        <note />
      </trans-unit>
      <trans-unit id="buildArgInvalidFloat">
        <source>'{0}' is not a valid floating point argument</source>
        <target state="translated">'{0}' não é um argumento de ponto flutuante válido</target>
        <note />
      </trans-unit>
      <trans-unit id="buildUnrecognizedOption">
        <source>Unrecognized option: '{0}'</source>
        <target state="translated">Opção não reconhecida: '{0}'</target>
        <note />
      </trans-unit>
      <trans-unit id="buildInvalidModuleOrNamespaceName">
        <source>Invalid module or namespace name</source>
        <target state="translated">Nome de módulo ou namespace inválido</target>
        <note />
      </trans-unit>
      <trans-unit id="pickleErrorReadingWritingMetadata">
        <source>Error reading/writing metadata for the F# compiled DLL '{0}'. Was the DLL compiled with an earlier version of the F# compiler? (error: '{1}').</source>
        <target state="translated">Erro na leitura/gravação do metadado no DLL '{0}', que foi compilado por F#. O DLL foi compilado com uma versão inferior ao compilador F#? (erro: '{1}').</target>
        <note />
      </trans-unit>
      <trans-unit id="tastTypeOrModuleNotConcrete">
        <source>The type/module '{0}' is not a concrete module or type</source>
        <target state="translated">O tipo/módulo '{0}' não é um módulo ou tipo concreto</target>
        <note />
      </trans-unit>
      <trans-unit id="tastTypeHasAssemblyCodeRepresentation">
        <source>The type '{0}' has an inline assembly code representation</source>
        <target state="translated">O tipo '{0}' possui uma representação de código de assembly embutida</target>
        <note />
      </trans-unit>
      <trans-unit id="tastNamespaceAndModuleWithSameNameInAssembly">
        <source>A namespace and a module named '{0}' both occur in two parts of this assembly</source>
        <target state="translated">Um namespace e um módulo chamado '{0}' ocorrem em duas partes deste assembly</target>
        <note />
      </trans-unit>
      <trans-unit id="tastTwoModulesWithSameNameInAssembly">
        <source>Two modules named '{0}' occur in two parts of this assembly</source>
        <target state="translated">Dois módulos chamados '{0}' ocorrem em duas partes deste assembly</target>
        <note />
      </trans-unit>
      <trans-unit id="tastDuplicateTypeDefinitionInAssembly">
        <source>Two type definitions named '{0}' occur in namespace '{1}' in two parts of this assembly</source>
        <target state="translated">Dois tipos de definição chamados '{0}' ocorreram no namespace '{1}' em duas partes deste assembly</target>
        <note />
      </trans-unit>
      <trans-unit id="tastConflictingModuleAndTypeDefinitionInAssembly">
        <source>A module and a type definition named '{0}' occur in namespace '{1}' in two parts of this assembly</source>
        <target state="translated">Uma definição de módulo e tipo chamada '{0}' ocorreu no namespace '{1}' em duas partes deste assembly</target>
        <note />
      </trans-unit>
      <trans-unit id="tastInvalidMemberSignature">
        <source>Invalid member signature encountered because of an earlier error</source>
        <target state="translated">Assinatura de membro inválida encontrada devido a um erro anterior</target>
        <note />
      </trans-unit>
      <trans-unit id="tastValueDoesNotHaveSetterType">
        <source>This value does not have a valid property setter type</source>
        <target state="translated">Este valor não possui um tipo de setter de propriedade válido</target>
        <note />
      </trans-unit>
      <trans-unit id="tastInvalidFormForPropertyGetter">
        <source>Invalid form for a property getter. At least one '()' argument is required when using the explicit syntax.</source>
        <target state="translated">Forma inválida para um getter de propriedade. Pelo menos um argumento '()' é necessário quando a sintaxe explícita é usada.</target>
        <note />
      </trans-unit>
      <trans-unit id="tastInvalidFormForPropertySetter">
        <source>Invalid form for a property setter. At least one argument is required.</source>
        <target state="translated">Forma inválida para um setter de propriedade. Pelo menos um argumento é necessário.</target>
        <note />
      </trans-unit>
      <trans-unit id="tastUnexpectedByRef">
        <source>Unexpected use of a byref-typed variable</source>
        <target state="translated">Uso inesperado de uma variável do tipo byref</target>
        <note />
      </trans-unit>
      <trans-unit id="tastValueMustBeLocalAndMutable">
        <source>A value must be mutable in order to mutate the contents or take the address of a value type, e.g. 'let mutable x = ...'</source>
        <target state="translated">Um valor deve ser mutável para que seja possível mudar o conteúdo ou pegar o endereço de um tipo de valor, por exemplo: 'let mutable x = ...'</target>
        <note />
      </trans-unit>
      <trans-unit id="tastInvalidMutationOfConstant">
        <source>Invalid mutation of a constant expression. Consider copying the expression to a mutable local, e.g. 'let mutable x = ...'.</source>
        <target state="translated">Mutação inválida de uma expressão constante. Considere copiar a expressão para um local mutável, por exemplo: 'let mutable x = ...'.</target>
        <note />
      </trans-unit>
      <trans-unit id="tastValueHasBeenCopied">
        <source>The value has been copied to ensure the original is not mutated by this operation or because the copy is implicit when returning a struct from a member and another member is then accessed</source>
        <target state="translated">O valor que foi copiado para assegurar que o original não seja mudado por esta operação ou porque a cópia está implícita ao retornar o struct de um membro e outro membro é acessado</target>
        <note />
      </trans-unit>
      <trans-unit id="tastRecursiveValuesMayNotBeInConstructionOfTuple">
        <source>Recursively defined values cannot appear directly as part of the construction of a tuple value within a recursive binding</source>
        <target state="translated">Valores definidos recursivamente não podem aparecer diretamente como parte da construção de um valor tupla em uma associação recursiva</target>
        <note />
      </trans-unit>
      <trans-unit id="tastRecursiveValuesMayNotAppearInConstructionOfType">
        <source>Recursive values cannot appear directly as a construction of the type '{0}' within a recursive binding. This feature has been removed from the F# language. Consider using a record instead.</source>
        <target state="translated">Valores recursivos não podem aparecer diretamente como uma construção do tipo '{0}' em uma associação recursiva. Este recurso foi removido da linguagem F#. Considere usar um registro em seu lugar.</target>
        <note />
      </trans-unit>
      <trans-unit id="tastRecursiveValuesMayNotBeAssignedToNonMutableField">
        <source>Recursive values cannot be directly assigned to the non-mutable field '{0}' of the type '{1}' within a recursive binding. Consider using a mutable field instead.</source>
        <target state="translated">Valores recursivos não podem ser atribuídos diretamente ao campo não mutável '{0}' do tipo '{1}' em uma associação recursiva. Considere usar um registro em vez disso.</target>
        <note />
      </trans-unit>
      <trans-unit id="tastUnexpectedDecodeOfAutoOpenAttribute">
        <source>Unexpected decode of AutoOpenAttribute</source>
        <target state="translated">Decodificação de AutoOpenAttribute inesperada</target>
        <note />
      </trans-unit>
      <trans-unit id="tastUnexpectedDecodeOfInternalsVisibleToAttribute">
        <source>Unexpected decode of InternalsVisibleToAttribute</source>
        <target state="translated">Decodificação de InternalsVisibleToAttribute inesperada</target>
        <note />
      </trans-unit>
      <trans-unit id="tastUnexpectedDecodeOfInterfaceDataVersionAttribute">
        <source>Unexpected decode of InterfaceDataVersionAttribute</source>
        <target state="translated">Decodificação de InterfaceDataVersionAttribute inesperada</target>
        <note />
      </trans-unit>
      <trans-unit id="tastActivePatternsLimitedToSeven">
        <source>Active patterns cannot return more than 7 possibilities</source>
        <target state="translated">Padrões ativos não podem retornar mais que 7 possibilidades</target>
        <note />
      </trans-unit>
      <trans-unit id="tastNotAConstantExpression">
        <source>This is not a valid constant expression or custom attribute value</source>
        <target state="translated">Esta não é uma expressão constante ou um valor de atributo personalizado válido</target>
        <note />
      </trans-unit>
      <trans-unit id="ValueNotContainedMutabilityAttributesDiffer">
        <source>Module '{0}' contains\n    {1}    \nbut its signature specifies\n    {2}    \nThe mutability attributes differ</source>
        <target state="translated">O módulo '{0}' contém\n    {1}    \n, mas sua assinatura especifica\n    {2}    \nOs atributos de mutabilidade são diferentes</target>
        <note />
      </trans-unit>
      <trans-unit id="ValueNotContainedMutabilityNamesDiffer">
        <source>Module '{0}' contains\n    {1}    \nbut its signature specifies\n    {2}    \nThe names differ</source>
        <target state="translated">O módulo '{0}' contém\n    {1}    \n, mas sua assinatura especifica\n    {2}    \nOs nomes são diferentes</target>
        <note />
      </trans-unit>
      <trans-unit id="ValueNotContainedMutabilityCompiledNamesDiffer">
        <source>Module '{0}' contains\n    {1}    \nbut its signature specifies\n    {2}    \nThe compiled names differ</source>
        <target state="translated">O módulo '{0}' contém\n    {1}    \n, mas sua assinatura especifica\n    {2}    \nOs nomes compilados são diferentes</target>
        <note />
      </trans-unit>
      <trans-unit id="ValueNotContainedMutabilityDisplayNamesDiffer">
        <source>Module '{0}' contains\n    {1}    \nbut its signature specifies\n    {2}    \nThe display names differ</source>
        <target state="translated">O módulo '{0}' contém\n    {1}    \n, mas sua assinatura especifica\n    {2}    \nOs nomes para exibição são diferentes</target>
        <note />
      </trans-unit>
      <trans-unit id="ValueNotContainedMutabilityAccessibilityMore">
        <source>Module '{0}' contains\n    {1}    \nbut its signature specifies\n    {2}    \nThe accessibility specified in the signature is more than that specified in the implementation</source>
        <target state="translated">O módulo '{0}' contém\n    {1}    \ n, mas sua assinatura especifica\n    {2}    \nA acessibilidade especificada na assinatura é maior que a especificada na implementação</target>
        <note />
      </trans-unit>
      <trans-unit id="ValueNotContainedMutabilityInlineFlagsDiffer">
        <source>Module '{0}' contains\n    {1}    \nbut its signature specifies\n    {2}    \nThe inline flags differ</source>
        <target state="translated">O módulo '{0}' contém\n    {1}    \n, mas sua assinatura especifica\n    {2}    \nOs sinalizadores embutidos são diferentes</target>
        <note />
      </trans-unit>
      <trans-unit id="ValueNotContainedMutabilityLiteralConstantValuesDiffer">
        <source>Module '{0}' contains\n    {1}    \nbut its signature specifies\n    {2}    \nThe literal constant values and/or attributes differ</source>
        <target state="translated">O módulo '{0}' contém\n    {1}    \n, mas sua assinatura especifica\n    {2}    \nOs valores de constantes literais e/ou atributos são diferentes</target>
        <note />
      </trans-unit>
      <trans-unit id="ValueNotContainedMutabilityOneIsTypeFunction">
        <source>Module '{0}' contains\n    {1}    \nbut its signature specifies\n    {2}    \nOne is a type function and the other is not. The signature requires explicit type parameters if they are present in the implementation.</source>
        <target state="translated">O módulo '{0}' contém\n    {1}    \n, mas sua assinatura especifica\n    {2}    \nUm é função de tipo e o outro não. A assinatura requer parâmetros de tipo explícito caso estejam presentes na implementação.</target>
        <note />
      </trans-unit>
      <trans-unit id="ValueNotContainedMutabilityParameterCountsDiffer">
        <source>Module '{0}' contains\n    {1}    \nbut its signature specifies\n    {2}    \nThe respective type parameter counts differ</source>
        <target state="translated">O módulo '{0}' contém\n    {1}    \n, mas sua assinatura especifica\n    {2}    \nAs respectivas contagens de parâmetro de tipo são diferentes</target>
        <note />
      </trans-unit>
      <trans-unit id="ValueNotContainedMutabilityTypesDiffer">
        <source>Module '{0}' contains\n    {1}    \nbut its signature specifies\n    {2}    \nThe types differ</source>
        <target state="translated">O módulo '{0}' contém\n    {1}    \n, mas sua assinatura especifica\n    {2}    \nOs tipos são diferentes</target>
        <note />
      </trans-unit>
      <trans-unit id="ValueNotContainedMutabilityExtensionsDiffer">
        <source>Module '{0}' contains\n    {1}    \nbut its signature specifies\n    {2}    \nOne is an extension member and the other is not</source>
        <target state="translated">O módulo '{0}' contém\n    {1}    \n, mas sua assinatura especifica\n    {2}    \nUm é membro de extensão e o outro não</target>
        <note />
      </trans-unit>
      <trans-unit id="ValueNotContainedMutabilityArityNotInferred">
        <source>Module '{0}' contains\n    {1}    \nbut its signature specifies\n    {2}    \nAn arity was not inferred for this value</source>
        <target state="translated">O módulo '{0}' contém\n    {1}    \n, mas sua assinatura especifica\n    {2}    \nUma aridade não foi inferida para este valor</target>
        <note />
      </trans-unit>
      <trans-unit id="ValueNotContainedMutabilityGenericParametersDiffer">
        <source>Module '{0}' contains\n    {1}    \nbut its signature specifies\n    {2}    \nThe number of generic parameters in the signature and implementation differ (the signature declares {3} but the implementation declares {4}</source>
        <target state="translated">O módulo '{0}' contém\n    {1}    \n, mas sua assinatura especifica\n    {2}    \nOs números de parâmetros genéricos na assinatura e na implementação são diferentes (a assinatura declara {3} mas sua implementação declara {4}</target>
        <note />
      </trans-unit>
      <trans-unit id="ValueNotContainedMutabilityGenericParametersAreDifferentKinds">
        <source>Module '{0}' contains\n    {1}    \nbut its signature specifies\n    {2}    \nThe generic parameters in the signature and implementation have different kinds. Perhaps there is a missing [&lt;Measure&gt;] attribute.</source>
        <target state="translated">O módulo '{0}' contém\n    {1}    \n, mas sua assinatura especifica\n    {2}    \nOs parâmetros genéricos na assinatura e na implementação têm tipos diferentes. Talvez exista um atributo [&lt;Measure&gt;] ausente.</target>
        <note />
      </trans-unit>
      <trans-unit id="ValueNotContainedMutabilityAritiesDiffer">
        <source>Module '{0}' contains\n    {1}    \nbut its signature specifies\n    {2}    \nThe arities in the signature and implementation differ. The signature specifies that '{3}' is function definition or lambda expression accepting at least {4} argument(s), but the implementation is a computed function value. To declare that a computed function value is a permitted implementation simply parenthesize its type in the signature, e.g.\n\tval {5}: int -&gt; (int -&gt; int)\ninstead of\n\tval {6}: int -&gt; int -&gt; int.</source>
        <target state="translated">O módulo '{0}' contém\n    {1}    \ n, mas sua assinatura especifica\n    {2}    \nAs aridades diferem na assinatura e na implementação. A assinatura especifica que '{3}' é definição de função ou expressão lambda aceitando pelo menos {4} argumentos, mas a implementação é um valor de função computado. Para declarar que um valor de função computado é uma implementação permitida, basta colocar seu tipo entre parênteses na assinatura, por exemplo:\n\tval {5}: int -&gt; (int -&gt; int)\nao invés de\n\tval {6}: int -&gt; int -&gt; int.</target>
        <note />
      </trans-unit>
      <trans-unit id="ValueNotContainedMutabilityDotNetNamesDiffer">
        <source>Module '{0}' contains\n    {1}    \nbut its signature specifies\n    {2}    \nThe CLI member names differ</source>
        <target state="translated">O módulo '{0}' contém\n    {1}    \n, mas sua assinatura especifica\n    {2}    \nOs nomes de membros CLI são diferentes</target>
        <note />
      </trans-unit>
      <trans-unit id="ValueNotContainedMutabilityStaticsDiffer">
        <source>Module '{0}' contains\n    {1}    \nbut its signature specifies\n    {2}    \nOne is static and the other isn't</source>
        <target state="translated">O módulo '{0}' contém\n    {1}    \n, mas sua assinatura especifica\n    {2}    \nUm é estático e o outro não</target>
        <note />
      </trans-unit>
      <trans-unit id="ValueNotContainedMutabilityVirtualsDiffer">
        <source>Module '{0}' contains\n    {1}    \nbut its signature specifies\n    {2}    \nOne is virtual and the other isn't</source>
        <target state="translated">O módulo '{0}' contém\n    {1}    \n, mas sua assinatura especifica\n    {2}    \nUm é virtual e o outro não</target>
        <note />
      </trans-unit>
      <trans-unit id="ValueNotContainedMutabilityAbstractsDiffer">
        <source>Module '{0}' contains\n    {1}    \nbut its signature specifies\n    {2}    \nOne is abstract and the other isn't</source>
        <target state="translated">O módulo '{0}' contém\n    {1}    \n, mas sua assinatura especifica\n    {2}    \nUm é abstrato e outro não</target>
        <note />
      </trans-unit>
      <trans-unit id="ValueNotContainedMutabilityFinalsDiffer">
        <source>Module '{0}' contains\n    {1}    \nbut its signature specifies\n    {2}    \nOne is final and the other isn't</source>
        <target state="translated">O módulo '{0}' contém\n    {1}    \n, mas sua assinatura especifica\n    {2}    \nUm é final e o outro não</target>
        <note />
      </trans-unit>
      <trans-unit id="ValueNotContainedMutabilityOverridesDiffer">
        <source>Module '{0}' contains\n    {1}    \nbut its signature specifies\n    {2}    \nOne is marked as an override and the other isn't</source>
        <target state="translated">O módulo '{0}' contém\n    {1}    \n, mas sua assinatura especifica\n    {2}    \nUm é marcado como uma substituição e o outro não</target>
        <note />
      </trans-unit>
      <trans-unit id="ValueNotContainedMutabilityOneIsConstructor">
        <source>Module '{0}' contains\n    {1}    \nbut its signature specifies\n    {2}    \nOne is a constructor/property and the other is not</source>
        <target state="translated">O módulo '{0}' contém\n    {1}    \n, mas sua assinatura especifica\n    {2}    \nUm é construtor/propriedade e o outro não</target>
        <note />
      </trans-unit>
      <trans-unit id="ValueNotContainedMutabilityStaticButInstance">
        <source>Module '{0}' contains\n    {1}    \nbut its signature specifies\n    {2}    \nThe compiled representation of this method is as a static member but the signature indicates its compiled representation is as an instance member</source>
        <target state="translated">O módulo '{0}' contém\n    {1}    \n, mas sua assinatura especifica\n    {2}    \nA representação compilada deste método é como um membro estático, mas a assinatura indica que sua representação compilada seria como um membro de instância</target>
        <note />
      </trans-unit>
      <trans-unit id="ValueNotContainedMutabilityInstanceButStatic">
        <source>Module '{0}' contains\n    {1}    \nbut its signature specifies\n    {2}    \nThe compiled representation of this method is as an instance member, but the signature indicates its compiled representation is as a static member</source>
        <target state="translated">O módulo '{0}' contém\n    {1}    \n, mas sua assinatura especifica\n    {2}    \nA representação compilada deste método é como um membro de instância, mas a assinatura indica que sua representação compilada seria como um membro estático</target>
        <note />
      </trans-unit>
      <trans-unit id="DefinitionsInSigAndImplNotCompatibleNamesDiffer">
        <source>The {0} definitions in the signature and implementation are not compatible because the names differ. The type is called '{1}' in the signature file but '{2}' in implementation.</source>
        <target state="translated">As definições {0} na assinatura e implementação não são compatíveis, pois os nomes são diferentes. O tipo é chamado de '{1}' no arquivo de assinatura, mas de '{2}' na implementação.</target>
        <note />
      </trans-unit>
      <trans-unit id="DefinitionsInSigAndImplNotCompatibleParameterCountsDiffer">
        <source>The {0} definitions for type '{1}' in the signature and implementation are not compatible because the respective type parameter counts differ</source>
        <target state="translated">As definições {0} para o tipo '{1}' na assinatura e implementação não são compatíveis, pois as respectivas contagens de parâmetro de tipo são diferentes</target>
        <note />
      </trans-unit>
      <trans-unit id="DefinitionsInSigAndImplNotCompatibleAccessibilityDiffer">
        <source>The {0} definitions for type '{1}' in the signature and implementation are not compatible because the accessibility specified in the signature is more than that specified in the implementation</source>
        <target state="translated">As definições {0} para o tipo '{1}' na assinatura e implementação não são compatíveis, pois a acessibilidade especificada na assinatura é maior que a especificada na implementação</target>
        <note />
      </trans-unit>
      <trans-unit id="DefinitionsInSigAndImplNotCompatibleMissingInterface">
        <source>The {0} definitions for type '{1}' in the signature and implementation are not compatible because the signature requires that the type supports the interface {2} but the interface has not been implemented</source>
        <target state="translated">As definições {0} para o tipo '{1}' na assinatura e implementação não são compatíveis, pois a assinatura requer que o tipo dê suporte a interface {2}, mas esta não foi implementada</target>
        <note />
      </trans-unit>
      <trans-unit id="DefinitionsInSigAndImplNotCompatibleImplementationSaysNull">
        <source>The {0} definitions for type '{1}' in the signature and implementation are not compatible because the implementation says this type may use nulls as a representation but the signature does not</source>
        <target state="translated">As definições {0} para o tipo '{1}' na assinatura e implementação não são compatíveis, pois a implementação diz que este tipo pode usar nulos como uma representação, mas a assinatura não</target>
        <note />
      </trans-unit>
      <trans-unit id="DefinitionsInSigAndImplNotCompatibleImplementationSaysNull2">
        <source>The {0} definitions for type '{1}' in the signature and implementation are not compatible because the implementation says this type may use nulls as an extra value but the signature does not</source>
        <target state="translated">As definições {0} para o tipo '{1}' na assinatura e implementação não são compatíveis, pois a implementação diz que este tipo pode usar nulos como um valor adicional, mas a assinatura não</target>
        <note />
      </trans-unit>
      <trans-unit id="DefinitionsInSigAndImplNotCompatibleSignatureSaysNull">
        <source>The {0} definitions for type '{1}' in the signature and implementation are not compatible because the signature says this type may use nulls as a representation but the implementation does not</source>
        <target state="translated">As definições {0} para o tipo '{1}' na assinatura e implementação não são compatíveis, pois a assinatura diz que este tipo pode usar nulos como uma representação, mas a implementação não</target>
        <note />
      </trans-unit>
      <trans-unit id="DefinitionsInSigAndImplNotCompatibleSignatureSaysNull2">
        <source>The {0} definitions for type '{1}' in the signature and implementation are not compatible because the signature says this type may use nulls as an extra value but the implementation does not</source>
        <target state="translated">As definições {0} para o tipo '{1}' na assinatura e implementação não são compatíveis, pois a assinatura diz que este tipo pode usar nulos como um valor adicional, mas a implementação não</target>
        <note />
      </trans-unit>
      <trans-unit id="DefinitionsInSigAndImplNotCompatibleImplementationSealed">
        <source>The {0} definitions for type '{1}' in the signature and implementation are not compatible because the implementation type is sealed but the signature implies it is not. Consider adding the [&lt;Sealed&gt;] attribute to the signature.</source>
        <target state="translated">As definições {0} para o tipo '{1}' na assinatura e implementação não são compatíveis, pois o tipo de implementação é selado, mas a assinatura implica que ele não é. Considere adicionar o atributo [&lt;Sealed&gt;] à assinatura.</target>
        <note />
      </trans-unit>
      <trans-unit id="DefinitionsInSigAndImplNotCompatibleImplementationIsNotSealed">
        <source>The {0} definitions for type '{1}' in the signature and implementation are not compatible because the implementation type is not sealed but signature implies it is. Consider adding the [&lt;Sealed&gt;] attribute to the implementation.</source>
        <target state="translated">As definições {0} para o tipo '{1}' na assinatura e implementação não são compatíveis, pois o tipo de implementação não é selado, mas a assinatura implica que ele é. Considere adicionar o atributo [&lt;Sealed&gt;] à implementação.</target>
        <note />
      </trans-unit>
      <trans-unit id="DefinitionsInSigAndImplNotCompatibleImplementationIsAbstract">
        <source>The {0} definitions for type '{1}' in the signature and implementation are not compatible because the implementation is an abstract class but the signature is not. Consider adding the [&lt;AbstractClass&gt;] attribute to the signature.</source>
        <target state="translated">As definições {0} para o tipo '{1}' na assinatura e implementação não são compatíveis, pois a implementação é uma classe abstrata e a assinatura não. Considere adicionar o atributo [&lt;AbstractClass&gt;] à assinatura.</target>
        <note />
      </trans-unit>
      <trans-unit id="DefinitionsInSigAndImplNotCompatibleSignatureIsAbstract">
        <source>The {0} definitions for type '{1}' in the signature and implementation are not compatible because the signature is an abstract class but the implementation is not. Consider adding the [&lt;AbstractClass&gt;] attribute to the implementation.</source>
        <target state="translated">As definições {0} para o tipo '{1}' na assinatura e implementação não são compatíveis, pois a assinatura é uma classe abstrata, mas a implementação não. Considere adicionar o atributo [&lt;AbstractClass&gt;] à implementação.</target>
        <note />
      </trans-unit>
      <trans-unit id="DefinitionsInSigAndImplNotCompatibleTypesHaveDifferentBaseTypes">
        <source>The {0} definitions for type '{1}' in the signature and implementation are not compatible because the types have different base types</source>
        <target state="translated">As definições {0} para o tipo '{1}' na assinatura e implementação não são compatíveis, pois os tipos têm bases diferentes</target>
        <note />
      </trans-unit>
      <trans-unit id="DefinitionsInSigAndImplNotCompatibleNumbersDiffer">
        <source>The {0} definitions for type '{1}' in the signature and implementation are not compatible because the number of {2}s differ</source>
        <target state="translated">As definições {0} para o tipo '{1}' na assinatura e implementação não são compatíveis, pois o número de {2}s são diferentes</target>
        <note />
      </trans-unit>
      <trans-unit id="DefinitionsInSigAndImplNotCompatibleSignatureDefinesButImplDoesNot">
        <source>The {0} definitions for type '{1}' in the signature and implementation are not compatible because the signature defines the {2} '{3}' but the implementation does not (or does, but not in the same order)</source>
        <target state="translated">As definições {0} para o tipo '{1}' na assinatura e implementação não são compatíveis, pois a assinatura define {2} '{3}', mas a implementação não (ou define em uma ordem diferente)</target>
        <note />
      </trans-unit>
      <trans-unit id="DefinitionsInSigAndImplNotCompatibleImplDefinesButSignatureDoesNot">
        <source>The {0} definitions for type '{1}' in the signature and implementation are not compatible because the implementation defines the {2} '{3}' but the signature does not (or does, but not in the same order)</source>
        <target state="translated">As definições {0} para o tipo '{1}' na assinatura e implementação não são compatíveis, pois a implementação define {2} '{3}', mas a assinatura não (ou define em ordem diferente)</target>
        <note />
      </trans-unit>
      <trans-unit id="DefinitionsInSigAndImplNotCompatibleImplDefinesStruct">
        <source>The {0} definitions for type '{1}' in the signature and implementation are not compatible because the implementation defines a struct but the signature defines a type with a hidden representation</source>
        <target state="translated">As definições {0} para o tipo '{1}' na assinatura e implementação não são compatíveis, pois a implementação define um struct, mas a assinatura define um tipo com representação oculta</target>
        <note />
      </trans-unit>
      <trans-unit id="DefinitionsInSigAndImplNotCompatibleDotNetTypeRepresentationIsHidden">
        <source>The {0} definitions for type '{1}' in the signature and implementation are not compatible because a CLI type representation is being hidden by a signature</source>
        <target state="translated">As definições {0} para o tipo '{1}' na assinatura e implementação não são compatíveis, pois uma representação do tipo CLI foi ocultada pela assinatura</target>
        <note />
      </trans-unit>
      <trans-unit id="DefinitionsInSigAndImplNotCompatibleTypeIsHidden">
        <source>The {0} definitions for type '{1}' in the signature and implementation are not compatible because a type representation is being hidden by a signature</source>
        <target state="translated">As definições {0} para o tipo '{1}' na assinatura e implementação não são compatíveis, pois uma representação de tipo está sendo ocultada por uma assinatura</target>
        <note />
      </trans-unit>
      <trans-unit id="DefinitionsInSigAndImplNotCompatibleTypeIsDifferentKind">
        <source>The {0} definitions for type '{1}' in the signature and implementation are not compatible because the types are of different kinds</source>
        <target state="translated">As definições {0} para o tipo '{1}' na assinatura e implementação não são compatíveis, pois os tipos são de diferentes tipos</target>
        <note />
      </trans-unit>
      <trans-unit id="DefinitionsInSigAndImplNotCompatibleILDiffer">
        <source>The {0} definitions for type '{1}' in the signature and implementation are not compatible because the IL representations differ</source>
        <target state="translated">As definições {0} para o tipo '{1}' na assinatura e implementação não são compatíveis, pois as representações de nível de integridade são diferentes</target>
        <note />
      </trans-unit>
      <trans-unit id="DefinitionsInSigAndImplNotCompatibleRepresentationsDiffer">
        <source>The {0} definitions for type '{1}' in the signature and implementation are not compatible because the representations differ</source>
        <target state="translated">As definições {0} para o tipo '{1}' na assinatura e implementação não são compatíveis, pois as representações são diferentes</target>
        <note />
      </trans-unit>
      <trans-unit id="DefinitionsInSigAndImplNotCompatibleFieldWasPresent">
        <source>The {0} definitions for type '{1}' in the signature and implementation are not compatible because the field {2} was present in the implementation but not in the signature</source>
        <target state="translated">As definições {0} para o tipo '{1}' na assinatura e implementação não são compatíveis, pois o campo {2} estava presente na implementação, mas não na assinatura</target>
        <note />
      </trans-unit>
      <trans-unit id="DefinitionsInSigAndImplNotCompatibleFieldOrderDiffer">
        <source>The {0} definitions for type '{1}' in the signature and implementation are not compatible because the order of the fields is different in the signature and implementation</source>
        <target state="translated">As definições {0} para o tipo '{1}' na assinatura e implementação não são compatíveis, pois a ordem dos campos está diferente na assinatura e na implementação</target>
        <note />
      </trans-unit>
      <trans-unit id="DefinitionsInSigAndImplNotCompatibleFieldRequiredButNotSpecified">
        <source>The {0} definitions for type '{1}' in the signature and implementation are not compatible because the field {2} was required by the signature but was not specified by the implementation</source>
        <target state="translated">As definições {0} para o tipo '{1}' na assinatura e implementação não são compatíveis, pois o campo {2} foi solicitado pela assinatura, mas não foi especificado pela implementação</target>
        <note />
      </trans-unit>
      <trans-unit id="DefinitionsInSigAndImplNotCompatibleFieldIsInImplButNotSig">
        <source>The {0} definitions for type '{1}' in the signature and implementation are not compatible because the field '{2}' was present in the implementation but not in the signature. Struct types must now reveal their fields in the signature for the type, though the fields may still be labelled 'private' or 'internal'.</source>
        <target state="translated">As definições {0} para o tipo '{1}' na assinatura e implementação não são compatíveis, pois o campo '{2}' estava presente na implementação, mas não na assinatura. Os tipos struct agora devem revelar seus campos na assinatura para o tipo, embora os campos ainda possam ser rotulados como 'private' ou 'internal'.</target>
        <note />
      </trans-unit>
      <trans-unit id="DefinitionsInSigAndImplNotCompatibleAbstractMemberMissingInImpl">
        <source>The {0} definitions for type '{1}' in the signature and implementation are not compatible because the abstract member '{2}' was required by the signature but was not specified by the implementation</source>
        <target state="translated">As definições {0} para o tipo '{1}' na assinatura e implementação não são compatíveis, pois o membro abstrato '{2}' foi requerido pela assinatura, mas não foi especificado pela implementação</target>
        <note />
      </trans-unit>
      <trans-unit id="DefinitionsInSigAndImplNotCompatibleAbstractMemberMissingInSig">
        <source>The {0} definitions for type '{1}' in the signature and implementation are not compatible because the abstract member '{2}' was present in the implementation but not in the signature</source>
        <target state="translated">As definições {0} para o tipo '{1}' na assinatura e implementação não são compatíveis, pois o membro abstrato '{2}' estava presente na implementação, mas não na assinatura</target>
        <note />
      </trans-unit>
      <trans-unit id="DefinitionsInSigAndImplNotCompatibleSignatureDeclaresDiffer">
        <source>The {0} definitions for type '{1}' in the signature and implementation are not compatible because the signature declares a {2} while the implementation declares a {3}</source>
        <target state="translated">As definições {0} para o tipo '{1}' na assinatura e implementação não são compatíveis, pois a assinatura declara um {2} enquanto a implementação declara um {3}</target>
        <note />
      </trans-unit>
      <trans-unit id="DefinitionsInSigAndImplNotCompatibleAbbreviationsDiffer">
        <source>The {0} definitions for type '{1}' in the signature and implementation are not compatible because the abbreviations differ: {2} versus {3}</source>
        <target state="translated">As definições {0} para o tipo '{1}' na assinatura e implementação não são compatíveis, pois as abreviações são diferentes: {2} versus {3}</target>
        <note />
      </trans-unit>
      <trans-unit id="DefinitionsInSigAndImplNotCompatibleAbbreviationHiddenBySig">
        <source>The {0} definitions for type '{1}' in the signature and implementation are not compatible because an abbreviation is being hidden by a signature. The abbreviation must be visible to other CLI languages. Consider making the abbreviation visible in the signature.</source>
        <target state="translated">As definições {0} para o tipo '{1}' na assinatura e implementação não são compatíveis, pois uma abreviação está sendo ocultada por uma assinatura. A abreviação deve estar visível a outras linguagens CLIs. Considere deixar a abreviação visível na assinatura.</target>
        <note />
      </trans-unit>
      <trans-unit id="DefinitionsInSigAndImplNotCompatibleSigHasAbbreviation">
        <source>The {0} definitions for type '{1}' in the signature and implementation are not compatible because the signature has an abbreviation while the implementation does not</source>
        <target state="translated">As definições {0} para o tipo '{1}' na assinatura e implementação não são compatíveis, pois a assinatura foi uma abreviação enquanto a implementação não</target>
        <note />
      </trans-unit>
      <trans-unit id="ModuleContainsConstructorButNamesDiffer">
        <source>The module contains the constructor\n    {0}    \nbut its signature specifies\n    {1}    \nThe names differ</source>
        <target state="translated">O módulo contém o construtor\n    {0}    \n, mas sua assinatura especifica\n    {1}    \nOs nomes diferem</target>
        <note />
      </trans-unit>
      <trans-unit id="ModuleContainsConstructorButDataFieldsDiffer">
        <source>The module contains the constructor\n    {0}    \nbut its signature specifies\n    {1}    \nThe respective number of data fields differ</source>
        <target state="translated">O módulo contém o construtor\n    {0}    \n, mas sua assinatura especifica\n    {1}    \nOs respectivos números de campos de dados diferem</target>
        <note />
      </trans-unit>
      <trans-unit id="ModuleContainsConstructorButTypesOfFieldsDiffer">
        <source>The module contains the constructor\n    {0}    \nbut its signature specifies\n    {1}    \nThe types of the fields differ</source>
        <target state="translated">O módulo contém o construtor\n    {0}    \n, mas sua assinatura especifica\n    {1}    \nOs tipos dos campos são diferentes</target>
        <note />
      </trans-unit>
      <trans-unit id="ModuleContainsConstructorButAccessibilityDiffers">
        <source>The module contains the constructor\n    {0}    \nbut its signature specifies\n    {1}    \nthe accessibility specified in the signature is more than that specified in the implementation</source>
        <target state="translated">O módulo contém o construtor\n    {0}    \n, mas sua assinatura especifica\n    {1}    \nA acessibilidade especificada na assinatura é maior que a especificada na implementação</target>
        <note />
      </trans-unit>
      <trans-unit id="FieldNotContainedNamesDiffer">
        <source>The module contains the field\n    {0}    \nbut its signature specifies\n    {1}    \nThe names differ</source>
        <target state="translated">O módulo contém o campo\n    {0}    \n, mas sua assinatura especifica\n    {1}    \nOs nomes são diferentes</target>
        <note />
      </trans-unit>
      <trans-unit id="FieldNotContainedAccessibilitiesDiffer">
        <source>The module contains the field\n    {0}    \nbut its signature specifies\n    {1}    \nthe accessibility specified in the signature is more than that specified in the implementation</source>
        <target state="translated">O módulo contém o campo\n    {0}    \n, mas sua assinatura especifica\n    {1}    \nA acessibilidade especificada na assinatura é maior que a especificada na implementação</target>
        <note />
      </trans-unit>
      <trans-unit id="FieldNotContainedStaticsDiffer">
        <source>The module contains the field\n    {0}    \nbut its signature specifies\n    {1}    \nThe 'static' modifiers differ</source>
        <target state="translated">O módulo contém o campo\n    {0}    \n, mas sua assinatura especifica\n    {1}    \nOs modificadores 'static' são diferentes</target>
        <note />
      </trans-unit>
      <trans-unit id="FieldNotContainedMutablesDiffer">
        <source>The module contains the field\n    {0}    \nbut its signature specifies\n    {1}    \nThe 'mutable' modifiers differ</source>
        <target state="translated">O módulo contém o campo\n    {0}    \n, mas sua assinatura especifica\n    {1}    \nOs modificares 'mutable' são diferentes</target>
        <note />
      </trans-unit>
      <trans-unit id="FieldNotContainedLiteralsDiffer">
        <source>The module contains the field\n    {0}    \nbut its signature specifies\n    {1}    \nThe 'literal' modifiers differ</source>
        <target state="translated">O módulo contém o campo\n    {0}    \n, mas sua assinatura especifica\n    {1}    \nOs modificadores 'literal' são diferentes</target>
        <note />
      </trans-unit>
      <trans-unit id="FieldNotContainedTypesDiffer">
        <source>The module contains the field\n    {0}    \nbut its signature specifies\n    {1}    \nThe types differ</source>
        <target state="translated">O módulo contém o campo\n    {0}    \n, mas sua assinatura especifica\n    {1}    \nOs tipos são diferentes</target>
        <note />
      </trans-unit>
      <trans-unit id="typrelCannotResolveImplicitGenericInstantiation">
        <source>The implicit instantiation of a generic construct at or near this point could not be resolved because it could resolve to multiple unrelated types, e.g. '{0}' and '{1}'. Consider using type annotations to resolve the ambiguity</source>
        <target state="translated">A instanciação implícita do constructo genérico neste ponto ou próximo a ele não pode ser resolvida porque ele conseguiu resolver tipos não relacionados múltiplos, por exemplo '{0}' e '{1}'. Considere usar anotações de tipo para resolver a ambiguidade</target>
        <note />
      </trans-unit>
      <trans-unit id="typrelCannotResolveAmbiguityInPrintf">
        <source>Could not resolve the ambiguity inherent in the use of a 'printf'-style format string</source>
        <target state="translated">Não foi possível resolver a ambiguidade inerente ao uso de uma cadeia de caracteres com formato de estilo 'printf'</target>
        <note />
      </trans-unit>
      <trans-unit id="typrelCannotResolveAmbiguityInEnum">
        <source>Could not resolve the ambiguity in the use of a generic construct with an 'enum' constraint at or near this position</source>
        <target state="translated">Não foi possível resolver a ambiguidade no uso de um construtor genérico com uma restrição 'enum' nesta posição ou próximo a ela</target>
        <note />
      </trans-unit>
      <trans-unit id="typrelCannotResolveAmbiguityInDelegate">
        <source>Could not resolve the ambiguity in the use of a generic construct with a 'delegate' constraint at or near this position</source>
        <target state="translated">Não foi possível resolver a ambiguidade no uso de um construtor genérico com uma restrição 'delegate' nesta posição ou próximo a ela</target>
        <note />
      </trans-unit>
      <trans-unit id="typrelInvalidValue">
        <source>Invalid value</source>
        <target state="translated">Valor inválido</target>
        <note />
      </trans-unit>
      <trans-unit id="typrelSigImplNotCompatibleParamCountsDiffer">
        <source>The signature and implementation are not compatible because the respective type parameter counts differ</source>
        <target state="translated">A assinatura e implementação não são compatíveis porque as contagens de parâmetros de tipo respectivas são diferentes</target>
        <note />
      </trans-unit>
      <trans-unit id="typrelSigImplNotCompatibleCompileTimeRequirementsDiffer">
        <source>The signature and implementation are not compatible because the type parameter in the class/signature has a different compile-time requirement to the one in the member/implementation</source>
        <target state="translated">A assinatura e implementação não são compatíveis porque o parâmetro de tipo na classe/assinatura tem um requisito em tempo de compilação diferente de um membro/implementação</target>
        <note />
      </trans-unit>
      <trans-unit id="typrelSigImplNotCompatibleConstraintsDiffer">
        <source>The signature and implementation are not compatible because the declaration of the type parameter '{0}' requires a constraint of the form {1}</source>
        <target state="translated">A assinatura e implementação não são compatíveis porque a declaração do parâmetro de tipo '{0}' requer uma restrição da forma {1}</target>
        <note />
      </trans-unit>
      <trans-unit id="typrelSigImplNotCompatibleConstraintsDifferRemove">
        <source>The signature and implementation are not compatible because the type parameter '{0}' has a constraint of the form {1} but the implementation does not. Either remove this constraint from the signature or add it to the implementation.</source>
        <target state="translated">A assinatura e implementação não são compatíveis porque o parâmetro de tipo '{0}' possui uma restrição da forma {1}, mas a implementação não. Remova esta restrição da assinatura ou a adicione à implementação.</target>
        <note />
      </trans-unit>
      <trans-unit id="typrelTypeImplementsIComparableShouldOverrideObjectEquals">
        <source>The type '{0}' implements 'System.IComparable'. Consider also adding an explicit override for 'Object.Equals'</source>
        <target state="translated">O tipo '{0}' implementa o 'System.IComparable'. Considere também adicionar uma substituição explícita para 'Object.Equals'</target>
        <note />
      </trans-unit>
      <trans-unit id="typrelTypeImplementsIComparableDefaultObjectEqualsProvided">
        <source>The type '{0}' implements 'System.IComparable' explicitly but provides no corresponding override for 'Object.Equals'. An implementation of 'Object.Equals' has been automatically provided, implemented via 'System.IComparable'. Consider implementing the override 'Object.Equals' explicitly</source>
        <target state="translated">O tipo '{0}' implementa explicitamente o 'System.IComparable', mas não fornece nenhuma substituição correspondente para 'Object.Equals'. Uma implementação de 'Object.Equals' foi automaticamente fornecida e implementada via 'System.IComparable'. Considere implementar a substituição explícita 'Object.Equals'</target>
        <note />
      </trans-unit>
      <trans-unit id="typrelExplicitImplementationOfGetHashCodeOrEquals">
        <source>The struct, record or union type '{0}' has an explicit implementation of 'Object.GetHashCode' or 'Object.Equals'. You must apply the 'CustomEquality' attribute to the type</source>
        <target state="translated">O tipo struct, registro ou união '{0}' tem uma implementação explícita de 'Object.GetHashCode' ou 'Object.Equals'. Você deve aplicar o atributo 'CustomEquality' ao tipo</target>
        <note />
      </trans-unit>
      <trans-unit id="typrelExplicitImplementationOfGetHashCode">
        <source>The struct, record or union type '{0}' has an explicit implementation of 'Object.GetHashCode'. Consider implementing a matching override for 'Object.Equals(obj)'</source>
        <target state="translated">O tipo struct, registro ou união '{0}' tem uma implementação explícita de 'Object.GetHashCode'. Considere implementar uma substituição correspondente para 'Object.Equals(obj)'</target>
        <note />
      </trans-unit>
      <trans-unit id="typrelExplicitImplementationOfEquals">
        <source>The struct, record or union type '{0}' has an explicit implementation of 'Object.Equals'. Consider implementing a matching override for 'Object.GetHashCode()'</source>
        <target state="translated">O tipo struct, registro ou união '{0}' tem uma implementação explícita de 'Object.Equals'. Considere implementar uma substituição correspondente para 'Object.GetHashCode()'</target>
        <note />
      </trans-unit>
      <trans-unit id="ExceptionDefsNotCompatibleHiddenBySignature">
        <source>The exception definitions are not compatible because a CLI exception mapping is being hidden by a signature. The exception mapping must be visible to other modules. The module contains the exception definition\n    {0}    \nbut its signature specifies\n\t{1}</source>
        <target state="translated">As definições de exceções não são compatíveis, pois um mapeamento de exceção CLI está sendo ocultado pela assinatura. O mapeamento de exceção deve ser visível a outros módulos. O módulo contém a definição da exceção\n    {0}    \n, mas sua assinatura especifica\n\t{1}</target>
        <note />
      </trans-unit>
      <trans-unit id="ExceptionDefsNotCompatibleDotNetRepresentationsDiffer">
        <source>The exception definitions are not compatible because the CLI representations differ. The module contains the exception definition\n    {0}    \nbut its signature specifies\n\t{1}</source>
        <target state="translated">As definições de exceções não são compatíveis, pois as representações CLI são diferentes. O módulo contém a definição da exceção\n    {0}    \n, mas a sua assinatura especifica\n\t{1}</target>
        <note />
      </trans-unit>
      <trans-unit id="ExceptionDefsNotCompatibleAbbreviationHiddenBySignature">
        <source>The exception definitions are not compatible because the exception abbreviation is being hidden by the signature. The abbreviation must be visible to other CLI languages. Consider making the abbreviation visible in the signature. The module contains the exception definition\n    {0}    \nbut its signature specifies\n\t{1}.</source>
        <target state="translated">As definições de exceções não são compatíveis, pois a abreviação de exceção está ocultada pela assinatura. A abreviação deve ser visível a outras linguagens CLI. Considere deixar a abreviação visível na assinatura. O módulo contém a definição de assinatura\n    {0}    \nmas sua assinatura especifica\n\t{1}.</target>
        <note />
      </trans-unit>
      <trans-unit id="ExceptionDefsNotCompatibleSignaturesDiffer">
        <source>The exception definitions are not compatible because the exception abbreviations in the signature and implementation differ. The module contains the exception definition\n    {0}    \nbut its signature specifies\n\t{1}.</source>
        <target state="translated">As definições de exceções não são compatíveis, pois as abreviações de exceções na assinatura e implementação são diferentes. O módulo contém a definição da exceção\n    {0}    \n, mas sua assinatura especifica\n\t{1}.</target>
        <note />
      </trans-unit>
      <trans-unit id="ExceptionDefsNotCompatibleExceptionDeclarationsDiffer">
        <source>The exception definitions are not compatible because the exception declarations differ. The module contains the exception definition\n    {0}    \nbut its signature specifies\n\t{1}.</source>
        <target state="translated">As definições de exceções não são compatíveis, pois as declarações de exceções diferem. O módulo contém a definição da exceção\n    {0}    \n, mas sua assinatura especifica\n\t{1}.</target>
        <note />
      </trans-unit>
      <trans-unit id="ExceptionDefsNotCompatibleFieldInSigButNotImpl">
        <source>The exception definitions are not compatible because the field '{0}' was required by the signature but was not specified by the implementation. The module contains the exception definition\n    {1}    \nbut its signature specifies\n\t{2}.</source>
        <target state="translated">As definições de exceções não são compatíveis, pois o campo '{0}' foi requerido pela assinatura, mas não foi especificado na implementação. O módulo contém a definição da exceção\n    {1}    \n, mas sua assinatura especifica\n\t{2}.</target>
        <note />
      </trans-unit>
      <trans-unit id="ExceptionDefsNotCompatibleFieldInImplButNotSig">
        <source>The exception definitions are not compatible because the field '{0}' was present in the implementation but not in the signature. The module contains the exception definition\n    {1}    \nbut its signature specifies\n\t{2}.</source>
        <target state="translated">As definições de exceções não são compatíveis, pois o campo '{0}' estava presente na implementação, mas não na assinatura. O módulo contém a definição da exceção\n    {1}    \n, mas sua assinatura especifica\n\t{2}.</target>
        <note />
      </trans-unit>
      <trans-unit id="ExceptionDefsNotCompatibleFieldOrderDiffers">
        <source>The exception definitions are not compatible because the order of the fields is different in the signature and implementation. The module contains the exception definition\n    {0}    \nbut its signature specifies\n\t{1}.</source>
        <target state="translated">As definições de exceções não são compatíveis, pois a ordem dos campos é diferente na assinatura e na implementação. O módulo contém a definição da exceção\n    {0}    \n, mas sua assinatura especifica\n\t{1}.</target>
        <note />
      </trans-unit>
      <trans-unit id="typrelModuleNamespaceAttributesDifferInSigAndImpl">
        <source>The namespace or module attributes differ between signature and implementation</source>
        <target state="translated">Os atributos de namespace ou módulo diferem entre assinatura e implementação</target>
        <note />
      </trans-unit>
      <trans-unit id="typrelMethodIsOverconstrained">
        <source>This method is over-constrained in its type parameters</source>
        <target state="translated">Este método possui muitas restrições em seus parâmetros de tipo</target>
        <note />
      </trans-unit>
      <trans-unit id="typrelOverloadNotFound">
        <source>No implementations of '{0}' had the correct number of arguments and type parameters. The required signature is '{1}'.</source>
        <target state="translated">Nenhuma implementação de '{0}' tinha o número correto de argumentos e parâmetros de tipo. A assinatura necessária é '{1}'.</target>
        <note />
      </trans-unit>
      <trans-unit id="typrelOverrideWasAmbiguous">
        <source>The override for '{0}' was ambiguous</source>
        <target state="translated">A substituição para '{0}' foi ambígua</target>
        <note />
      </trans-unit>
      <trans-unit id="typrelMoreThenOneOverride">
        <source>More than one override implements '{0}'</source>
        <target state="translated">Mais de uma substituição implementa '{0}'</target>
        <note />
      </trans-unit>
      <trans-unit id="typrelMethodIsSealed">
        <source>The method '{0}' is sealed and cannot be overridden</source>
        <target state="translated">O método '{0}' está selado não pode ser substituído</target>
        <note />
      </trans-unit>
      <trans-unit id="typrelOverrideImplementsMoreThenOneSlot">
        <source>The override '{0}' implements more than one abstract slot, e.g. '{1}' and '{2}'</source>
        <target state="translated">A substituição '{0}' implementa mais de um slot abstrato, por exemplo '{1}' e '{2}'</target>
        <note />
      </trans-unit>
      <trans-unit id="typrelDuplicateInterface">
        <source>Duplicate or redundant interface</source>
        <target state="translated">Interface duplicada ou redundante</target>
        <note />
      </trans-unit>
      <trans-unit id="typrelNeedExplicitImplementation">
        <source>The interface '{0}' is included in multiple explicitly implemented interface types. Add an explicit implementation of this interface.</source>
        <target state="translated">A interface '{0}' está incluída em múltiplos tipos de interface explicitamente implementada. Adicione uma implementação explícita desta interface.</target>
        <note />
      </trans-unit>
      <trans-unit id="typrelNamedArgumentHasBeenAssignedMoreThenOnce">
        <source>A named argument has been assigned more than one value</source>
        <target state="translated">Foi atribuído mais de um valor a um argumento nomeado</target>
        <note />
      </trans-unit>
      <trans-unit id="typrelNoImplementationGiven">
        <source>No implementation was given for '{0}'</source>
        <target state="translated">Nenhuma implementação foi dada por '{0}'</target>
        <note />
      </trans-unit>
      <trans-unit id="typrelNoImplementationGivenWithSuggestion">
        <source>No implementation was given for '{0}'. Note that all interface members must be implemented and listed under an appropriate 'interface' declaration, e.g. 'interface ... with member ...'.</source>
        <target state="translated">Nenhuma implementação foi dada por '{0}'. Note que todos membros de interface devem ser implementados e listados sob uma declaração apropriada 'interface', por exemplo 'interface ... with member ...'.</target>
        <note />
      </trans-unit>
      <trans-unit id="typrelMemberDoesNotHaveCorrectNumberOfArguments">
        <source>The member '{0}' does not have the correct number of arguments. The required signature is '{1}'.</source>
        <target state="translated">O membro '{0}' não possui o número correto de argumentos. A assinatura necessária é '{1}'.</target>
        <note />
      </trans-unit>
      <trans-unit id="typrelMemberDoesNotHaveCorrectNumberOfTypeParameters">
        <source>The member '{0}' does not have the correct number of method type parameters. The required signature is '{1}'.</source>
        <target state="translated">O membro '{0}' não possui o número correto de parâmetros de tipo de método. A assinatura necessária é '{1}'.</target>
        <note />
      </trans-unit>
      <trans-unit id="typrelMemberDoesNotHaveCorrectKindsOfGenericParameters">
        <source>The member '{0}' does not have the correct kinds of generic parameters. The required signature is '{1}'.</source>
        <target state="translated">O membro '{0}' não possui os tipos corretos de parâmetros genéricos. A assinatura necessária é '{1}'.</target>
        <note />
      </trans-unit>
      <trans-unit id="typrelMemberCannotImplement">
        <source>The member '{0}' cannot be used to implement '{1}'. The required signature is '{2}'.</source>
        <target state="translated">O membro '{0}' não pode ser usado para implementar '{1}'. A assinatura necessária é '{2}'.</target>
        <note />
      </trans-unit>
      <trans-unit id="astParseEmbeddedILError">
        <source>Error while parsing embedded IL</source>
        <target state="translated">Erro ao analisar IL incorporado</target>
        <note />
      </trans-unit>
      <trans-unit id="astParseEmbeddedILTypeError">
        <source>Error while parsing embedded IL type</source>
        <target state="translated">Erro ao analisar tipo de IL embutido</target>
        <note />
      </trans-unit>
      <trans-unit id="astDeprecatedIndexerNotation">
        <source>This indexer notation has been removed from the F# language</source>
        <target state="translated">Esta notação de indexador foi removida do idioma F#</target>
        <note />
      </trans-unit>
      <trans-unit id="astInvalidExprLeftHandOfAssignment">
        <source>Invalid expression on left of assignment</source>
        <target state="translated">Expressão inválida à esquerda da atribuição</target>
        <note />
      </trans-unit>
      <trans-unit id="augNoRefEqualsOnStruct">
        <source>The 'ReferenceEquality' attribute cannot be used on structs. Consider using the 'StructuralEquality' attribute instead, or implement an override for 'System.Object.Equals(obj)'.</source>
        <target state="translated">O atributo 'ReferenceEquality' não pode ser usado em structs. Considere usar o atributo 'StructuralEquality' em seu lugar, ou implemente uma substituição para 'System.Object.Equals(obj)'.</target>
        <note />
      </trans-unit>
      <trans-unit id="augInvalidAttrs">
        <source>This type uses an invalid mix of the attributes 'NoEquality', 'ReferenceEquality', 'StructuralEquality', 'NoComparison' and 'StructuralComparison'</source>
        <target state="translated">Este tipo usa uma combinação inválida dos atributos 'NoEquality', 'ReferenceEquality', 'StructuralEquality', 'NoComparison' e 'StructuralComparison'</target>
        <note />
      </trans-unit>
      <trans-unit id="augNoEqualityNeedsNoComparison">
        <source>The 'NoEquality' attribute must be used in conjunction with the 'NoComparison' attribute</source>
        <target state="translated">O atributo 'NoEquality' deve ser usado em conjunto com o atributo 'NoComparison'</target>
        <note />
      </trans-unit>
      <trans-unit id="augStructCompNeedsStructEquality">
        <source>The 'StructuralComparison' attribute must be used in conjunction with the 'StructuralEquality' attribute</source>
        <target state="translated">O atributo 'StructuralComparison' deve ser usado em conjunto com o atributo 'StructuralEquality'</target>
        <note />
      </trans-unit>
      <trans-unit id="augStructEqNeedsNoCompOrStructComp">
        <source>The 'StructuralEquality' attribute must be used in conjunction with the 'NoComparison' or 'StructuralComparison' attributes</source>
        <target state="translated">O atributo 'StructuralEquality' deve ser usado junto com os atributos 'NoComparison' ou 'StructuralComparison'</target>
        <note />
      </trans-unit>
      <trans-unit id="augTypeCantHaveRefEqAndStructAttrs">
        <source>A type cannot have both the 'ReferenceEquality' and 'StructuralEquality' or 'StructuralComparison' attributes</source>
        <target state="translated">Um tipo não pode ter, ao mesmo tempo, os atributos 'ReferenceEquality' e 'StructuralEquality' ou 'StructuralComparison'</target>
        <note />
      </trans-unit>
      <trans-unit id="augOnlyCertainTypesCanHaveAttrs">
        <source>Only record, union, exception and struct types may be augmented with the 'ReferenceEquality', 'StructuralEquality' and 'StructuralComparison' attributes</source>
        <target state="translated">Somente tipos registro, união, exceção e struct podem ser aumentados com os atributos 'ReferenceEquality', 'StructuralEquality' e 'StructuralComparison'</target>
        <note />
      </trans-unit>
      <trans-unit id="augRefEqCantHaveObjEquals">
        <source>A type with attribute 'ReferenceEquality' cannot have an explicit implementation of 'Object.Equals(obj)', 'System.IEquatable&lt;_&gt;' or 'System.Collections.IStructuralEquatable'</source>
        <target state="translated">Um tipo com atributo 'ReferenceEquality' não pode ter uma implementação explícita de 'Object.Equals(obj)', 'System.IEquatable&lt;_&gt;' ou 'System.Collections.IStructuralEquatable'</target>
        <note />
      </trans-unit>
      <trans-unit id="augCustomEqNeedsObjEquals">
        <source>A type with attribute 'CustomEquality' must have an explicit implementation of at least one of 'Object.Equals(obj)', 'System.IEquatable&lt;_&gt;' or 'System.Collections.IStructuralEquatable'</source>
        <target state="translated">Um tipo com atributo 'CustomEquality' deve ter uma implementação explícita de pelo menos 'Object.Equals(obj)', 'System.IEquatable&lt;_&gt;' ou 'System.Collections.IStructuralEquatable'</target>
        <note />
      </trans-unit>
      <trans-unit id="augCustomCompareNeedsIComp">
        <source>A type with attribute 'CustomComparison' must have an explicit implementation of at least one of 'System.IComparable' or 'System.Collections.IStructuralComparable'</source>
        <target state="translated">Um tipo com atributo 'CustomComparison' deve ter uma implementação explícita de pelo menos 'System.IComparable' ou 'System.Collections.IStructuralComparable'</target>
        <note />
      </trans-unit>
      <trans-unit id="augNoEqNeedsNoObjEquals">
        <source>A type with attribute 'NoEquality' should not usually have an explicit implementation of 'Object.Equals(obj)'. Disable this warning if this is intentional for interoperability purposes</source>
        <target state="translated">Geralmente um tipo com atributo 'NoEquality' não deve ter uma implementação explícita de 'Object.Equals(obj)'. Desabilite este aviso caso a intenção seja obter interoperabilidade</target>
        <note />
      </trans-unit>
      <trans-unit id="augNoCompCantImpIComp">
        <source>A type with attribute 'NoComparison' should not usually have an explicit implementation of 'System.IComparable', 'System.IComparable&lt;_&gt;' or 'System.Collections.IStructuralComparable'. Disable this warning if this is intentional for interoperability purposes</source>
        <target state="translated">Geralmente um tipo com o atributo 'NoComparison' não deve ter uma implementação explícita de 'System.IComparable', 'System.IComparable&lt;_&gt;' ou 'System.Collections.IStructuralComparable'. Desabilite este aviso caso a intenção seja obter interoperabilidade</target>
        <note />
      </trans-unit>
      <trans-unit id="augCustomEqNeedsNoCompOrCustomComp">
        <source>The 'CustomEquality' attribute must be used in conjunction with the 'NoComparison' or 'CustomComparison' attributes</source>
        <target state="translated">O atributo 'CustomEquality' deve ser usado na conjunção com atributos 'NoComparison' ou 'CustomComparison'</target>
        <note />
      </trans-unit>
      <trans-unit id="forPositionalSpecifiersNotPermitted">
        <source>Positional specifiers are not permitted in format strings</source>
        <target state="translated">Não são permitidos especificadores posicionais em cadeias de caracteres de formato</target>
        <note />
      </trans-unit>
      <trans-unit id="forMissingFormatSpecifier">
        <source>Missing format specifier</source>
        <target state="translated">Especificador de formato ausente</target>
        <note />
      </trans-unit>
      <trans-unit id="forFlagSetTwice">
        <source>'{0}' flag set twice</source>
        <target state="translated">O sinalizador '{0}' foi definido duas vezes</target>
        <note />
      </trans-unit>
      <trans-unit id="forPrefixFlagSpacePlusSetTwice">
        <source>Prefix flag (' ' or '+') set twice</source>
        <target state="translated">Sinalizador de prefixo (' ' ou '+') definido duas vezes</target>
        <note />
      </trans-unit>
      <trans-unit id="forHashSpecifierIsInvalid">
        <source>The # formatting modifier is invalid in F#</source>
        <target state="translated">O modificador de formatação # é inválido em F#</target>
        <note />
      </trans-unit>
      <trans-unit id="forBadPrecision">
        <source>Bad precision in format specifier</source>
        <target state="translated">Especificador de formato com pouca precisão</target>
        <note />
      </trans-unit>
      <trans-unit id="forBadWidth">
        <source>Bad width in format specifier</source>
        <target state="translated">Especificador de formato com largura ruim</target>
        <note />
      </trans-unit>
      <trans-unit id="forDoesNotSupportZeroFlag">
        <source>'{0}' format does not support '0' flag</source>
        <target state="translated">O formato '{0}' não suporta sinalizador '0'</target>
        <note />
      </trans-unit>
      <trans-unit id="forPrecisionMissingAfterDot">
        <source>Precision missing after the '.'</source>
        <target state="translated">Precisão após o '.' ausente</target>
        <note />
      </trans-unit>
      <trans-unit id="forFormatDoesntSupportPrecision">
        <source>'{0}' format does not support precision</source>
        <target state="translated">O sinalizador '{0}' não suporta precisão</target>
        <note />
      </trans-unit>
      <trans-unit id="forBadFormatSpecifier">
        <source>Bad format specifier (after l or L): Expected ld,li,lo,lu,lx or lX. In F# code you can use %d, %x, %o or %u instead, which are overloaded to work with all basic integer types.</source>
        <target state="translated">Especificador de formato inválido (após l ou L): esperado: ld,li,lo,lu,lx ou lX. No código F#, você pode usar %d, %x, %o ou %u no lugar, os quais estão sobrecarregados para trabalhar com todos os tipos básicos de inteiro.</target>
        <note />
      </trans-unit>
      <trans-unit id="forLIsUnnecessary">
        <source>The 'l' or 'L' in this format specifier is unnecessary. In F# code you can use %d, %x, %o or %u instead, which are overloaded to work with all basic integer types.</source>
        <target state="translated">O 'l' nem 'L' são necessários neste especificador de formato. No código F#, você pode usar %d, %x, %o ou %u no lugar, os quais estão sobrecarregados para trabalhar com todos os tipos básicos de inteiro.</target>
        <note />
      </trans-unit>
      <trans-unit id="forHIsUnnecessary">
        <source>The 'h' or 'H' in this format specifier is unnecessary. You can use %d, %x, %o or %u instead, which are overloaded to work with all basic integer types.</source>
        <target state="translated">O 'h' ou 'H' é desnecessário neste especificador de formato. Você pode usar %d, %x, %o ou %u em seu lugar, que estão sobrecarregados para trabalhar com todos os tipos básicos de inteiro.</target>
        <note />
      </trans-unit>
      <trans-unit id="forDoesNotSupportPrefixFlag">
        <source>'{0}' does not support prefix '{1}' flag</source>
        <target state="translated">O '{0}' não dá suporte ao sinalizador '{1}' de prefixo</target>
        <note />
      </trans-unit>
      <trans-unit id="forBadFormatSpecifierGeneral">
        <source>Bad format specifier: '{0}'</source>
        <target state="translated">Especificador de formato incorreto: '{0}'</target>
        <note />
      </trans-unit>
      <trans-unit id="elSysEnvExitDidntExit">
        <source>System.Environment.Exit did not exit</source>
        <target state="translated">System.Environment.Exit não foi finalizado</target>
        <note />
      </trans-unit>
      <trans-unit id="elDeprecatedOperator">
        <source>The treatment of this operator is now handled directly by the F# compiler and its meaning cannot be redefined</source>
        <target state="translated">O tratamento deste operador agora é manipulado diretamente pelo compilador F# e seu significado não pode ser redefinido</target>
        <note />
      </trans-unit>
      <trans-unit id="chkProtectedOrBaseCalled">
        <source>A protected member is called or 'base' is being used. This is only allowed in the direct implementation of members since they could escape their object scope.</source>
        <target state="translated">Um membro protegido é chamado ou a 'base' está sendo usada. Isso só é permitido na implementação direta dos membros, uma vez que eles poderiam escapar do escopo de seus objetos.</target>
        <note />
      </trans-unit>
      <trans-unit id="chkByrefUsedInInvalidWay">
        <source>The byref-typed variable '{0}' is used in an invalid way. Byrefs cannot be captured by closures or passed to inner functions.</source>
        <target state="translated">A variável do tipo byref '{0}' é usada de forma inválida. Byrefs não podem ser capturados por fechamentos ou transmitidos para funções de interiores.</target>
        <note />
      </trans-unit>
      <trans-unit id="chkBaseUsedInInvalidWay">
        <source>The 'base' keyword is used in an invalid way. Base calls cannot be used in closures. Consider using a private member to make base calls.</source>
        <target state="translated">A palavra-chave 'base' é usada de forma incorreta. Chamadas de base não podem ser usadas em fechamentos. Considere utilizar um membro particular para fazer chamadas de base.</target>
        <note />
      </trans-unit>
      <trans-unit id="chkVariableUsedInInvalidWay">
        <source>The variable '{0}' is used in an invalid way</source>
        <target state="translated">A variável '{0}' é usada de forma incorreta</target>
        <note />
      </trans-unit>
      <trans-unit id="chkTypeLessAccessibleThanType">
        <source>The type '{0}' is less accessible than the value, member or type '{1}' it is used in.</source>
        <target state="translated">O tipo '{0}' é menos acessível que o valor, membro ou tipo '{1}' no qual ele é usado.</target>
        <note />
      </trans-unit>
      <trans-unit id="chkSystemVoidOnlyInTypeof">
        <source>'System.Void' can only be used as 'typeof&lt;System.Void&gt;' in F#</source>
        <target state="translated">'System.Void' só pode ser usado como 'typeof &lt;system.void&gt;' em F#</target>
        <note />
      </trans-unit>
      <trans-unit id="chkErrorUseOfByref">
        <source>A type instantiation involves a byref type. This is not permitted by the rules of Common IL.</source>
        <target state="translated">Uma instanciação de tipo inclui um tipo de byref. Isto não é permitido pelas regras do IL Comum.</target>
        <note />
      </trans-unit>
      <trans-unit id="chkErrorContainsCallToRethrow">
        <source>Calls to 'reraise' may only occur directly in a handler of a try-with</source>
        <target state="translated">Chamadas para 'reraise' só podem ocorrer diretamente em um manipulador de um try-with</target>
        <note />
      </trans-unit>
      <trans-unit id="chkSplicingOnlyInQuotations">
        <source>Expression-splicing operators may only be used within quotations</source>
        <target state="translated">Operadores da união de expressão só podem ser usados entre aspas</target>
        <note />
      </trans-unit>
      <trans-unit id="chkNoFirstClassSplicing">
        <source>First-class uses of the expression-splicing operator are not permitted</source>
        <target state="translated">Não são permitidos usos de primeira classe do operador da união de expressão</target>
        <note />
      </trans-unit>
      <trans-unit id="chkNoFirstClassAddressOf">
        <source>First-class uses of the address-of operators are not permitted</source>
        <target state="translated">Utilizações de primeira classe dos operadores de endereço não são permitidas</target>
        <note />
      </trans-unit>
      <trans-unit id="chkNoFirstClassRethrow">
        <source>First-class uses of the 'reraise' function is not permitted</source>
        <target state="translated">Não são permitidos usos de primeira classe da função 'reraise'</target>
        <note />
      </trans-unit>
      <trans-unit id="chkNoByrefAtThisPoint">
        <source>The byref typed value '{0}' cannot be used at this point</source>
        <target state="translated">O valor do tipo byref '{0}' não pode ser usado neste ponto</target>
        <note />
      </trans-unit>
      <trans-unit id="chkLimitationsOfBaseKeyword">
        <source>'base' values may only be used to make direct calls to the base implementations of overridden members</source>
        <target state="translated">Valores 'base' só podem ser usados para fazer chamadas diretas às implementações de base de membros substituídos</target>
        <note />
      </trans-unit>
      <trans-unit id="chkObjCtorsCantUseExceptionHandling">
        <source>Object constructors cannot directly use try/with and try/finally prior to the initialization of the object. This includes constructs such as 'for x in ...' that may elaborate to uses of these constructs. This is a limitation imposed by Common IL.</source>
        <target state="translated">Construtores de objeto não podem usar try/with nem try/finally antes da inicialização do objeto. O que inclui construções como ' x in... ' que podem elaborar usos dessas construções. Esta é uma limitação imposta pelo IL Comum.</target>
        <note />
      </trans-unit>
      <trans-unit id="chkNoAddressOfAtThisPoint">
        <source>The address of the variable '{0}' cannot be used at this point</source>
        <target state="translated">O endereço da variável '{0}' não pode ser usado neste ponto</target>
        <note />
      </trans-unit>
      <trans-unit id="chkNoAddressStaticFieldAtThisPoint">
        <source>The address of the static field '{0}' cannot be used at this point</source>
        <target state="translated">O endereço do campo estático '{0}' não pode ser usado neste ponto</target>
        <note />
      </trans-unit>
      <trans-unit id="chkNoAddressFieldAtThisPoint">
        <source>The address of the field '{0}' cannot be used at this point</source>
        <target state="translated">O endereço do campo '{0}' não pode ser usado neste ponto</target>
        <note />
      </trans-unit>
      <trans-unit id="chkNoAddressOfArrayElementAtThisPoint">
        <source>The address of an array element cannot be used at this point</source>
        <target state="translated">O endereço de um elemento de matriz não pode ser usado neste ponto</target>
        <note />
      </trans-unit>
      <trans-unit id="chkFirstClassFuncNoByref">
        <source>The type of a first-class function cannot contain byrefs</source>
        <target state="translated">O tipo de uma função de primeira classe não pode conter byrefs</target>
        <note />
      </trans-unit>
      <trans-unit id="chkReturnTypeNoByref">
        <source>A method return type would contain byrefs which is not permitted</source>
        <target state="translated">Um tipo de retorno de método conteria byrefs que não são permitidos</target>
        <note />
      </trans-unit>
      <trans-unit id="chkInvalidCustAttrVal">
        <source>Invalid custom attribute value (not a constant or literal)</source>
        <target state="translated">Valor do atributo personalizado inválido (não é uma constante ou um literal)</target>
        <note />
      </trans-unit>
      <trans-unit id="chkAttrHasAllowMultiFalse">
        <source>The attribute type '{0}' has 'AllowMultiple=false'. Multiple instances of this attribute cannot be attached to a single language element.</source>
        <target state="translated">O tipo de atributo '{0}' possui 'AllowMultiple=false'. Instâncias múltiplas deste atributo não podem ser conectadas a um elemento de linguagem simples.</target>
        <note />
      </trans-unit>
      <trans-unit id="chkMemberUsedInInvalidWay">
        <source>The member '{0}' is used in an invalid way. A use of '{1}' has been inferred prior to its definition at or near '{2}'. This is an invalid forward reference.</source>
        <target state="translated">O membro '{0}' é usado de uma forma inválida. Um uso de '{1}' foi inferido anteriormente para sua definição em '{2}' ou próximo a ele. Esta é uma referência de encaminhamento inválida.</target>
        <note />
      </trans-unit>
      <trans-unit id="chkNoByrefAsTopValue">
        <source>A byref typed value would be stored here. Top-level let-bound byref values are not permitted.</source>
        <target state="translated">Um valor do tipo byref seria armazenado aqui. Não são permitidos valores de alto nível associados a let byref.</target>
        <note />
      </trans-unit>
      <trans-unit id="chkReflectedDefCantSplice">
        <source>[&lt;ReflectedDefinition&gt;] terms cannot contain uses of the prefix splice operator '%'</source>
        <target state="translated">Os termos [&lt;ReflectedDefinition&gt;] não podem conter usos de operador da união pré-fixo '%'</target>
        <note />
      </trans-unit>
      <trans-unit id="chkEntryPointUsage">
        <source>A function labeled with the 'EntryPointAttribute' attribute must be the last declaration in the last file in the compilation sequence.</source>
        <target state="translated">Uma função rotulada com o atributo 'EntryPointAttribute' deve ser a última declaração no último arquivo na sequência de compilação.</target>
        <note />
      </trans-unit>
      <trans-unit id="chkUnionCaseCompiledForm">
        <source>compiled form of the union case</source>
        <target state="translated">forma compilada do caso união</target>
        <note />
      </trans-unit>
      <trans-unit id="chkUnionCaseDefaultAugmentation">
        <source>default augmentation of the union case</source>
        <target state="translated">aumento padrão do caso união</target>
        <note />
      </trans-unit>
      <trans-unit id="chkPropertySameNameMethod">
        <source>The property '{0}' has the same name as a method in type '{1}'.</source>
        <target state="translated">A propriedade '{0}' tem o mesmo nome que um método no tipo '{1}'.</target>
        <note />
      </trans-unit>
      <trans-unit id="chkGetterSetterDoNotMatchAbstract">
        <source>The property '{0}' of type '{1}' has a getter and a setter that do not match. If one is abstract then the other must be as well.</source>
        <target state="translated">A propriedade '{0}' do tipo '{1}' tem um getter e um setter que não são correspondentes. Se um deles for abstrato, o outro também deverá ser.</target>
        <note />
      </trans-unit>
      <trans-unit id="chkPropertySameNameIndexer">
        <source>The property '{0}' has the same name as another property in type '{1}', but one takes indexer arguments and the other does not. You may be missing an indexer argument to one of your properties.</source>
        <target state="translated">A propriedade '{0}' tem o mesmo nome que outra propriedade no tipo '{1}', mas uma tem argumentos de indexador e a outra não. Talvez você precise de um argumento de indexador para uma das suas propriedades.</target>
        <note />
      </trans-unit>
      <trans-unit id="chkCantStoreByrefValue">
        <source>A type would store a byref typed value. This is not permitted by Common IL.</source>
        <target state="translated">Um tipo armazenaria um valor do tipo byref. Isso não é permitido pelo IL Comum.</target>
        <note />
      </trans-unit>
      <trans-unit id="chkDuplicateMethod">
        <source>Duplicate method. The method '{0}' has the same name and signature as another method in type '{1}'.</source>
        <target state="translated">Método duplicado. O método '{0}' tem o mesmo nome e assinatura que outro método no tipo '{1}'.</target>
        <note />
      </trans-unit>
      <trans-unit id="chkDuplicateMethodWithSuffix">
        <source>Duplicate method. The method '{0}' has the same name and signature as another method in type '{1}' once tuples, functions, units of measure and/or provided types are erased.</source>
        <target state="translated">Método duplicado. O método '{0}' tem o mesmo nome e assinatura que outro método no tipo '{1}' assim que tuplas, funções, unidades de medida e/ou tipos fornecidos são apagados.</target>
        <note />
      </trans-unit>
      <trans-unit id="chkDuplicateMethodCurried">
        <source>The method '{0}' has curried arguments but has the same name as another method in type '{1}'. Methods with curried arguments cannot be overloaded. Consider using a method taking tupled arguments.</source>
        <target state="translated">O método '{0}' tem argumentos na forma curried, mas tem o mesmo nome que outro método no tipo '{1}'. Os métodos com argumentos na forma curried não podem estar sobrecarregados. Considere usar um método que tenha argumentos na forma de tupla.</target>
        <note />
      </trans-unit>
      <trans-unit id="chkCurriedMethodsCantHaveOutParams">
        <source>Methods with curried arguments cannot declare 'out', 'ParamArray', 'optional', 'ReflectedDefinition', 'byref', 'CallerLineNumber', 'CallerMemberName', or 'CallerFilePath' arguments</source>
        <target state="translated">Os métodos com argumentos via currying não podem declarar os argumentos 'out', 'ParamArray', 'optional', 'ReflectedDefinition', 'byref', 'CallerLineNumber', 'CallerMemberName' ou 'CallerFilePath'</target>
        <note />
      </trans-unit>
      <trans-unit id="chkDuplicateProperty">
        <source>Duplicate property. The property '{0}' has the same name and signature as another property in type '{1}'.</source>
        <target state="translated">Propriedade duplicada. A propriedade '{0}' tem o mesmo nome e assinatura que outra propriedade no tipo '{1}'.</target>
        <note />
      </trans-unit>
      <trans-unit id="chkDuplicatePropertyWithSuffix">
        <source>Duplicate property. The property '{0}' has the same name and signature as another property in type '{1}' once tuples, functions, units of measure and/or provided types are erased.</source>
        <target state="translated">Propriedade duplicada. A propriedade '{0}' tem o mesmo nome e assinatura que outra propriedade no tipo '{1}' assim que tuplas, funções, unidades de medida e/ou tipos fornecidos são apagados.</target>
        <note />
      </trans-unit>
      <trans-unit id="chkDuplicateMethodInheritedType">
        <source>Duplicate method. The abstract method '{0}' has the same name and signature as an abstract method in an inherited type.</source>
        <target state="translated">Método duplicado. O método abstrato '{0}' possui o mesmo nome e assinatura que um método abstrato em um tipo herdado.</target>
        <note />
      </trans-unit>
      <trans-unit id="chkDuplicateMethodInheritedTypeWithSuffix">
        <source>Duplicate method. The abstract method '{0}' has the same name and signature as an abstract method in an inherited type once tuples, functions, units of measure and/or provided types are erased.</source>
        <target state="translated">Método duplicado. O método abstrato '{0}' possui mesmo nome e assinatura que um método abstrato em um tipo herdado assim que tuplas, funções, unidades de medida e/ou tipos fornecidos são apagados.</target>
        <note />
      </trans-unit>
      <trans-unit id="chkMultipleGenericInterfaceInstantiations">
        <source>This type implements the same interface at different generic instantiations '{0}' and '{1}'. This is not permitted in this version of F#.</source>
        <target state="translated">Este tipo implementa a mesma interface em instanciações genéricas diferentes '{0}' e '{1}'. Isto não é permitido nesta versão de F#.</target>
        <note />
      </trans-unit>
      <trans-unit id="chkValueWithDefaultValueMustHaveDefaultValue">
        <source>The type of a field using the 'DefaultValue' attribute must admit default initialization, i.e. have 'null' as a proper value or be a struct type whose fields all admit default initialization. You can use 'DefaultValue(false)' to disable this check</source>
        <target state="translated">O tipo de um campo que usa o atributo 'DefaultValue' deve admitir inicialização padrão, ou seja, possuir 'null' como valor adequado, ou ser um tipo struct cujos todos campos admitem inicialização padrão. Você pode usar 'DefaultValue(false)' para desabilitar esta verificação</target>
        <note />
      </trans-unit>
      <trans-unit id="chkNoByrefInTypeAbbrev">
        <source>The type abbreviation contains byrefs. This is not permitted by F#.</source>
        <target state="translated">A abreviação de tipo contém byrefs. Isto não é permitido por F#.</target>
        <note />
      </trans-unit>
      <trans-unit id="crefBoundVarUsedInSplice">
        <source>The variable '{0}' is bound in a quotation but is used as part of a spliced expression. This is not permitted since it may escape its scope.</source>
        <target state="translated">A variável '{0}' está associada a uma cotação, mas é usada como parte de uma expressão de união. Isso não é permitido, pois pode sair do escopo.</target>
        <note />
      </trans-unit>
      <trans-unit id="crefQuotationsCantContainGenericExprs">
        <source>Quotations cannot contain uses of generic expressions</source>
        <target state="translated">Cotações não podem conter utilizações de expressões genéricas</target>
        <note />
      </trans-unit>
      <trans-unit id="crefQuotationsCantContainGenericFunctions">
        <source>Quotations cannot contain function definitions that are inferred or declared to be generic. Consider adding some type constraints to make this a valid quoted expression.</source>
        <target state="translated">Cotações não podem conter definições de funções que foram deduzidas ou declaradas como genéricas. Considere adicionar algumas restrições para fazer desta uma expressão cotada válida.</target>
        <note />
      </trans-unit>
      <trans-unit id="crefQuotationsCantContainObjExprs">
        <source>Quotations cannot contain object expressions</source>
        <target state="translated">Cotações não podem conter expressões de objeto </target>
        <note />
      </trans-unit>
      <trans-unit id="crefQuotationsCantContainAddressOf">
        <source>Quotations cannot contain expressions that take the address of a field</source>
        <target state="translated">Cotações não podem conter expressões que obtêm o endereço de um campo</target>
        <note />
      </trans-unit>
      <trans-unit id="crefQuotationsCantContainStaticFieldRef">
        <source>Quotations cannot contain expressions that fetch static fields</source>
        <target state="translated">Cotações não podem conter expressões que buscam campos estáticos </target>
        <note />
      </trans-unit>
      <trans-unit id="crefQuotationsCantContainInlineIL">
        <source>Quotations cannot contain inline assembly code or pattern matching on arrays</source>
        <target state="translated">Cotações não podem conter código de assembly embutido ou padrões coincidentes em matrizes</target>
        <note />
      </trans-unit>
      <trans-unit id="crefQuotationsCantContainDescendingForLoops">
        <source>Quotations cannot contain descending for loops</source>
        <target state="translated">Cotações não podem conter decrescentes para loops</target>
        <note />
      </trans-unit>
      <trans-unit id="crefQuotationsCantFetchUnionIndexes">
        <source>Quotations cannot contain expressions that fetch union case indexes</source>
        <target state="translated">Cotações não podem conter expressões que busquem índices de casos união</target>
        <note />
      </trans-unit>
      <trans-unit id="crefQuotationsCantSetUnionFields">
        <source>Quotations cannot contain expressions that set union case fields</source>
        <target state="translated">Cotações não podem conter expressões que definem campos de casos união</target>
        <note />
      </trans-unit>
      <trans-unit id="crefQuotationsCantSetExceptionFields">
        <source>Quotations cannot contain expressions that set fields in exception values</source>
        <target state="translated">Cotações não podem conter expressões que definem campos nos valores de exceção</target>
        <note />
      </trans-unit>
      <trans-unit id="crefQuotationsCantRequireByref">
        <source>Quotations cannot contain expressions that require byref pointers</source>
        <target state="translated">Cotações não podem conter expressões que requerem ponteiros byref</target>
        <note />
      </trans-unit>
      <trans-unit id="crefQuotationsCantCallTraitMembers">
        <source>Quotations cannot contain expressions that make member constraint calls, or uses of operators that implicitly resolve to a member constraint call</source>
        <target state="translated">As cotações não podem conter expressões que façam chamadas de restrição de membros ou usem operadores que resolvem implicitamente uma chamada de restrição de membro</target>
        <note />
      </trans-unit>
      <trans-unit id="crefQuotationsCantContainThisConstant">
        <source>Quotations cannot contain this kind of constant</source>
        <target state="translated">Cotações não podem conter este tipo de constante</target>
        <note />
      </trans-unit>
      <trans-unit id="crefQuotationsCantContainThisPatternMatch">
        <source>Quotations cannot contain this kind of pattern match</source>
        <target state="translated">Cotações não podem conter este tipo de correspondência de padrão</target>
        <note />
      </trans-unit>
      <trans-unit id="crefQuotationsCantContainArrayPatternMatching">
        <source>Quotations cannot contain array pattern matching</source>
        <target state="translated">Cotações não podem conter correspondências de padrão de matriz</target>
        <note />
      </trans-unit>
      <trans-unit id="crefQuotationsCantContainThisType">
        <source>Quotations cannot contain this kind of type</source>
        <target state="translated">Cotações não podem conter esta espécie de tipo</target>
        <note />
      </trans-unit>
      <trans-unit id="csTypeCannotBeResolvedAtCompileTime">
        <source>The declared type parameter '{0}' cannot be used here since the type parameter cannot be resolved at compile time</source>
        <target state="translated">O parâmetro do tipo declarado '{0}' não pode ser usado aqui, uma vez que o parâmetro de tipo não pode ser resolvido no tempo de compilação</target>
        <note />
      </trans-unit>
      <trans-unit id="csCodeLessGeneric">
        <source>This code is less generic than indicated by its annotations. A unit-of-measure specified using '_' has been determined to be '1', i.e. dimensionless. Consider making the code generic, or removing the use of '_'.</source>
        <target state="translated">Este código é menos genérico que o indicado pelas suas anotações. Uma unidade de medida especificada com uso de '_' foi determinada como '1', ou seja, sem dimensão. Considere tornar o código genérico ou remover a utilização de '_'.</target>
        <note />
      </trans-unit>
      <trans-unit id="csTypeInferenceMaxDepth">
        <source>Type inference problem too complicated (maximum iteration depth reached). Consider adding further type annotations.</source>
        <target state="translated">Problema de inferência de tipo excessivamente complicado (profundidade de iteração máxima atingida). Considere adicionar mais anotações de tipo.</target>
        <note />
      </trans-unit>
      <trans-unit id="csExpectedArguments">
        <source>Expected arguments to an instance member</source>
        <target state="translated">Argumentos esperados para um membro de instância</target>
        <note />
      </trans-unit>
      <trans-unit id="csIndexArgumentMismatch">
        <source>This indexer expects {0} arguments but is here given {1}</source>
        <target state="translated">Este indexador espera argumentos {0}, mas aqui é dado {1}</target>
        <note />
      </trans-unit>
      <trans-unit id="csExpectTypeWithOperatorButGivenFunction">
        <source>Expecting a type supporting the operator '{0}' but given a function type. You may be missing an argument to a function.</source>
        <target state="translated">Um tipo que suporte o operador '{0}' era esperado, mas um tipo de função foi recebido. Pode estar faltando um argumento para alguma função.</target>
        <note />
      </trans-unit>
      <trans-unit id="csExpectTypeWithOperatorButGivenTuple">
        <source>Expecting a type supporting the operator '{0}' but given a tuple type</source>
        <target state="translated">Um tipo que suporte o operador '{0}' era esperado, mas um tipo de tupla foi recebido.</target>
        <note />
      </trans-unit>
      <trans-unit id="csTypesDoNotSupportOperator">
        <source>None of the types '{0}' support the operator '{1}'</source>
        <target state="translated">Nenhum dos tipos '{0}' oferece suporte ao operador '{1}'</target>
        <note />
      </trans-unit>
      <trans-unit id="csTypeDoesNotSupportOperator">
        <source>The type '{0}' does not support the operator '{1}'</source>
        <target state="translated">O tipo '{0}' não oferece suporte ao operador '{1}'</target>
        <note />
      </trans-unit>
      <trans-unit id="csTypesDoNotSupportOperatorNullable">
        <source>None of the types '{0}' support the operator '{1}'. Consider opening the module 'Microsoft.FSharp.Linq.NullableOperators'.</source>
        <target state="translated">Nenhum dos tipos '{0}' oferece suporte ao operador '{1}'. Considere abrir o módulo 'Microsoft.FSharp.Linq.NullableOperators'.</target>
        <note />
      </trans-unit>
      <trans-unit id="csTypeDoesNotSupportOperatorNullable">
        <source>The type '{0}' does not support the operator '{1}'. Consider opening the module 'Microsoft.FSharp.Linq.NullableOperators'.</source>
        <target state="translated">O tipo '{0}' não oferece suporte ao operador '{1}'. Considere abrir o módulo 'Microsoft.FSharp.Linq.NullableOperators'.</target>
        <note />
      </trans-unit>
      <trans-unit id="csTypeDoesNotSupportConversion">
        <source>The type '{0}' does not support a conversion to the type '{1}'</source>
        <target state="translated">O tipo '{0}' não suporta conversão para o tipo '{1}'</target>
        <note />
      </trans-unit>
      <trans-unit id="csMethodFoundButIsStatic">
        <source>The type '{0}' has a method '{1}' (full name '{2}'), but the method is static</source>
        <target state="translated">O tipo '{0}' possui um método '{1}' (nome completo '{2}'), mas o método é estático</target>
        <note />
      </trans-unit>
      <trans-unit id="csMethodFoundButIsNotStatic">
        <source>The type '{0}' has a method '{1}' (full name '{2}'), but the method is not static</source>
        <target state="translated">O tipo '{0}' possui um método '{1}' (nome completo '{2}'), mas o método não é estático</target>
        <note />
      </trans-unit>
      <trans-unit id="csStructConstraintInconsistent">
        <source>The constraints 'struct' and 'not struct' are inconsistent</source>
        <target state="translated">As restrições 'struct' e 'not struct' são inconsistentes</target>
        <note />
      </trans-unit>
      <trans-unit id="csTypeDoesNotHaveNull">
        <source>The type '{0}' does not have 'null' as a proper value</source>
        <target state="translated">O tipo '{0}' não possui 'null' como valor adequado</target>
        <note />
      </trans-unit>
      <trans-unit id="csNullableTypeDoesNotHaveNull">
        <source>The type '{0}' does not have 'null' as a proper value. To create a null value for a Nullable type use 'System.Nullable()'.</source>
        <target state="translated">O tipo '{0}' não possui 'null' como valor adequado. Para criar um valor nulo para um tipo Nullable, use 'System.Nullable()'.</target>
        <note />
      </trans-unit>
      <trans-unit id="csTypeDoesNotSupportComparison1">
        <source>The type '{0}' does not support the 'comparison' constraint because it has the 'NoComparison' attribute</source>
        <target state="translated">O tipo '{0}' não suporta a restrição 'comparison' porque ela não possui o atributo 'NoComparison'</target>
        <note />
      </trans-unit>
      <trans-unit id="csTypeDoesNotSupportComparison2">
        <source>The type '{0}' does not support the 'comparison' constraint. For example, it does not support the 'System.IComparable' interface</source>
        <target state="translated">O tipo '{0}' não suporta a restrição 'comparison'. Por exemplo, ele não suporta a interface 'System.IComparable'</target>
        <note />
      </trans-unit>
      <trans-unit id="csTypeDoesNotSupportComparison3">
        <source>The type '{0}' does not support the 'comparison' constraint because it is a record, union or struct with one or more structural element types which do not support the 'comparison' constraint. Either avoid the use of comparison with this type, or add the 'StructuralComparison' attribute to the type to determine which field type does not support comparison</source>
        <target state="translated">O tipo '{0}' não suporta a restrição 'comparison' porque é um registro, união ou struct com um ou mais tipos de elementos estruturais que não suportam a restrição 'comparison'. Evite usar comparação com este tipo, a não ser que você adicione o atributo 'StructuralComparison' ao tipo para determinar qual tipo de campo não suporta comparação</target>
        <note />
      </trans-unit>
      <trans-unit id="csTypeDoesNotSupportEquality1">
        <source>The type '{0}' does not support the 'equality' constraint because it has the 'NoEquality' attribute</source>
        <target state="translated">O tipo '{0}' não suporta a restrição 'equality' porque possui o atributo 'NoEquality'</target>
        <note />
      </trans-unit>
      <trans-unit id="csTypeDoesNotSupportEquality2">
        <source>The type '{0}' does not support the 'equality' constraint because it is a function type</source>
        <target state="translated">O tipo '{0}' não suporta a restrição 'equality' porque ele é um tipo de função</target>
        <note />
      </trans-unit>
      <trans-unit id="csTypeDoesNotSupportEquality3">
        <source>The type '{0}' does not support the 'equality' constraint because it is a record, union or struct with one or more structural element types which do not support the 'equality' constraint. Either avoid the use of equality with this type, or add the 'StructuralEquality' attribute to the type to determine which field type does not support equality</source>
        <target state="translated">O tipo '{0}' não suporta a restrição 'equality' porque é um registro, união ou struct com um ou mais tipos de elementos estruturais que não suportam a restrição 'equality'. Evite usar igualdade com este tipo, a não ser que você adicione o atributo 'StructuralEquality' ao tipo para determinar qual tipo de campo não suportará a igualdade</target>
        <note />
      </trans-unit>
      <trans-unit id="csTypeIsNotEnumType">
        <source>The type '{0}' is not a CLI enum type</source>
        <target state="translated">O tipo '{0}' não é um tipo enum CLI</target>
        <note />
      </trans-unit>
      <trans-unit id="csTypeHasNonStandardDelegateType">
        <source>The type '{0}' has a non-standard delegate type</source>
        <target state="translated">O tipo '{0}' tem um tipo delegado não padrão</target>
        <note />
      </trans-unit>
      <trans-unit id="csTypeIsNotDelegateType">
        <source>The type '{0}' is not a CLI delegate type</source>
        <target state="translated">O tipo '{0}' não é um tipo delegado CLI</target>
        <note />
      </trans-unit>
      <trans-unit id="csTypeParameterCannotBeNullable">
        <source>This type parameter cannot be instantiated to 'Nullable'. This is a restriction imposed in order to ensure the meaning of 'null' in some CLI languages is not confusing when used in conjunction with 'Nullable' values.</source>
        <target state="translated">Esse parâmetro de tipo não pode ser instanciado como 'Nullable'. Esta é uma restrição imposta para assegurar que o significado de 'null' em algumas linguagens CLI não seja confuso quando usado em conjunto com valores 'Nullable'.</target>
        <note />
      </trans-unit>
      <trans-unit id="csGenericConstructRequiresStructType">
        <source>A generic construct requires that the type '{0}' is a CLI or F# struct type</source>
        <target state="translated">Uma construção genérica requer que o tipo '{0}' seja um CLI ou tipo struct F#</target>
        <note />
      </trans-unit>
      <trans-unit id="csGenericConstructRequiresUnmanagedType">
        <source>A generic construct requires that the type '{0}' is an unmanaged type</source>
        <target state="translated">Uma construção genérica requer que o tipo '{0}' seja um tipo não gerenciado</target>
        <note />
      </trans-unit>
      <trans-unit id="csTypeNotCompatibleBecauseOfPrintf">
        <source>The type '{0}' is not compatible with any of the types {1}, arising from the use of a printf-style format string</source>
        <target state="translated">O tipo '{0}' não é compatível com qualquer um dos tipos {1}, decorrentes da utilização de uma cadeia de caracteres do formato estilo printf</target>
        <note />
      </trans-unit>
      <trans-unit id="csGenericConstructRequiresReferenceSemantics">
        <source>A generic construct requires that the type '{0}' have reference semantics, but it does not, i.e. it is a struct</source>
        <target state="translated">Uma construção genérica requer que o tipo '{0}' tenha semânticas de referência, mas ele não tem, ou seja, é um struct</target>
        <note />
      </trans-unit>
      <trans-unit id="csGenericConstructRequiresNonAbstract">
        <source>A generic construct requires that the type '{0}' be non-abstract</source>
        <target state="translated">Uma construção genérica requer que o tipo '{0}' não seja abstrato</target>
        <note />
      </trans-unit>
      <trans-unit id="csGenericConstructRequiresPublicDefaultConstructor">
        <source>A generic construct requires that the type '{0}' have a public default constructor</source>
        <target state="translated">Uma construção genérica requer que o tipo '{0}' tenha um construtor padrão público</target>
        <note />
      </trans-unit>
      <trans-unit id="csTypeInstantiationLengthMismatch">
        <source>Type instantiation length mismatch</source>
        <target state="translated">Incompatibilidade de comprimento de instanciação de tipo</target>
        <note />
      </trans-unit>
      <trans-unit id="csOptionalArgumentNotPermittedHere">
        <source>Optional arguments not permitted here</source>
        <target state="translated">Argumentos opcionais não são permitidos aqui</target>
        <note />
      </trans-unit>
      <trans-unit id="csMemberIsNotStatic">
        <source>{0} is not a static member</source>
        <target state="translated">{0} não é um membro estático</target>
        <note />
      </trans-unit>
      <trans-unit id="csMemberIsNotInstance">
        <source>{0} is not an instance member</source>
        <target state="translated">{0} não é um membro de instância</target>
        <note />
      </trans-unit>
      <trans-unit id="csArgumentLengthMismatch">
        <source>Argument length mismatch</source>
        <target state="translated">Incompatibilidade de comprimento do argumento</target>
        <note />
      </trans-unit>
      <trans-unit id="csArgumentTypesDoNotMatch">
        <source>The argument types don't match</source>
        <target state="translated">Os tipos de argumento não coincidem</target>
        <note />
      </trans-unit>
      <trans-unit id="csMethodExpectsParams">
        <source>This method expects a CLI 'params' parameter in this position. 'params' is a way of passing a variable number of arguments to a method in languages such as C#. Consider passing an array for this argument</source>
        <target state="translated">Este método espera um parâmetro CLI 'params' nesta posição. 'params' é uma forma de transmitir um número de variável de argumentos para um método em linguagens como C#. Considere transmitir uma matriz para este argumento</target>
        <note />
      </trans-unit>
      <trans-unit id="csMemberIsNotAccessible">
        <source>The member or object constructor '{0}' is not {1}</source>
        <target state="translated">O construtor de membro ou objeto '{0}' não é {1}</target>
        <note />
      </trans-unit>
      <trans-unit id="csMemberIsNotAccessible2">
        <source>The member or object constructor '{0}' is not {1}. Private members may only be accessed from within the declaring type. Protected members may only be accessed from an extending type and cannot be accessed from inner lambda expressions.</source>
        <target state="translated">O construtor de membro ou objeto '{0}' não é {1}. Membros particulares só podem ser acessados no tipo de declaração. Membros protegidos só podem ser acessados em um tipo de extensão e não podem ser acessados em expressões lambda internas.</target>
        <note />
      </trans-unit>
      <trans-unit id="csMethodIsNotAStaticMethod">
        <source>{0} is not a static method</source>
        <target state="translated">{0} não é um método estático</target>
        <note />
      </trans-unit>
      <trans-unit id="csMethodIsNotAnInstanceMethod">
        <source>{0} is not an instance method</source>
        <target state="translated">{0} não é um método de instância</target>
        <note />
      </trans-unit>
      <trans-unit id="csMemberHasNoArgumentOrReturnProperty">
        <source>The member or object constructor '{0}' has no argument or settable return property '{1}'. {2}.</source>
        <target state="translated">O construtor de membro ou objeto '{0}' não possui argumento ou propriedade de retorno configurável '{1}'. {2}.</target>
        <note />
      </trans-unit>
      <trans-unit id="csCtorHasNoArgumentOrReturnProperty">
        <source>The object constructor '{0}' has no argument or settable return property '{1}'. {2}.</source>
        <target state="translated">O construtor de objeto '{0}' não tem argumento ou propriedade de retorno configurável '{1}'. {2}.</target>
        <note />
      </trans-unit>
      <trans-unit id="csRequiredSignatureIs">
        <source>The required signature is {0}</source>
        <target state="translated">A assinatura requerida é {0}</target>
        <note />
      </trans-unit>
      <trans-unit id="csMemberSignatureMismatch">
        <source>The member or object constructor '{0}' requires {1} argument(s). The required signature is '{2}'.</source>
        <target state="translated">O construtor de membro ou objeto '{0}' requer {1} argumentos. A assinatura requerida é '{2}'.</target>
        <note />
      </trans-unit>
      <trans-unit id="csMemberSignatureMismatch2">
        <source>The member or object constructor '{0}' requires {1} additional argument(s). The required signature is '{2}'.</source>
        <target state="translated">O construtor de membro ou objeto '{0}' requer {1} argumentos adicionais. A assinatura requerida é '{2}'.</target>
        <note />
      </trans-unit>
      <trans-unit id="csMemberSignatureMismatch3">
        <source>The member or object constructor '{0}' requires {1} argument(s). The required signature is '{2}'. Some names for missing arguments are {3}.</source>
        <target state="translated">O construtor de membro ou objeto '{0}' requer {1} argumentos. A assinatura requerida é '{2}'. Alguns nomes dos argumentos em falta são {3}.</target>
        <note />
      </trans-unit>
      <trans-unit id="csMemberSignatureMismatch4">
        <source>The member or object constructor '{0}' requires {1} additional argument(s). The required signature is '{2}'. Some names for missing arguments are {3}.</source>
        <target state="translated">O construtor de membro ou objeto '{0}' requer {1} argumentos adicionais. A assinatura requerida é '{2}'. Alguns nomes dos argumentos em falta são {3}.</target>
        <note />
      </trans-unit>
      <trans-unit id="csMemberSignatureMismatchArityNamed">
        <source>The member or object constructor '{0}' requires {1} argument(s) but is here given {2} unnamed and {3} named argument(s). The required signature is '{4}'.</source>
        <target state="translated">O construtor de membro ou objeto '{0}' requer {1} argumentos, mas aqui são fornecidos os argumentos sem nome {2} e nomeado {3}. A assinatura requerida é '{4}'.</target>
        <note />
      </trans-unit>
      <trans-unit id="csMemberSignatureMismatchArity">
        <source>The member or object constructor '{0}' takes {1} argument(s) but is here given {2}. The required signature is '{3}'.</source>
        <target state="translated">O construtor de membro ou objeto '{0}' obtém {1} argumentos, mas aqui são fornecidos {2}. A assinatura requerida é '{3}'.</target>
        <note />
      </trans-unit>
      <trans-unit id="csCtorSignatureMismatchArity">
        <source>The object constructor '{0}' takes {1} argument(s) but is here given {2}. The required signature is '{3}'.</source>
        <target state="translated">O construtor de objeto '{0}' obtém {1} argumentos, mas aqui são fornecidos {2}. A assinatura requerida é '{3}'.</target>
        <note />
      </trans-unit>
      <trans-unit id="csCtorSignatureMismatchArityProp">
        <source>The object constructor '{0}' takes {1} argument(s) but is here given {2}. The required signature is '{3}'. If some of the arguments are meant to assign values to properties, consider separating those arguments with a comma (',').</source>
        <target state="translated">O construtor de objeto '{0}' obtém {1} argumentos, mas aqui são fornecidos {2}. A assinatura requerida é '{3}'. Se alguns dos argumentos tiver que atribuir valores a propriedades, considere separar esses argumentos com uma vírgula (',').</target>
        <note />
      </trans-unit>
      <trans-unit id="csMemberSignatureMismatchArityType">
        <source>The member or object constructor '{0}' takes {1} type argument(s) but is here given {2}. The required signature is '{3}'.</source>
        <target state="translated">O construtor de membro ou objeto '{0}' obtém argumentos de tipo {1}, mas aqui é dado {2}. A assinatura requerida é '{3}'.</target>
        <note />
      </trans-unit>
      <trans-unit id="csMemberNotAccessible">
        <source>A member or object constructor '{0}' taking {1} arguments is not accessible from this code location. All accessible versions of method '{2}' take {3} arguments.</source>
        <target state="translated">O construtor de objeto ou de membro '{0}' que obtém {1} argumentos não é acessível por meio desta localização do código. Todas as versões acessíveis do método '{2}' obtêm {3} argumentos.</target>
        <note />
      </trans-unit>
      <trans-unit id="csIncorrectGenericInstantiation">
        <source>Incorrect generic instantiation. No {0} member named '{1}' takes {2} generic arguments.</source>
        <target state="translated">Instanciação genérica incorreta. Nenhum membro {0} chamado '{1}' obtém argumentos genéricos {2}.</target>
        <note />
      </trans-unit>
      <trans-unit id="csMemberOverloadArityMismatch">
        <source>The member or object constructor '{0}' does not take {1} argument(s). An overload was found taking {2} arguments.</source>
        <target state="translated">O construtor de membro ou objeto '{0}' não obtém argumentos {1}. Uma sobrecarga foi encontrada ao obter argumentos {2}.</target>
        <note />
      </trans-unit>
      <trans-unit id="csNoMemberTakesTheseArguments">
        <source>No {0} member or object constructor named '{1}' takes {2} arguments</source>
        <target state="translated">Nenhum membro {0} ou construtor de objeto com nome '{1}' obtém argumentos {2}</target>
        <note />
      </trans-unit>
      <trans-unit id="csNoMemberTakesTheseArguments2">
        <source>No {0} member or object constructor named '{1}' takes {2} arguments. Note the call to this member also provides {3} named arguments.</source>
        <target state="translated">Nenhum membro {0} ou construtor de objeto com nome '{1}' obtém argumentos {2}. Observe que a chamada para este membro também fornece argumentos com nome {3}.</target>
        <note />
      </trans-unit>
      <trans-unit id="csNoMemberTakesTheseArguments3">
        <source>No {0} member or object constructor named '{1}' takes {2} arguments. The named argument '{3}' doesn't correspond to any argument or settable return property for any overload.</source>
        <target state="translated">Nenhum membro {0} ou construtor de objeto com nome '{1}' obtém argumentos {2}. O argumento nomeado '{3}' não corresponde a nenhum argumento ou propriedade de retorno configurável para qualquer sobrecarga.</target>
        <note />
      </trans-unit>
      <trans-unit id="csMethodNotFound">
        <source>Method or object constructor '{0}' not found</source>
        <target state="translated">O método ou construtor de objeto '{0}' não foi encontrado</target>
        <note />
      </trans-unit>
      <trans-unit id="csNoOverloadsFound">
        <source>No overloads match for method '{0}'.</source>
        <target state="translated">Nenhuma sobrecarga corresponde ao método '{0}'.</target>
        <note />
      </trans-unit>
      <trans-unit id="csMethodIsOverloaded">
        <source>A unique overload for method '{0}' could not be determined based on type information prior to this program point. A type annotation may be needed.</source>
        <target state="translated">Não foi possível determinar uma sobrecarga única para o método '{0}' com base nas informações de tipo anteriores a este ponto do programa. Uma anotação de tipo pode ser necessária.</target>
        <note />
      </trans-unit>
      <trans-unit id="csCandidates">
        <source>Candidates: {0}</source>
        <target state="translated">Candidatos: {0}</target>
        <note />
      </trans-unit>
      <trans-unit id="csSeeAvailableOverloads">
        <source>The available overloads are shown below.</source>
        <target state="translated">As sobrecargas disponíveis são mostradas abaixo.</target>
        <note />
      </trans-unit>
      <trans-unit id="parsDoCannotHaveVisibilityDeclarations">
        <source>Accessibility modifiers are not permitted on 'do' bindings, but '{0}' was given.</source>
        <target state="translated">Os modificadores de acessibilidade não são permitidos em associações 'do', mas '{0}' foi fornecido.</target>
        <note />
      </trans-unit>
      <trans-unit id="parsEofInHashIf">
        <source>End of file in #if section begun at or after here</source>
        <target state="translated">Fim de arquivo na seção #if iniciada aqui ou anteriormente</target>
        <note />
      </trans-unit>
      <trans-unit id="parsEofInString">
        <source>End of file in string begun at or before here</source>
        <target state="translated">Fim de arquivo na cadeia de caracteres iniciada aqui ou anteriormente</target>
        <note />
      </trans-unit>
      <trans-unit id="parsEofInVerbatimString">
        <source>End of file in verbatim string begun at or before here</source>
        <target state="translated">Fim de arquivo na cadeia de caracteres textual iniciada aqui ou anteriormente</target>
        <note />
      </trans-unit>
      <trans-unit id="parsEofInComment">
        <source>End of file in comment begun at or before here</source>
        <target state="translated">Fim de arquivo no comentário iniciado aqui ou anteriormente</target>
        <note />
      </trans-unit>
      <trans-unit id="parsEofInStringInComment">
        <source>End of file in string embedded in comment begun at or before here</source>
        <target state="translated">Fim de arquivo na cadeia de caracteres inserida no comentário iniciado aqui ou anteriormente</target>
        <note />
      </trans-unit>
      <trans-unit id="parsEofInVerbatimStringInComment">
        <source>End of file in verbatim string embedded in comment begun at or before here</source>
        <target state="translated">Fim de arquivo na cadeia de caracteres textual inserida no comentário iniciado aqui ou anteriormente</target>
        <note />
      </trans-unit>
      <trans-unit id="parsEofInIfOcaml">
        <source>End of file in IF-OCAML section begun at or before here</source>
        <target state="translated">Fim de arquivo na seção de IF-OCAML iniciada aqui ou anteriormente</target>
        <note />
      </trans-unit>
      <trans-unit id="parsEofInDirective">
        <source>End of file in directive begun at or before here</source>
        <target state="translated">Fim de arquivo na diretiva iniciada aqui ou anteriormente</target>
        <note />
      </trans-unit>
      <trans-unit id="parsNoHashEndIfFound">
        <source>No #endif found for #if or #else</source>
        <target state="translated">Nenhum #endif encontrado para #if ou #else</target>
        <note />
      </trans-unit>
      <trans-unit id="parsAttributesIgnored">
        <source>Attributes have been ignored in this construct</source>
        <target state="translated">Os atributos foram ignorados neste constructo</target>
        <note />
      </trans-unit>
      <trans-unit id="parsUseBindingsIllegalInImplicitClassConstructors">
        <source>'use' bindings are not permitted in primary constructors</source>
        <target state="translated">As associações 'use' não são permitidas em construtores primários</target>
        <note />
      </trans-unit>
      <trans-unit id="parsUseBindingsIllegalInModules">
        <source>'use' bindings are not permitted in modules and are treated as 'let' bindings</source>
        <target state="translated">Não são permitidas associações 'use' em módulos e são tratadas como ligações 'let'</target>
        <note />
      </trans-unit>
      <trans-unit id="parsIntegerForLoopRequiresSimpleIdentifier">
        <source>An integer for loop must use a simple identifier</source>
        <target state="translated">Um inteiro para um loop precisa usar um identificador simples</target>
        <note />
      </trans-unit>
      <trans-unit id="parsOnlyOneWithAugmentationAllowed">
        <source>At most one 'with' augmentation is permitted</source>
        <target state="translated">No máximo um aumento 'with' é permitido</target>
        <note />
      </trans-unit>
      <trans-unit id="parsUnexpectedSemicolon">
        <source>A semicolon is not expected at this point</source>
        <target state="translated">Não é esperado ponto-e-vírgula neste ponto</target>
        <note />
      </trans-unit>
      <trans-unit id="parsUnexpectedEndOfFile">
        <source>Unexpected end of input</source>
        <target state="translated">Final da entrada inesperado</target>
        <note />
      </trans-unit>
      <trans-unit id="parsUnexpectedVisibilityDeclaration">
        <source>Accessibility modifiers are not permitted here, but '{0}' was given.</source>
        <target state="translated">Os modificadores de acessibilidade não são permitidos aqui, mas '{0}' foi fornecido.</target>
        <note />
      </trans-unit>
      <trans-unit id="parsOnlyHashDirectivesAllowed">
        <source>Only '#' compiler directives may occur prior to the first 'namespace' declaration</source>
        <target state="translated">Apenas diretivas de compilador '#' podem ficar antes da primeira declaração de 'namespace'</target>
        <note />
      </trans-unit>
      <trans-unit id="parsVisibilityDeclarationsShouldComePriorToIdentifier">
        <source>Accessibility modifiers should come immediately prior to the identifier naming a construct</source>
        <target state="translated">Modificadores de acessibilidade devem vir imediatamente antes do identificador na nomeação de um constructo</target>
        <note />
      </trans-unit>
      <trans-unit id="parsNamespaceOrModuleNotBoth">
        <source>Files should begin with either a namespace or module declaration, e.g. 'namespace SomeNamespace.SubNamespace' or 'module SomeNamespace.SomeModule', but not both. To define a module within a namespace use 'module SomeModule = ...'</source>
        <target state="translated">Os arquivos devem começar com a declaração de um namespace ou de um módulo, como 'namespace SomeNamespace.SubNamespace' ou 'module SomeNamespace.SomeModule', mas não ambos. Para definir um módulo dentro de um namespace, use 'module SomeModule =...'</target>
        <note />
      </trans-unit>
      <trans-unit id="parsModuleAbbreviationMustBeSimpleName">
        <source>A module abbreviation must be a simple name, not a path</source>
        <target state="translated">Uma abreviação de módulo precisa ser um nome simples, não um caminho</target>
        <note />
      </trans-unit>
      <trans-unit id="parsIgnoreAttributesOnModuleAbbreviation">
        <source>Ignoring attributes on module abbreviation</source>
        <target state="translated">Ignorando atributos em abreviação de módulo</target>
        <note />
      </trans-unit>
      <trans-unit id="parsIgnoreAttributesOnModuleAbbreviationAlwaysPrivate">
        <source>The '{0}' accessibility attribute is not allowed on module abbreviation. Module abbreviations are always private.</source>
        <target state="translated">O atributo de acessibilidade '{0}' não é permitido na abreviação de módulo. As abreviações de módulo são sempre particulares.</target>
        <note />
      </trans-unit>
      <trans-unit id="parsIgnoreVisibilityOnModuleAbbreviationAlwaysPrivate">
        <source>The '{0}' visibility attribute is not allowed on module abbreviation. Module abbreviations are always private.</source>
        <target state="translated">O atributo de visibilidade '{0}' não é permitido na abreviação de módulo. As abreviações de módulo são sempre particulares.</target>
        <note />
      </trans-unit>
      <trans-unit id="parsUnClosedBlockInHashLight">
        <source>Unclosed block</source>
        <target state="translated">Bloco não foi fechado</target>
        <note />
      </trans-unit>
      <trans-unit id="parsUnmatchedBeginOrStruct">
        <source>Unmatched 'begin' or 'struct'</source>
        <target state="translated">'begin' ou 'struct' incompatível</target>
        <note />
      </trans-unit>
      <trans-unit id="parsModuleDefnMustBeSimpleName">
        <source>A module name must be a simple name, not a path</source>
        <target state="translated">Um nome de módulo precisa ser um nome simples, não um caminho</target>
        <note />
      </trans-unit>
      <trans-unit id="parsUnexpectedEmptyModuleDefn">
        <source>Unexpected empty type moduleDefn list</source>
        <target state="translated">Lista de moduleDefn do tipo vazio inesperada</target>
        <note />
      </trans-unit>
      <trans-unit id="parsAttributesMustComeBeforeVal">
        <source>Attributes should be placed before 'val'</source>
        <target state="translated">Atributos devem ser localizados antes de 'val'</target>
        <note />
      </trans-unit>
      <trans-unit id="parsAttributesAreNotPermittedOnInterfaceImplementations">
        <source>Attributes are not permitted on interface implementations</source>
        <target state="translated">Os atributos não são permitidos em implementações de interface</target>
        <note />
      </trans-unit>
      <trans-unit id="parsSyntaxError">
        <source>Syntax error</source>
        <target state="translated">Erro de sintaxe</target>
        <note />
      </trans-unit>
      <trans-unit id="parsAugmentationsIllegalOnDelegateType">
        <source>Augmentations are not permitted on delegate type moduleDefns</source>
        <target state="translated">Aumentos não são permitidos no tipo delegado moduleDefns</target>
        <note />
      </trans-unit>
      <trans-unit id="parsUnmatchedClassInterfaceOrStruct">
        <source>Unmatched 'class', 'interface' or 'struct'</source>
        <target state="translated">'class', 'interface' ou 'struct' incompatível</target>
        <note />
      </trans-unit>
      <trans-unit id="parsEmptyTypeDefinition">
        <source>A type definition requires one or more members or other declarations. If you intend to define an empty class, struct or interface, then use 'type ... = class end', 'interface end' or 'struct end'.</source>
        <target state="translated">Uma definição de tipo requer um ou mais membros ou outras declarações. Se você pretende definir uma classe vazia, struct ou interface, então use 'type ... = class end', 'interface end' ou 'struct end'.</target>
        <note />
      </trans-unit>
      <trans-unit id="parsUnmatchedWith">
        <source>Unmatched 'with' or badly formatted 'with' block</source>
        <target state="translated">'with' incompatível ou bloco 'with' mal formatado</target>
        <note />
      </trans-unit>
      <trans-unit id="parsGetOrSetRequired">
        <source>'get', 'set' or 'get,set' required</source>
        <target state="translated">'get', 'set' ou 'get,set' necessários</target>
        <note />
      </trans-unit>
      <trans-unit id="parsOnlyClassCanTakeValueArguments">
        <source>Only class types may take value arguments</source>
        <target state="translated">Apenas tipos de classe podem ter argumentos de valor</target>
        <note />
      </trans-unit>
      <trans-unit id="parsUnmatchedBegin">
        <source>Unmatched 'begin'</source>
        <target state="translated">'begin' incompatível</target>
        <note />
      </trans-unit>
      <trans-unit id="parsInvalidDeclarationSyntax">
        <source>Invalid declaration syntax</source>
        <target state="translated">Declaração de sintaxe inválida</target>
        <note />
      </trans-unit>
      <trans-unit id="parsGetAndOrSetRequired">
        <source>'get' and/or 'set' required</source>
        <target state="translated">'get' e/ou 'set' necessários</target>
        <note />
      </trans-unit>
      <trans-unit id="parsTypeAnnotationsOnGetSet">
        <source>Type annotations on property getters and setters must be given after the 'get()' or 'set(v)', e.g. 'with get() : string = ...'</source>
        <target state="translated">Anotações de tipo em getters e setters de propriedade devem ser fornecidas após o 'get()' ou 'set(v)', por exemplo: 'with get() : string = ...'</target>
        <note />
      </trans-unit>
      <trans-unit id="parsGetterMustHaveAtLeastOneArgument">
        <source>A getter property is expected to be a function, e.g. 'get() = ...' or 'get(index) = ...'</source>
        <target state="translated">Espera-se que uma propriedade getter seja uma função, por exemplo, 'get() = ...' ou 'get(índice) = ...'</target>
        <note />
      </trans-unit>
      <trans-unit id="parsMultipleAccessibilitiesForGetSet">
        <source>Multiple accessibilities given for property getter or setter</source>
        <target state="translated">Acessibilidades múltiplas fornecidas para getter ou setter de propriedade</target>
        <note />
      </trans-unit>
      <trans-unit id="parsSetSyntax">
        <source>Property setters must be defined using 'set value = ', 'set idx value = ' or 'set (idx1,...,idxN) value = ... '</source>
        <target state="translated">Setters de propriedade devem ser definidos com o uso de 'set value = ', 'set idx value = ' ou 'set (idx1,...,idxN) value = ... '</target>
        <note />
      </trans-unit>
      <trans-unit id="parsInterfacesHaveSameVisibilityAsEnclosingType">
        <source>Interfaces always have the same visibility as the enclosing type</source>
        <target state="translated">Interfaces sempre possuem a mesma visibilidade que o tipo de delimitador</target>
        <note />
      </trans-unit>
      <trans-unit id="parsAccessibilityModsIllegalForAbstract">
        <source>Accessibility modifiers are not allowed on this member. Abstract slots always have the same visibility as the enclosing type.</source>
        <target state="translated">Modificadores de acessibilidade não são permitidos neste membro. Slots abstratos sempre têm a mesma visibilidade que o tipo de delimitador.</target>
        <note />
      </trans-unit>
      <trans-unit id="parsAttributesIllegalOnInherit">
        <source>Attributes are not permitted on 'inherit' declarations</source>
        <target state="translated">Não são permitidos atributos em declarações 'inherit'</target>
        <note />
      </trans-unit>
      <trans-unit id="parsVisibilityIllegalOnInherit">
        <source>Accessibility modifiers are not permitted on an 'inherits' declaration</source>
        <target state="translated">Modificadores de acessibilidade não são permitidos em uma declaração 'inherits'</target>
        <note />
      </trans-unit>
      <trans-unit id="parsInheritDeclarationsCannotHaveAsBindings">
        <source>'inherit' declarations cannot have 'as' bindings. To access members of the base class when overriding a method, the syntax 'base.SomeMember' may be used; 'base' is a keyword. Remove this 'as' binding.</source>
        <target state="translated">Declarações 'inherit' não podem ter associações 'as'. Para acessar membros de classe base quando um método estiver sendo substituído pode se usar a sintaxe 'base.SomeMember'; 'base' é uma palavra-chave. Remova essa associação 'as'.</target>
        <note />
      </trans-unit>
      <trans-unit id="parsAttributesIllegalHere">
        <source>Attributes are not allowed here</source>
        <target state="translated">Não são permitidos atributos aqui</target>
        <note />
      </trans-unit>
      <trans-unit id="parsTypeAbbreviationsCannotHaveVisibilityDeclarations">
        <source>Accessibility modifiers are not permitted in this position for type abbreviations</source>
        <target state="translated">Modificadores de acessibilidade não são permitidos nesta posição para abreviações do tipo</target>
        <note />
      </trans-unit>
      <trans-unit id="parsEnumTypesCannotHaveVisibilityDeclarations">
        <source>Accessibility modifiers are not permitted in this position for enum types</source>
        <target state="translated">Modificadores de acessibilidade não são permitidos nesta posição para tipos enum</target>
        <note />
      </trans-unit>
      <trans-unit id="parsAllEnumFieldsRequireValues">
        <source>All enum fields must be given values</source>
        <target state="translated">Todos campos enum devem ser valores especificados</target>
        <note />
      </trans-unit>
      <trans-unit id="parsInlineAssemblyCannotHaveVisibilityDeclarations">
        <source>Accessibility modifiers are not permitted on inline assembly code types</source>
        <target state="translated">Modificadores de acessibilidade não são permitidos em tipo de código de assembly embutido</target>
        <note />
      </trans-unit>
      <trans-unit id="parsUnexpectedIdentifier">
        <source>Unexpected identifier: '{0}'</source>
        <target state="translated">Identificador inesperado: '{0}'</target>
        <note />
      </trans-unit>
      <trans-unit id="parsUnionCasesCannotHaveVisibilityDeclarations">
        <source>Accessibility modifiers are not permitted on union cases. Use 'type U = internal ...' or 'type U = private ...' to give an accessibility to the whole representation.</source>
        <target state="translated">Modificadores de acessibilidade não são permitidos em casos união. Use ' type U = internal... ' ou ' type U = private... ' para dar uma acessibilidade à representação inteira.</target>
        <note />
      </trans-unit>
      <trans-unit id="parsEnumFieldsCannotHaveVisibilityDeclarations">
        <source>Accessibility modifiers are not permitted on enumeration fields</source>
        <target state="translated">Modificadores de acessibilidade não são permitidos em campos de enumeração</target>
        <note />
      </trans-unit>
      <trans-unit id="parsConsiderUsingSeparateRecordType">
        <source>Consider using a separate record type instead</source>
        <target state="translated">Considere usar um tipo de registro separado em vez disso</target>
        <note />
      </trans-unit>
      <trans-unit id="parsRecordFieldsCannotHaveVisibilityDeclarations">
        <source>Accessibility modifiers are not permitted on record fields. Use 'type R = internal ...' or 'type R = private ...' to give an accessibility to the whole representation.</source>
        <target state="translated">Modificadores de acessibilidade não são permitidos nos campos de registros. Use 'type R = internal ...' ou 'type R = private ...' para dar uma acessibilidade à representação inteira.</target>
        <note />
      </trans-unit>
      <trans-unit id="parsLetAndForNonRecBindings">
        <source>The declaration form 'let ... and ...' for non-recursive bindings is not used in F# code. Consider using a sequence of 'let' bindings</source>
        <target state="translated">A forma de declaração 'let ... and ...' para associações não recursivas não são usadas em código F#. Considere usar uma sequência de associações 'let'</target>
        <note />
      </trans-unit>
      <trans-unit id="parsUnmatchedParen">
        <source>Unmatched '('</source>
        <target state="translated">'(' incompatível</target>
        <note />
      </trans-unit>
      <trans-unit id="parsSuccessivePatternsShouldBeSpacedOrTupled">
        <source>Successive patterns should be separated by spaces or tupled</source>
        <target state="translated">Padrões sucessivos devem ser separados por espaços ou serem tuplas.</target>
        <note />
      </trans-unit>
      <trans-unit id="parsNoMatchingInForLet">
        <source>No matching 'in' found for this 'let'</source>
        <target state="translated">Nenhum 'in' correspondente encontrado para 'let'</target>
        <note />
      </trans-unit>
      <trans-unit id="parsErrorInReturnForLetIncorrectIndentation">
        <source>Error in the return expression for this 'let'. Possible incorrect indentation.</source>
        <target state="translated">Erro na expressão de retorno para este 'let'. Possível recuo incorreto.</target>
        <note />
      </trans-unit>
      <trans-unit id="parsExpectedExpressionAfterLet">
        <source>The block following this '{0}' is unfinished. Every code block is an expression and must have a result. '{1}' cannot be the final code element in a block. Consider giving this block an explicit result.</source>
        <target state="translated">O bloco após '{0}' está inacabado. Cada bloco de código é uma expressão e deve ter um resultado. '{1}' não pode ser o elemento de código final em um bloco. Considere dar a este bloco um resultado explícito.</target>
        <note />
      </trans-unit>
      <trans-unit id="parsIncompleteIf">
        <source>Incomplete conditional. Expected 'if &lt;expr&gt; then &lt;expr&gt;' or 'if &lt;expr&gt; then &lt;expr&gt; else &lt;expr&gt;'.</source>
        <target state="translated">Condicional incompleta. Esperado 'if &lt;expr&gt; then &lt;expr&gt;' ou 'if &lt;expr&gt; then &lt;expr&gt; else &lt;expr&gt;'.</target>
        <note />
      </trans-unit>
      <trans-unit id="parsAssertIsNotFirstClassValue">
        <source>'assert' may not be used as a first class value. Use 'assert &lt;expr&gt;' instead.</source>
        <target state="translated">'assert' não pode ser usado como um valor de primeira classe. Em vez disso, use 'assert &lt;expr&gt;'.</target>
        <note />
      </trans-unit>
      <trans-unit id="parsIdentifierExpected">
        <source>Identifier expected</source>
        <target state="translated">Identificador esperado</target>
        <note />
      </trans-unit>
      <trans-unit id="parsInOrEqualExpected">
        <source>'in' or '=' expected</source>
        <target state="translated">'in' ou '=' esperado</target>
        <note />
      </trans-unit>
      <trans-unit id="parsArrowUseIsLimited">
        <source>The use of '-&gt;' in sequence and computation expressions is limited to the form 'for pat in expr -&gt; expr'. Use the syntax 'for ... in ... do ... yield...' to generate elements in more complex sequence expressions.</source>
        <target state="translated">O uso de '-&gt;' em sequência e expressões computacionais é limitado à forma 'for pat in expr -&gt; expr'. Use a sintaxe 'for ... in ... do ... yield...' para gerar elementos em expressões de sequência mais complexas.</target>
        <note />
      </trans-unit>
      <trans-unit id="parsSuccessiveArgsShouldBeSpacedOrTupled">
        <source>Successive arguments should be separated by spaces or tupled, and arguments involving function or method applications should be parenthesized</source>
        <target state="translated">Argumentos sucessivos devem ser separados por espaços ou serem tuplas; argumentos envolvendo aplicações de função ou de método devem estar entre parênteses</target>
        <note />
      </trans-unit>
      <trans-unit id="parsUnmatchedBracket">
        <source>Unmatched '['</source>
        <target state="translated">'[' incompatível</target>
        <note />
      </trans-unit>
      <trans-unit id="parsMissingQualificationAfterDot">
        <source>Missing qualification after '.'</source>
        <target state="translated">Qualificação após '.' ausente</target>
        <note />
      </trans-unit>
      <trans-unit id="parsParenFormIsForML">
        <source>In F# code you may use 'expr.[expr]'. A type annotation may be required to indicate the first expression is an array</source>
        <target state="translated">No código F#, é possível usar o 'expr.[expr]'. Uma anotação de tipo pode ser necessária para indicar que a primeira expressão é uma matriz</target>
        <note />
      </trans-unit>
      <trans-unit id="parsMismatchedQuote">
        <source>Mismatched quotation, beginning with '{0}'</source>
        <target state="translated">Cotação incompatível, começando com '{0}'</target>
        <note />
      </trans-unit>
      <trans-unit id="parsUnmatched">
        <source>Unmatched '{0}'</source>
        <target state="translated">'{0}' incompatível</target>
        <note />
      </trans-unit>
      <trans-unit id="parsUnmatchedBracketBar">
        <source>Unmatched '[|'</source>
        <target state="translated">'[|' incompatível</target>
        <note />
      </trans-unit>
      <trans-unit id="parsUnmatchedBrace">
        <source>Unmatched '{{'</source>
        <target state="translated">'{{' incompatível</target>
        <note />
      </trans-unit>
      <trans-unit id="parsFieldBinding">
        <source>Field bindings must have the form 'id = expr;'</source>
        <target state="translated">Associações de campo devem ter a forma ' id = expr; '</target>
        <note />
      </trans-unit>
      <trans-unit id="parsMemberIllegalInObjectImplementation">
        <source>This member is not permitted in an object implementation</source>
        <target state="translated">Este membro não é permitido em uma implementação do objeto</target>
        <note />
      </trans-unit>
      <trans-unit id="parsMissingFunctionBody">
        <source>Missing function body</source>
        <target state="translated">Corpo de função ausente</target>
        <note />
      </trans-unit>
      <trans-unit id="parsSyntaxErrorInLabeledType">
        <source>Syntax error in labelled type argument</source>
        <target state="translated">Erro de sintaxe no argumento de tipo rotulado</target>
        <note />
      </trans-unit>
      <trans-unit id="parsUnexpectedInfixOperator">
        <source>Unexpected infix operator in type expression</source>
        <target state="translated">Operador infixo inesperado na expressão de tipo</target>
        <note />
      </trans-unit>
      <trans-unit id="parsMultiArgumentGenericTypeFormDeprecated">
        <source>The syntax '(typ,...,typ) ident' is not used in F# code. Consider using 'ident&lt;typ,...,typ&gt;' instead</source>
        <target state="translated">A sintaxe '(typ,...,typ) ident' não é usada em código F#. Considere o uso de 'ident&lt;typ,...,typ&gt;' ao invés dela</target>
        <note />
      </trans-unit>
      <trans-unit id="parsInvalidLiteralInType">
        <source>Invalid literal in type</source>
        <target state="translated">Literal inválido no tipo</target>
        <note />
      </trans-unit>
      <trans-unit id="parsUnexpectedOperatorForUnitOfMeasure">
        <source>Unexpected infix operator in unit-of-measure expression. Legal operators are '*', '/' and '^'.</source>
        <target state="translated">Operador infixo inesperado na expressão de unidade de medida. Os operadores válidos são '*','/' e '^'.</target>
        <note />
      </trans-unit>
      <trans-unit id="parsUnexpectedIntegerLiteralForUnitOfMeasure">
        <source>Unexpected integer literal in unit-of-measure expression</source>
        <target state="translated">Literal de inteiro inesperado na expressão de unidade de medida</target>
        <note />
      </trans-unit>
      <trans-unit id="parsUnexpectedTypeParameter">
        <source>Syntax error: unexpected type parameter specification</source>
        <target state="translated">Erro de sintaxe: especificação de parâmetro de tipo inesperada</target>
        <note />
      </trans-unit>
      <trans-unit id="parsMismatchedQuotationName">
        <source>Mismatched quotation operator name, beginning with '{0}'</source>
        <target state="translated">Nome de operador de cotação incompatível, começando com '{0}'</target>
        <note />
      </trans-unit>
      <trans-unit id="parsActivePatternCaseMustBeginWithUpperCase">
        <source>Active pattern case identifiers must begin with an uppercase letter</source>
        <target state="translated">Identificadores de caso de padrão ativo precisam ser iniciados com uma letra maiúscula</target>
        <note />
      </trans-unit>
      <trans-unit id="parsActivePatternCaseContainsPipe">
        <source>The '|' character is not permitted in active pattern case identifiers</source>
        <target state="translated">O caractere '|' não é permitido em identificadores de caso de padrão ativo</target>
        <note />
      </trans-unit>
      <trans-unit id="parsIllegalDenominatorForMeasureExponent">
        <source>Denominator must not be 0 in unit-of-measure exponent</source>
        <target state="translated">O denominador não deve ser 0 no expoente de unidade de medida</target>
        <note />
      </trans-unit>
      <trans-unit id="parsNoEqualShouldFollowNamespace">
        <source>No '=' symbol should follow a 'namespace' declaration</source>
        <target state="translated">Nenhum símbolo '=' deve seguir uma declaração 'namespace'</target>
        <note />
      </trans-unit>
      <trans-unit id="parsSyntaxModuleStructEndDeprecated">
        <source>The syntax 'module ... = struct .. end' is not used in F# code. Consider using 'module ... = begin .. end'</source>
        <target state="translated">A sintaxe 'module ... = struct .. end' não é usada no código F#. Considere usar 'module ... = begin .. end'</target>
        <note />
      </trans-unit>
      <trans-unit id="parsSyntaxModuleSigEndDeprecated">
        <source>The syntax 'module ... : sig .. end' is not used in F# code. Consider using 'module ... = begin .. end'</source>
        <target state="translated">A sintaxe 'module ... : sig .. end' não é usada no código F#. Considere usar 'module ... = begin .. end'</target>
        <note />
      </trans-unit>
      <trans-unit id="tcStaticFieldUsedWhenInstanceFieldExpected">
        <source>A static field was used where an instance field is expected</source>
        <target state="translated">Um campo estático foi usado onde era esperado um campo de instância</target>
        <note />
      </trans-unit>
      <trans-unit id="tcMethodNotAccessible">
        <source>Method '{0}' is not accessible from this code location</source>
        <target state="translated">O método '{0}' não é acessível no local deste código</target>
        <note />
      </trans-unit>
      <trans-unit id="tcImplicitMeasureFollowingSlash">
        <source>Implicit product of measures following /</source>
        <target state="translated">Produto de medida implícito seguindo /</target>
        <note />
      </trans-unit>
      <trans-unit id="tcUnexpectedMeasureAnon">
        <source>Unexpected SynMeasure.Anon</source>
        <target state="translated">SynMeasure.Anon Inesperado</target>
        <note />
      </trans-unit>
      <trans-unit id="tcNonZeroConstantCannotHaveGenericUnit">
        <source>Non-zero constants cannot have generic units. For generic zero, write 0.0&lt;_&gt;.</source>
        <target state="translated">Constantes não nulas não podem ter unidades genéricas. Para um zero genérico, grave 0.0&lt;_&gt;.</target>
        <note />
      </trans-unit>
      <trans-unit id="tcSeqResultsUseYield">
        <source>In sequence expressions, results are generated using 'yield'</source>
        <target state="translated">Em expressões de sequência, os resultados são gerados com o uso de 'yield'</target>
        <note />
      </trans-unit>
      <trans-unit id="tcUnexpectedBigRationalConstant">
        <source>Unexpected big rational constant</source>
        <target state="translated">Constante racional grande inesperada</target>
        <note />
      </trans-unit>
      <trans-unit id="tcInvalidTypeForUnitsOfMeasure">
        <source>Units-of-measure supported only on float, float32, decimal and signed integer types</source>
        <target state="translated">Unidades de medida só são suportadas em tipos float, float32, decimal e inteiro com sinal</target>
        <note />
      </trans-unit>
      <trans-unit id="tcUnexpectedConstUint16Array">
        <source>Unexpected Const_uint16array</source>
        <target state="translated">Const_uint16array inesperado</target>
        <note />
      </trans-unit>
      <trans-unit id="tcUnexpectedConstByteArray">
        <source>Unexpected Const_bytearray</source>
        <target state="translated">Const_bytearray inesperado</target>
        <note />
      </trans-unit>
      <trans-unit id="tcParameterRequiresName">
        <source>A parameter with attributes must also be given a name, e.g. '[&lt;Attribute&gt;] Name : Type'</source>
        <target state="translated">Um parâmetro com atributos também deve receber um nome, por exemplo, '[&lt;Atributo&gt;] Nome : Tipo'</target>
        <note />
      </trans-unit>
      <trans-unit id="tcReturnValuesCannotHaveNames">
        <source>Return values cannot have names</source>
        <target state="translated">Valores retornados não podem ter nomes</target>
        <note />
      </trans-unit>
      <trans-unit id="tcMemberKindPropertyGetSetNotExpected">
        <source>MemberKind.PropertyGetSet only expected in parse trees</source>
        <target state="translated">MemberKind.PropertyGetSet só é esperado em árvores de análise</target>
        <note />
      </trans-unit>
      <trans-unit id="tcNamespaceCannotContainValues">
        <source>Namespaces cannot contain values. Consider using a module to hold your value declarations.</source>
        <target state="translated">Namespaces não podem conter valores. Considere usar um módulo para isentar suas declarações de valores.</target>
        <note />
      </trans-unit>
      <trans-unit id="tcNamespaceCannotContainExtensionMembers">
        <source>Namespaces cannot contain extension members except in the same file and namespace declaration group where the type is defined. Consider using a module to hold declarations of extension members.</source>
        <target state="translated">Namespaces não podem conter membros de extensão, exceto no mesmo arquivo e grupo de declaração de namespace, em que o tipo é definido. Considere o uso de um módulo para reter declarações de membros de extensão.</target>
        <note />
      </trans-unit>
      <trans-unit id="tcMultipleVisibilityAttributes">
        <source>Multiple visibility attributes have been specified for this identifier</source>
        <target state="translated">Atributos de visibilidade múltipla foram especificados por este identificador</target>
        <note />
      </trans-unit>
      <trans-unit id="tcMultipleVisibilityAttributesWithLet">
        <source>Multiple visibility attributes have been specified for this identifier. 'let' bindings in classes are always private, as are any 'let' bindings inside expressions.</source>
        <target state="translated">Atributos de visibilidade múltipla foram especificados por este identificador. Associações 'let' em classes são sempre privadas, como quaisquer associações 'let' nestas expressões.</target>
        <note />
      </trans-unit>
      <trans-unit id="tcInvalidMethodNameForRelationalOperator">
        <source>The name '({0})' should not be used as a member name. To define comparison semantics for a type, implement the 'System.IComparable' interface. If defining a static member for use from other CLI languages then use the name '{1}' instead.</source>
        <target state="translated">O nome '({0})' não deve ser usado como um nome de membro. Para definir semânticas de comparação para um tipo, implemente a interface 'System.IComparable'. Se for definir um membro estático para uso em outras linguagens CLI use o nome '{1}'.</target>
        <note />
      </trans-unit>
      <trans-unit id="tcInvalidMethodNameForEquality">
        <source>The name '({0})' should not be used as a member name. To define equality semantics for a type, override the 'Object.Equals' member. If defining a static member for use from other CLI languages then use the name '{1}' instead.</source>
        <target state="translated">O nome '({0})' não deve ser usado como um nome de membro. Para definir a semântica de igualdade substitua o membro 'Object.Equals'. Se for definir um membro estático para uso em outras linguagens CLI, use o nome '{1}'.</target>
        <note />
      </trans-unit>
      <trans-unit id="tcInvalidMemberName">
        <source>The name '({0})' should not be used as a member name. If defining a static member for use from other CLI languages then use the name '{1}' instead.</source>
        <target state="translated">O nome '({0})' não deve ser usado como um nome de membro. Se for definir um membro estático para uso em outras linguagens CLI, use o nome '{1}'.</target>
        <note />
      </trans-unit>
      <trans-unit id="tcInvalidMemberNameFixedTypes">
        <source>The name '({0})' should not be used as a member name because it is given a standard definition in the F# library over fixed types</source>
        <target state="translated">O nome '({0})' não deve ser usado como um nome de membro porque ele é dado a uma definição padrão na biblioteca F# sobre tipos fixos</target>
        <note />
      </trans-unit>
      <trans-unit id="tcInvalidOperatorDefinitionRelational">
        <source>The '{0}' operator should not normally be redefined. To define overloaded comparison semantics for a particular type, implement the 'System.IComparable' interface in the definition of that type.</source>
        <target state="translated">O operador '{0}' não deve ser referenciado normalmente. Para definir semânticas de comparação sobrecarregadas para um tipo particular, implemente a interface 'System.IComparable' na definição deste tipo.</target>
        <note />
      </trans-unit>
      <trans-unit id="tcInvalidOperatorDefinitionEquality">
        <source>The '{0}' operator should not normally be redefined. To define equality semantics for a type, override the 'Object.Equals' member in the definition of that type.</source>
        <target state="translated">O operador '{0}' não deve ser referenciado normalmente. Para definir semânticas de igualdade para um tipo, substitua o membro 'Object.Equals' na definição deste tipo.</target>
        <note />
      </trans-unit>
      <trans-unit id="tcInvalidOperatorDefinition">
        <source>The '{0}' operator should not normally be redefined. Consider using a different operator name</source>
        <target state="translated">O operador '{0}' não deve ser referenciado normalmente. Considere usar um nome de operador diferente</target>
        <note />
      </trans-unit>
      <trans-unit id="tcInvalidIndexOperatorDefinition">
        <source>The '{0}' operator cannot be redefined. Consider using a different operator name</source>
        <target state="translated">O operador '{0}' não pode ser redefinido. Considere usar um nome de operador diferente</target>
        <note />
      </trans-unit>
      <trans-unit id="tcExpectModuleOrNamespaceParent">
        <source>Expected module or namespace parent {0}</source>
        <target state="translated">Pai de módulo ou namespace {0} esperado</target>
        <note />
      </trans-unit>
      <trans-unit id="tcImplementsIComparableExplicitly">
        <source>The struct, record or union type '{0}' implements the interface 'System.IComparable' explicitly. You must apply the 'CustomComparison' attribute to the type.</source>
        <target state="translated">O tipo struct, registro ou união '{0}' implementa explicitamente a interface 'System.IComparable'. Você deve aplicar o atributo 'CustomComparison' ao tipo.</target>
        <note />
      </trans-unit>
      <trans-unit id="tcImplementsGenericIComparableExplicitly">
        <source>The struct, record or union type '{0}' implements the interface 'System.IComparable&lt;_&gt;' explicitly. You must apply the 'CustomComparison' attribute to the type, and should also provide a consistent implementation of the non-generic interface System.IComparable.</source>
        <target state="translated">O tipo de struct, registro ou união '{0}' implementa explicitamente a interface 'System.IComparable&lt;_&gt;'. Você deve aplicar o atributo 'CustomComparison' ao tipo, além de fornecer uma implementação consistente da interface não genérica System.IComparable.</target>
        <note />
      </trans-unit>
      <trans-unit id="tcImplementsIStructuralComparableExplicitly">
        <source>The struct, record or union type '{0}' implements the interface 'System.IStructuralComparable' explicitly. Apply the 'CustomComparison' attribute to the type.</source>
        <target state="translated">O tipo de struct, registro ou união '{0}' implementa explicitamente a interface 'System.IStructuralComparable'. Aplique o atributo 'CustomComparison' ao tipo.</target>
        <note />
      </trans-unit>
      <trans-unit id="tcRecordFieldInconsistentTypes">
        <source>This record contains fields from inconsistent types</source>
        <target state="translated">Este registro contém campos de tipos inconsistentes</target>
        <note />
      </trans-unit>
      <trans-unit id="tcDllImportStubsCannotBeInlined">
        <source>DLLImport stubs cannot be inlined</source>
        <target state="translated">Stubs DLLImport não podem ser embutidos</target>
        <note />
      </trans-unit>
      <trans-unit id="tcStructsCanOnlyBindThisAtMemberDeclaration">
        <source>Structs may only bind a 'this' parameter at member declarations</source>
        <target state="translated">Os structs só podem vincular um parâmetro 'this' em declarações de membros</target>
        <note />
      </trans-unit>
      <trans-unit id="tcUnexpectedExprAtRecInfPoint">
        <source>Unexpected expression at recursive inference point</source>
        <target state="translated">Expressão inesperada no ponto de inferência recursiva</target>
        <note />
      </trans-unit>
      <trans-unit id="tcLessGenericBecauseOfAnnotation">
        <source>This code is less generic than required by its annotations because the explicit type variable '{0}' could not be generalized. It was constrained to be '{1}'.</source>
        <target state="translated">Este código é menos genérico que o requerido por suas anotações porque não foi possível gerar a variável de tipo explícito '{0}'. Ela foi restrita para ser '{1}'.</target>
        <note />
      </trans-unit>
      <trans-unit id="tcConstrainedTypeVariableCannotBeGeneralized">
        <source>One or more of the explicit class or function type variables for this binding could not be generalized, because they were constrained to other types</source>
        <target state="translated">Uma ou mais classes explícitas ou variáveis de tipo função explícita para essa associação não puderam ser geradas, porque foram restritas a outros tipos</target>
        <note />
      </trans-unit>
      <trans-unit id="tcGenericParameterHasBeenConstrained">
        <source>A generic type parameter has been used in a way that constrains it to always be '{0}'</source>
        <target state="translated">Um parâmetro de tipo genérico foi usado de modo que ficou restrito a ser sempre '{0}'</target>
        <note />
      </trans-unit>
      <trans-unit id="tcTypeParameterHasBeenConstrained">
        <source>This type parameter has been used in a way that constrains it to always be '{0}'</source>
        <target state="translated">Este parâmetro de tipo foi usado de forma que fique restrito a ser sempre '{0}'</target>
        <note />
      </trans-unit>
      <trans-unit id="tcTypeParametersInferredAreNotStable">
        <source>The type parameters inferred for this value are not stable under the erasure of type abbreviations. This is due to the use of type abbreviations which drop or reorder type parameters, e.g. \n\ttype taggedInt&lt;'a&gt; = int or\n\ttype swap&lt;'a,'b&gt; = 'b * 'a.\nConsider declaring the type parameters for this value explicitly, e.g.\n\tlet f&lt;'a,'b&gt; ((x,y) : swap&lt;'b,'a&gt;) : swap&lt;'a,'b&gt; = (y,x).</source>
        <target state="translated">Os parâmetros de tipo inferidos para este valor não são estáveis sob a eliminação de abreviações de tipo. Isso ocorre devido ao uso de abreviações de tipo que cancelam ou reorganizam os parâmetros de tipo, isto é \n\ttype taggedInt&lt;'a&gt; = int or\n\ttype swap&lt;'a,'b&gt; = 'b * 'a.\nConsidere declarar os parâmetros de tipo para este valor explicitamente, isto é\n\tlet f&lt;'a,'b&gt; ((x,y) : swap&lt;'b,'a&gt;) : swap&lt;'a,'b&gt; = (y,x).</target>
        <note />
      </trans-unit>
      <trans-unit id="tcExplicitTypeParameterInvalid">
        <source>Explicit type parameters may only be used on module or member bindings</source>
        <target state="translated">Parâmetros de tipo explícitos só podem ser usados em associações de módulo ou membro</target>
        <note />
      </trans-unit>
      <trans-unit id="tcOverridingMethodRequiresAllOrNoTypeParameters">
        <source>You must explicitly declare either all or no type parameters when overriding a generic abstract method</source>
        <target state="translated">Você deve declarar explicitamente todos ou nenhum parâmetro de tipo quando for substituir um método abstrato genérico</target>
        <note />
      </trans-unit>
      <trans-unit id="tcFieldsDoNotDetermineUniqueRecordType">
        <source>The field labels and expected type of this record expression or pattern do not uniquely determine a corresponding record type</source>
        <target state="translated">Os rótulos de campo e tipo esperado desta expressão ou padrão de registro não determinam exclusivamente um tipo de registro correspondente</target>
        <note />
      </trans-unit>
      <trans-unit id="tcFieldAppearsTwiceInRecord">
        <source>The field '{0}' appears twice in this record expression or pattern</source>
        <target state="translated">O campo '{0}' aparece duas vezes nesta expressão de registro ou padrão</target>
        <note />
      </trans-unit>
      <trans-unit id="tcUnknownUnion">
        <source>Unknown union case</source>
        <target state="translated">Caso união desconhecido</target>
        <note />
      </trans-unit>
      <trans-unit id="tcNotSufficientlyGenericBecauseOfScope">
        <source>This code is not sufficiently generic. The type variable {0} could not be generalized because it would escape its scope.</source>
        <target state="translated">Este código não é suficientemente genérico. A variável de tipo {0} não pode ser gerada porque ela escaparia de seu escopo.</target>
        <note />
      </trans-unit>
      <trans-unit id="tcPropertyRequiresExplicitTypeParameters">
        <source>A property cannot have explicit type parameters. Consider using a method instead.</source>
        <target state="translated">Uma propriedade não pode ter parâmetros de tipo explícito. Considere usar um método.</target>
        <note />
      </trans-unit>
      <trans-unit id="tcConstructorCannotHaveTypeParameters">
        <source>A constructor cannot have explicit type parameters. Consider using a static construction method instead.</source>
        <target state="translated">Um construtor não pode ter parâmetros de tipo explícitos. Considere usar um método de construção estática.</target>
        <note />
      </trans-unit>
      <trans-unit id="tcInstanceMemberRequiresTarget">
        <source>This instance member needs a parameter to represent the object being invoked. Make the member static or use the notation 'member x.Member(args) = ...'.</source>
        <target state="translated">Este membro de instância precisa de um parâmetro para representar um objeto a ser chamado. Deixe o membro estático ou use a notação 'membro x.Membro(argumentos) = ...'.</target>
        <note />
      </trans-unit>
      <trans-unit id="tcUnexpectedPropertyInSyntaxTree">
        <source>Unexpected source-level property specification in syntax tree</source>
        <target state="translated">Especificação de propriedade em nível de código inesperada na árvore de sintaxe</target>
        <note />
      </trans-unit>
      <trans-unit id="tcStaticInitializerRequiresArgument">
        <source>A static initializer requires an argument</source>
        <target state="translated">Um inicializador estático requer um argumento</target>
        <note />
      </trans-unit>
      <trans-unit id="tcObjectConstructorRequiresArgument">
        <source>An object constructor requires an argument</source>
        <target state="translated">Um construtor de objeto requer um argumento</target>
        <note />
      </trans-unit>
      <trans-unit id="tcStaticMemberShouldNotHaveThis">
        <source>This static member should not have a 'this' parameter. Consider using the notation 'member Member(args) = ...'.</source>
        <target state="translated">Este membro estático não deve ter um parâmetro 'this'. Considere usar a notação 'member Member(args) = ...'.</target>
        <note />
      </trans-unit>
      <trans-unit id="tcExplicitStaticInitializerSyntax">
        <source>An explicit static initializer should use the syntax 'static new(args) = expr'</source>
        <target state="translated">Um inicializador estático explícito deve usar a sintaxe 'static new(args) = expr'</target>
        <note />
      </trans-unit>
      <trans-unit id="tcExplicitObjectConstructorSyntax">
        <source>An explicit object constructor should use the syntax 'new(args) = expr'</source>
        <target state="translated">Um construtor de objeto explícito deve usar a sintaxe 'new(args) = expr'</target>
        <note />
      </trans-unit>
      <trans-unit id="tcUnexpectedPropertySpec">
        <source>Unexpected source-level property specification</source>
        <target state="translated">Especificação de propriedade no nível da origem inesperada</target>
        <note />
      </trans-unit>
      <trans-unit id="tcObjectExpressionFormDeprecated">
        <source>This form of object expression is not used in F#. Use 'member this.MemberName ... = ...' to define member implementations in object expressions.</source>
        <target state="translated">Esta forma de expressão de objeto não é usada em F#. Use 'member this.MemberName ... = ...' para definir implementações de membros em expressões de objetos.</target>
        <note />
      </trans-unit>
      <trans-unit id="tcInvalidDeclaration">
        <source>Invalid declaration</source>
        <target state="translated">Declaração inválida</target>
        <note />
      </trans-unit>
      <trans-unit id="tcAttributesInvalidInPatterns">
        <source>Attributes are not allowed within patterns</source>
        <target state="translated">Atributos não são permitidos em padrões</target>
        <note />
      </trans-unit>
      <trans-unit id="tcFunctionRequiresExplicitTypeArguments">
        <source>The generic function '{0}' must be given explicit type argument(s)</source>
        <target state="translated">Argumentos de tipo explícito devem ser dados à função genérica '{0}'</target>
        <note />
      </trans-unit>
      <trans-unit id="tcDoesNotAllowExplicitTypeArguments">
        <source>The method or function '{0}' should not be given explicit type argument(s) because it does not declare its type parameters explicitly</source>
        <target state="translated">O método ou função '{0}' não deverá receber argumentos de tipo explícito porque eles não declaram explicitamente seus parâmetros de tipo</target>
        <note />
      </trans-unit>
      <trans-unit id="tcTypeParameterArityMismatch">
        <source>This value, type or method expects {0} type parameter(s) but was given {1}</source>
        <target state="translated">Este valor, tipo ou método espera parâmetros de tipo {0}, mas foi dado {1}</target>
        <note />
      </trans-unit>
      <trans-unit id="tcDefaultStructConstructorCall">
        <source>The default, zero-initializing constructor of a struct type may only be used if all the fields of the struct type admit default initialization</source>
        <target state="translated">O construtor padrão de um tipo struct iniciado com zero só pode ser usado se todos os campos do tipo struct admitirem inicialização padrão</target>
        <note />
      </trans-unit>
      <trans-unit id="tcCouldNotFindIDisposable">
        <source>Couldn't find Dispose on IDisposable, or it was overloaded</source>
        <target state="translated">Não foi possível localizar Dispose em IDisposable, ou ele estava sobrecarregado</target>
        <note />
      </trans-unit>
      <trans-unit id="tcNonLiteralCannotBeUsedInPattern">
        <source>This value is not a literal and cannot be used in a pattern</source>
        <target state="translated">Este valor não é um literal e não pode ser usado em um padrão</target>
        <note />
      </trans-unit>
      <trans-unit id="tcFieldIsReadonly">
        <source>This field is readonly</source>
        <target state="translated">Este campo é somente leitura</target>
        <note />
      </trans-unit>
      <trans-unit id="tcNameArgumentsMustAppearLast">
        <source>Named arguments must appear after all other arguments</source>
        <target state="translated">Argumentos nomeados devem aparecer depois de todos os argumentos</target>
        <note />
      </trans-unit>
      <trans-unit id="tcFunctionRequiresExplicitLambda">
        <source>This function value is being used to construct a delegate type whose signature includes a byref argument. You must use an explicit lambda expression taking {0} arguments.</source>
        <target state="translated">Este valor de função está sendo usado para construir um tipo delegado cuja assinatura inclui argumento byref. Você deve usar uma expressão lambda que obtenha argumentos {0}.</target>
        <note />
      </trans-unit>
      <trans-unit id="tcTypeCannotBeEnumerated">
        <source>The type '{0}' is not a type whose values can be enumerated with this syntax, i.e. is not compatible with either seq&lt;_&gt;, IEnumerable&lt;_&gt; or IEnumerable and does not have a GetEnumerator method</source>
        <target state="translated">O tipo '{0}' não é um tipo cujos valores possam ser enumerados com esta sintaxe, ou seja, não é compatível com seq&lt;_&gt;, IEnumerable&lt;_&gt; ou IEnumerable e não tem um método GetEnumerator</target>
        <note />
      </trans-unit>
      <trans-unit id="tcInvalidMixtureOfRecursiveForms">
        <source>This recursive binding uses an invalid mixture of recursive forms</source>
        <target state="translated">Esta associação recursiva usa uma mistura inválida de formas recursivas</target>
        <note />
      </trans-unit>
      <trans-unit id="tcInvalidObjectConstructionExpression">
        <source>This is not a valid object construction expression. Explicit object constructors must either call an alternate constructor or initialize all fields of the object and specify a call to a super class constructor.</source>
        <target state="translated">Esta não é uma expressão de construção de objeto válida. Construtores de objeto explícitos devem chamar um construtor alternativo ou então iniciar todos os campos do objeto e especificar uma chamada para um construtor de superclasse.</target>
        <note />
      </trans-unit>
      <trans-unit id="tcInvalidConstraint">
        <source>Invalid constraint</source>
        <target state="translated">Restrição inválida</target>
        <note />
      </trans-unit>
      <trans-unit id="tcInvalidConstraintTypeSealed">
        <source>Invalid constraint: the type used for the constraint is sealed, which means the constraint could only be satisfied by at most one solution</source>
        <target state="translated">Restrição inválida: o tipo usado para restrição está selado, o que significa que a restrição só pode ser satisfeita por no máximo uma solução</target>
        <note />
      </trans-unit>
      <trans-unit id="tcInvalidEnumConstraint">
        <source>An 'enum' constraint must be of the form 'enum&lt;type&gt;'</source>
        <target state="translated">Uma restrição 'enum' deve ser da forma 'enum&lt;type&gt;'</target>
        <note />
      </trans-unit>
      <trans-unit id="tcInvalidNewConstraint">
        <source>'new' constraints must take one argument of type 'unit' and return the constructed type</source>
        <target state="translated">Restrições 'new' devem pegar um argumento do tipo 'unit' e retornar o tipo construído</target>
        <note />
      </trans-unit>
      <trans-unit id="tcInvalidPropertyType">
        <source>This property has an invalid type. Properties taking multiple indexer arguments should have types of the form 'ty1 * ty2 -&gt; ty3'. Properties returning functions should have types of the form '(ty1 -&gt; ty2)'.</source>
        <target state="translated">Esta propriedade possui um tipo inválido. Propriedades que pegam argumentos de indexador múltiplo devem ter tipos da forma 'ty1 * ty2 -&gt; ty3'. Propriedades que retornam funções devem ter tipos da seguinte forma '(ty1 -&gt; ty2)'.</target>
        <note />
      </trans-unit>
      <trans-unit id="tcExpectedUnitOfMeasureMarkWithAttribute">
        <source>Expected unit-of-measure parameter, not type parameter. Explicit unit-of-measure parameters must be marked with the [&lt;Measure&gt;] attribute.</source>
        <target state="translated">Um parâmetro de unidade de medida é esperado, não um parâmetro de tipo. Parâmetros de unidade de medida explícitos devem ser marcados com o atributo [&lt;Measure&gt;].</target>
        <note />
      </trans-unit>
      <trans-unit id="tcExpectedTypeParameter">
        <source>Expected type parameter, not unit-of-measure parameter</source>
        <target state="translated">Um parâmetro de tipo é esperado, não um parâmetro de unidade de medida</target>
        <note />
      </trans-unit>
      <trans-unit id="tcExpectedTypeNotUnitOfMeasure">
        <source>Expected type, not unit-of-measure</source>
        <target state="translated">Tipo esperado, não unidade de medida</target>
        <note />
      </trans-unit>
      <trans-unit id="tcExpectedUnitOfMeasureNotType">
        <source>Expected unit-of-measure, not type</source>
        <target state="translated">Unidade de medida esperada, não tipo</target>
        <note />
      </trans-unit>
      <trans-unit id="tcInvalidUnitsOfMeasurePrefix">
        <source>Units-of-measure cannot be used as prefix arguments to a type. Rewrite as postfix arguments in angle brackets.</source>
        <target state="translated">As unidades de medida não podem ser usadas como argumentos de prefixo para um tipo. Reescreva como argumentos de sufixo entre colchetes.</target>
        <note />
      </trans-unit>
      <trans-unit id="tcUnitsOfMeasureInvalidInTypeConstructor">
        <source>Unit-of-measure cannot be used in type constructor application</source>
        <target state="translated">A unidade de medida não pode ser usada em aplicativos de construtor de tipo</target>
        <note />
      </trans-unit>
      <trans-unit id="tcRequireBuilderMethod">
        <source>This control construct may only be used if the computation expression builder defines a '{0}' method</source>
        <target state="translated">Esta construção de controle só é usada se o compilador de expressões de computação definir um método '{0}'</target>
        <note />
      </trans-unit>
      <trans-unit id="tcTypeHasNoNestedTypes">
        <source>This type has no nested types</source>
        <target state="translated">Este tipo não possui tipos aninhados</target>
        <note />
      </trans-unit>
      <trans-unit id="tcUnexpectedSymbolInTypeExpression">
        <source>Unexpected {0} in type expression</source>
        <target state="translated">{0} inesperado na expressão de tipo</target>
        <note />
      </trans-unit>
      <trans-unit id="tcTypeParameterInvalidAsTypeConstructor">
        <source>Type parameter cannot be used as type constructor</source>
        <target state="translated">O parâmetro de tipo não pode ser usado como construtor de tipo</target>
        <note />
      </trans-unit>
      <trans-unit id="tcIllegalSyntaxInTypeExpression">
        <source>Illegal syntax in type expression</source>
        <target state="translated">Sintaxe inválida na expressão de tipo</target>
        <note />
      </trans-unit>
      <trans-unit id="tcAnonymousUnitsOfMeasureCannotBeNested">
        <source>Anonymous unit-of-measure cannot be nested inside another unit-of-measure expression</source>
        <target state="translated">Uma medida de unidade anônima não poder ser aninhada dentro de outra expressão de unidade de medida</target>
        <note />
      </trans-unit>
      <trans-unit id="tcAnonymousTypeInvalidInDeclaration">
        <source>Anonymous type variables are not permitted in this declaration</source>
        <target state="translated">Variáveis de tipos anônimos não são permitidas nesta declaração </target>
        <note />
      </trans-unit>
      <trans-unit id="tcUnexpectedSlashInType">
        <source>Unexpected / in type</source>
        <target state="translated">Inesperado / em tipo</target>
        <note />
      </trans-unit>
      <trans-unit id="tcUnexpectedTypeArguments">
        <source>Unexpected type arguments</source>
        <target state="translated">Argumentos de tipo inesperados</target>
        <note />
      </trans-unit>
      <trans-unit id="tcOptionalArgsOnlyOnMembers">
        <source>Optional arguments are only permitted on type members</source>
        <target state="translated">Argumentos opcionais somente são permitidos em membros do tipo</target>
        <note />
      </trans-unit>
      <trans-unit id="tcNameNotBoundInPattern">
        <source>Name '{0}' not bound in pattern context</source>
        <target state="translated">Nome '{0}' não associado no contexto de padrão</target>
        <note />
      </trans-unit>
      <trans-unit id="tcInvalidNonPrimitiveLiteralInPatternMatch">
        <source>Non-primitive numeric literal constants cannot be used in pattern matches because they can be mapped to multiple different types through the use of a NumericLiteral module. Consider using replacing with a variable, and use 'when &lt;variable&gt; = &lt;constant&gt;' at the end of the match clause.</source>
        <target state="translated">Restrições de literais numéricos não primitivos não podem ser usadas em correspondências padrões porque podem ser mapeadas para multiplicar tipos diferentes através do uso de um módulo NumericLiteral. Considere substituir por uma variável e use 'when &lt;variável&gt; = &lt;constante&gt;' no final da cláusula de correspondência.</target>
        <note />
      </trans-unit>
      <trans-unit id="tcInvalidTypeArgumentUsage">
        <source>Type arguments cannot be specified here</source>
        <target state="translated">Argumentos de tipos não podem ser especificados aqui</target>
        <note />
      </trans-unit>
      <trans-unit id="tcRequireActivePatternWithOneResult">
        <source>Only active patterns returning exactly one result may accept arguments</source>
        <target state="translated">Somente padrões ativos que retornam exatamente um resultado podem aceitar argumentos</target>
        <note />
      </trans-unit>
      <trans-unit id="tcInvalidArgForParameterizedPattern">
        <source>Invalid argument to parameterized pattern label</source>
        <target state="translated">Argumento inválido para rótulo padrão parametrizado</target>
        <note />
      </trans-unit>
      <trans-unit id="tcInvalidIndexIntoActivePatternArray">
        <source>Internal error. Invalid index into active pattern array</source>
        <target state="translated">Erro interno. Indexação inválida em matriz de padrão ativa</target>
        <note />
      </trans-unit>
      <trans-unit id="tcUnionCaseDoesNotTakeArguments">
        <source>This union case does not take arguments</source>
        <target state="translated">Este caso união não obtém argumentos</target>
        <note />
      </trans-unit>
      <trans-unit id="tcUnionCaseRequiresOneArgument">
        <source>This union case takes one argument</source>
        <target state="translated">Este caso união obtém um argumento</target>
        <note />
      </trans-unit>
      <trans-unit id="tcUnionCaseExpectsTupledArguments">
        <source>This union case expects {0} arguments in tupled form</source>
        <target state="translated">Este caso união espera argumentos {0} na forma de tupla</target>
        <note />
      </trans-unit>
      <trans-unit id="tcFieldIsNotStatic">
        <source>Field '{0}' is not static</source>
        <target state="translated">O campo '{0}' não é estático</target>
        <note />
      </trans-unit>
      <trans-unit id="tcFieldNotLiteralCannotBeUsedInPattern">
        <source>This field is not a literal and cannot be used in a pattern</source>
        <target state="translated">Este campo não é um literal e não pode ser usado como um padrão</target>
        <note />
      </trans-unit>
      <trans-unit id="tcRequireVarConstRecogOrLiteral">
        <source>This is not a variable, constant, active recognizer or literal</source>
        <target state="translated">Isto não é uma variável, constante, reorganizador ativo ou literal</target>
        <note />
      </trans-unit>
      <trans-unit id="tcInvalidPattern">
        <source>This is not a valid pattern</source>
        <target state="translated">Este não é um padrão válido</target>
        <note />
      </trans-unit>
      <trans-unit id="tcUseWhenPatternGuard">
        <source>Character range matches have been removed in F#. Consider using a 'when' pattern guard instead.</source>
        <target state="translated">Correspondências de intervalo de caractere foram removidas em F#. Considere usar um 'when' na proteção padrão.</target>
        <note />
      </trans-unit>
      <trans-unit id="tcIllegalPattern">
        <source>Illegal pattern</source>
        <target state="translated">Padrão inválido</target>
        <note />
      </trans-unit>
      <trans-unit id="tcSyntaxErrorUnexpectedQMark">
        <source>Syntax error - unexpected '?' symbol</source>
        <target state="translated">Erro de sintaxe - símbolo '?' inesperado</target>
        <note />
      </trans-unit>
      <trans-unit id="tcExpressionCountMisMatch">
        <source>Expected {0} expressions, got {1}</source>
        <target state="translated">Expressões {0} esperadas, {1} obtidas</target>
        <note />
      </trans-unit>
      <trans-unit id="tcExprUndelayed">
        <source>TcExprUndelayed: delayed</source>
        <target state="translated">TcExprUndelayed: atrasado</target>
        <note />
      </trans-unit>
      <trans-unit id="tcExpressionRequiresSequence">
        <source>This expression form may only be used in sequence and computation expressions</source>
        <target state="translated">Este forma de expressão só pode ser utilizada em expressões de computação e sequência</target>
        <note />
      </trans-unit>
      <trans-unit id="tcInvalidObjectExpressionSyntaxForm">
        <source>Invalid object expression. Objects without overrides or interfaces should use the expression form 'new Type(args)' without braces.</source>
        <target state="translated">Expressão de objeto inválida. Objetos sem substituições ou interfaces devem usar o formato de expressão 'new Type(args)' sem as chaves.</target>
        <note />
      </trans-unit>
      <trans-unit id="tcInvalidObjectSequenceOrRecordExpression">
        <source>Invalid object, sequence or record expression</source>
        <target state="translated">Expressão de objeto, sequência ou registro inválida</target>
        <note />
      </trans-unit>
      <trans-unit id="tcInvalidSequenceExpressionSyntaxForm">
        <source>Invalid record, sequence or computation expression. Sequence expressions should be of the form 'seq {{ ... }}'</source>
        <target state="translated">Expressão de registro, sequência ou computação inválida. Expressões de sequência devem estar na forma 'seq {{ ... }}'</target>
        <note />
      </trans-unit>
      <trans-unit id="tcExpressionWithIfRequiresParenthesis">
        <source>This list or array expression includes an element of the form 'if ... then ... else'. Parenthesize this expression to indicate it is an individual element of the list or array, to disambiguate this from a list generated using a sequence expression</source>
        <target state="translated">Esta expressão de lista ou matriz inclui um elemento da forma 'if ... then ... else'. Use parênteses nesta expressão para indicar os elementos individuais da lista ou matriz. Use uma expressão de sequência para tirar esta ambiguidade desta lista gerada</target>
        <note />
      </trans-unit>
      <trans-unit id="tcUnableToParseFormatString">
        <source>Unable to parse format string '{0}'</source>
        <target state="translated">Não é possível analisar a cadeia de caracteres de formato '{0}'</target>
        <note />
      </trans-unit>
      <trans-unit id="tcListLiteralMaxSize">
        <source>This list expression exceeds the maximum size for list literals. Use an array for larger literals and call Array.ToList.</source>
        <target state="translated">Esta expressão de lista excede o tamanho máximo para literais de lista. Use uma matriz para literais maiores e chame Array.ToList.</target>
        <note />
      </trans-unit>
      <trans-unit id="tcExpressionFormRequiresObjectConstructor">
        <source>The expression form 'expr then expr' may only be used as part of an explicit object constructor</source>
        <target state="translated">A forma de expressão 'expr then expr' só pode ser usada como parte de um construtor de objeto explícito</target>
        <note />
      </trans-unit>
      <trans-unit id="tcNamedArgumentsCannotBeUsedInMemberTraits">
        <source>Named arguments cannot be given to member trait calls</source>
        <target state="translated">Argumentos nomeados não podem ser dados às chamadas características de membros</target>
        <note />
      </trans-unit>
      <trans-unit id="tcNotValidEnumCaseName">
        <source>This is not a valid name for an enumeration case</source>
        <target state="translated">Este não é um nome válido para um caso de enumeração</target>
        <note />
      </trans-unit>
      <trans-unit id="tcFieldIsNotMutable">
        <source>This field is not mutable</source>
        <target state="translated">Este campo não é mutável</target>
        <note />
      </trans-unit>
      <trans-unit id="tcConstructRequiresListArrayOrSequence">
        <source>This construct may only be used within list, array and sequence expressions, e.g. expressions of the form 'seq {{ ... }}', '[ ... ]' or '[| ... |]'. These use the syntax 'for ... in ... do ... yield...' to generate elements</source>
        <target state="translated">Esse constructo só pode ser utilizado em expressões de lista, de matriz e de sequência, como expressões da forma 'seq {{ ... }}', '[ ... ]' ou '[| ... |]', por exemplo. Elas usam a sintaxe 'for ... in ... do ... yield...' para gerar elementos</target>
        <note />
      </trans-unit>
      <trans-unit id="tcConstructRequiresComputationExpressions">
        <source>This construct may only be used within computation expressions. To return a value from an ordinary function simply write the expression without 'return'.</source>
        <target state="translated">Esse constructo só pode ser utilizado em expressões de computação. Para retornar um valor de uma função comum apenas escreva a expressão sem o 'return'.</target>
        <note />
      </trans-unit>
      <trans-unit id="tcConstructRequiresSequenceOrComputations">
        <source>This construct may only be used within sequence or computation expressions</source>
        <target state="translated">Esse constructo só pode ser utilizado em expressões de sequência ou computação</target>
        <note />
      </trans-unit>
      <trans-unit id="tcConstructRequiresComputationExpression">
        <source>This construct may only be used within computation expressions</source>
        <target state="translated">Esse constructo só pode ser utilizado em expressões de computação</target>
        <note />
      </trans-unit>
      <trans-unit id="tcInvalidIndexerExpression">
        <source>Invalid indexer expression</source>
        <target state="translated">Expressão de indexador inválida</target>
        <note />
      </trans-unit>
      <trans-unit id="tcObjectOfIndeterminateTypeUsedRequireTypeConstraint">
        <source>The operator 'expr.[idx]' has been used on an object of indeterminate type based on information prior to this program point. Consider adding further type constraints</source>
        <target state="translated">O operador 'expr.[idx]' foi usado em um objeto de tipo indeterminado baseado em informações anteriores a este ponto do programa. Considere adicionar novas restrições de tipo</target>
        <note />
      </trans-unit>
      <trans-unit id="tcCannotInheritFromVariableType">
        <source>Cannot inherit from a variable type</source>
        <target state="translated">Não é possível herdar de um tipo de variável</target>
        <note />
      </trans-unit>
      <trans-unit id="tcObjectConstructorsOnTypeParametersCannotTakeArguments">
        <source>Calls to object constructors on type parameters cannot be given arguments</source>
        <target state="translated">Chamadas para construtores de objeto sobre parâmetros de tipo não podem receber argumentos</target>
        <note />
      </trans-unit>
      <trans-unit id="tcCompiledNameAttributeMisused">
        <source>The 'CompiledName' attribute cannot be used with this language element</source>
        <target state="translated">O atributo 'CompiledName' não pode ser usado com este elemento de linguagem</target>
        <note />
      </trans-unit>
      <trans-unit id="tcNamedTypeRequired">
        <source>'{0}' may only be used with named types</source>
        <target state="translated">'{0}' só podem ser usados com tipos nomeados</target>
        <note />
      </trans-unit>
      <trans-unit id="tcInheritCannotBeUsedOnInterfaceType">
        <source>'inherit' cannot be used on interface types. Consider implementing the interface by using 'interface ... with ... end' instead.</source>
        <target state="translated">'inherit' não pode ser usado em tipos de interface. Considere implementar a interface usando 'interface ... with ... end'.</target>
        <note />
      </trans-unit>
      <trans-unit id="tcNewCannotBeUsedOnInterfaceType">
        <source>'new' cannot be used on interface types. Consider using an object expression '{{ new ... with ... }}' instead.</source>
        <target state="translated">new' não pode ser usado em tipos de interface. Considere usar uma expressão de objeto '{{ new ... with ... }}'.</target>
        <note />
      </trans-unit>
      <trans-unit id="tcAbstractTypeCannotBeInstantiated">
        <source>Instances of this type cannot be created since it has been marked abstract or not all methods have been given implementations. Consider using an object expression '{{ new ... with ... }}' instead.</source>
        <target state="translated">Instâncias desse tipo não podem ser criadas uma vez que elas foram marcadas como abstratas ou nem todos os métodos receberam implementações. Considere usar uma expressão de objeto '{{ new ... with ... }}' em vez disso.</target>
        <note />
      </trans-unit>
      <trans-unit id="tcIDisposableTypeShouldUseNew">
        <source>It is recommended that objects supporting the IDisposable interface are created using the syntax 'new Type(args)', rather than 'Type(args)' or 'Type' as a function value representing the constructor, to indicate that resources may be owned by the generated value</source>
        <target state="translated">Recomenda-se que objetos que deem suporte à interface IDisposable sejam criados usando a sintaxe 'new Type(args)', em vez de 'Type(args)' ou 'Type' como um valor de função representando o construtor, para indicar que os recursos podem ser de propriedade do valor gerado</target>
        <note />
      </trans-unit>
      <trans-unit id="tcSyntaxCanOnlyBeUsedToCreateObjectTypes">
        <source>'{0}' may only be used to construct object types</source>
        <target state="translated">'{0}' só podem ser usados para tipos de objetos de constructo</target>
        <note />
      </trans-unit>
      <trans-unit id="tcConstructorRequiresCall">
        <source>Constructors for the type '{0}' must directly or indirectly call its implicit object constructor. Use a call to the implicit object constructor instead of a record expression.</source>
        <target state="translated">Construtores para o tipo '{0}' devem chamar seu construtor de objeto implícito direta ou indiretamente. Use uma chamada para o construtor de objeto implícito em vez de uma expressão de registro.</target>
        <note />
      </trans-unit>
      <trans-unit id="tcUndefinedField">
        <source>The field '{0}' has been given a value, but is not present in the type '{1}'</source>
        <target state="translated">O campo '{0}' recebeu um valor, mas ele não está presente no tipo '{1}'</target>
        <note />
      </trans-unit>
      <trans-unit id="tcFieldRequiresAssignment">
        <source>No assignment given for field '{0}' of type '{1}'</source>
        <target state="translated">Nenhuma atribuição foi dada ao campo '{0}' do tipo '{1}'</target>
        <note />
      </trans-unit>
      <trans-unit id="tcExtraneousFieldsGivenValues">
        <source>Extraneous fields have been given values</source>
        <target state="translated">Campos incorretos receberam valores</target>
        <note />
      </trans-unit>
      <trans-unit id="tcObjectExpressionsCanOnlyOverrideAbstractOrVirtual">
        <source>Only overrides of abstract and virtual members may be specified in object expressions</source>
        <target state="translated">Apenas substituições de membros abstratos e virtuais podem ser especificadas nas expressões de objeto</target>
        <note />
      </trans-unit>
      <trans-unit id="tcNoAbstractOrVirtualMemberFound">
        <source>The member '{0}' does not correspond to any abstract or virtual method available to override or implement.</source>
        <target state="translated">O membro '{0}' não corresponde a nenhum método virtual ou abstrato disponível para substituição ou implementação.</target>
        <note />
      </trans-unit>
      <trans-unit id="tcMemberFoundIsNotAbstractOrVirtual">
        <source>The type {0} contains the member '{1}' but it is not a virtual or abstract method that is available to override or implement.</source>
        <target state="translated">O tipo {0} contém o membro '{1}', mas ele não é um método virtual ou abstrato disponível para substituição ou implementação.</target>
        <note />
      </trans-unit>
      <trans-unit id="tcArgumentArityMismatch">
        <source>The member '{0}' does not accept the correct number of arguments. {1} argument(s) are expected, but {2} were given. The required signature is '{3}'.{4}</source>
        <target state="translated">O membro '{0}' não aceita o número correto de argumentos. São esperados {1} argumentos, mas foram fornecidos {2}. A assinatura exigida é '{3}'.{4}</target>
        <note />
      </trans-unit>
      <trans-unit id="tcArgumentArityMismatchOneOverload">
        <source>The member '{0}' does not accept the correct number of arguments. One overload accepts {1} arguments, but {2} were given. The required signature is '{3}'.{4}</source>
        <target state="translated">O membro '{0}' não aceita o número correto de argumentos. Uma sobrecarga aceita {1} argumentos, mas {2} foram fornecidos. A assinatura exigida é '{3}'.{4}</target>
        <note />
      </trans-unit>
      <trans-unit id="tcSimpleMethodNameRequired">
        <source>A simple method name is required here</source>
        <target state="translated">Um nome de método simples é requerido aqui</target>
        <note />
      </trans-unit>
      <trans-unit id="tcPredefinedTypeCannotBeUsedAsSuperType">
        <source>The types System.ValueType, System.Enum, System.Delegate, System.MulticastDelegate and System.Array cannot be used as super types in an object expression or class</source>
        <target state="translated">Os tipos System.ValueType, System.Enum, System.Delegate, System.MulticastDelegate e System.Array não podem ser usados como supertipos em uma expressão ou classe de objeto</target>
        <note />
      </trans-unit>
      <trans-unit id="tcNewMustBeUsedWithNamedType">
        <source>'new' must be used with a named type</source>
        <target state="translated">'new' deve ser usado com um tipo nomeado</target>
        <note />
      </trans-unit>
      <trans-unit id="tcCannotCreateExtensionOfSealedType">
        <source>Cannot create an extension of a sealed type</source>
        <target state="translated">Não é possível criar uma extensão de um tipo selado</target>
        <note />
      </trans-unit>
      <trans-unit id="tcNoArgumentsForRecordValue">
        <source>No arguments may be given when constructing a record value</source>
        <target state="translated">Nenhum argumento pode ser dado na construção de um valor de registro</target>
        <note />
      </trans-unit>
      <trans-unit id="tcNoInterfaceImplementationForConstructionExpression">
        <source>Interface implementations cannot be given on construction expressions</source>
        <target state="translated">Implementações de interface não podem ser fornecidas em expressões de construção</target>
        <note />
      </trans-unit>
      <trans-unit id="tcObjectConstructionCanOnlyBeUsedInClassTypes">
        <source>Object construction expressions may only be used to implement constructors in class types</source>
        <target state="translated">Expressões de construção de objeto só podem ser usadas para implementar construtores nos tipos de classe</target>
        <note />
      </trans-unit>
      <trans-unit id="tcOnlySimpleBindingsCanBeUsedInConstructionExpressions">
        <source>Only simple bindings of the form 'id = expr' can be used in construction expressions</source>
        <target state="translated">Apenas associações simples da forma 'id = expr' podem ser usadas em expressões de construções</target>
        <note />
      </trans-unit>
      <trans-unit id="tcObjectsMustBeInitializedWithObjectExpression">
        <source>Objects must be initialized by an object construction expression that calls an inherited object constructor and assigns a value to each field</source>
        <target state="translated">Objetos devem ser inicializados por uma expressão de construção de objeto que chame um construtor de objeto herdado e atribua um valor para cada campo</target>
        <note />
      </trans-unit>
      <trans-unit id="tcExpectedInterfaceType">
        <source>Expected an interface type</source>
        <target state="translated">Um tipo de interface é esperado</target>
        <note />
      </trans-unit>
      <trans-unit id="tcConstructorForInterfacesDoNotTakeArguments">
        <source>Constructor expressions for interfaces do not take arguments</source>
        <target state="translated">Expressões de construtor para interfaces não possuem argumentos</target>
        <note />
      </trans-unit>
      <trans-unit id="tcConstructorRequiresArguments">
        <source>This object constructor requires arguments</source>
        <target state="translated">Este construtor do objeto requer argumentos</target>
        <note />
      </trans-unit>
      <trans-unit id="tcNewRequiresObjectConstructor">
        <source>'new' may only be used with object constructors</source>
        <target state="translated">'new' deve ser usado com construtores de objeto</target>
        <note />
      </trans-unit>
      <trans-unit id="tcAtLeastOneOverrideIsInvalid">
        <source>At least one override did not correctly implement its corresponding abstract member</source>
        <target state="translated">Pelo menos uma substituição não foi implementada corretamente no membro abstrato correspondente</target>
        <note />
      </trans-unit>
      <trans-unit id="tcNumericLiteralRequiresModule">
        <source>This numeric literal requires that a module '{0}' defining functions FromZero, FromOne, FromInt32, FromInt64 and FromString be in scope</source>
        <target state="translated">Este literal numérico requer que um módulo '{0}' que define funções FromZero, FromOne, FromInt32, FromInt64 e FromString esteja no escopo</target>
        <note />
      </trans-unit>
      <trans-unit id="tcInvalidRecordConstruction">
        <source>Invalid record construction</source>
        <target state="translated">Construção de registros inválida</target>
        <note />
      </trans-unit>
      <trans-unit id="tcExpressionFormRequiresRecordTypes">
        <source>The expression form {{ expr with ... }} may only be used with record types. To build object types use {{ new Type(...) with ... }}</source>
        <target state="translated">A forma de expressão {{ expr with ... }} só pode ser usada com tipos de registro. Para compilar tipos de objeto, use {{ new Type(...) with ... }}</target>
        <note />
      </trans-unit>
      <trans-unit id="tcInheritedTypeIsNotObjectModelType">
        <source>The inherited type is not an object model type</source>
        <target state="translated">O tipo herdado não é um tipo de objeto modelo</target>
        <note />
      </trans-unit>
      <trans-unit id="tcObjectConstructionExpressionCanOnlyImplementConstructorsInObjectModelTypes">
        <source>Object construction expressions (i.e. record expressions with inheritance specifications) may only be used to implement constructors in object model types. Use 'new ObjectType(args)' to construct instances of object model types outside of constructors</source>
        <target state="translated">Expressões de construção de objeto (isto é, expressões de registros com especificações de herança) só podem ser usadas para implementar construtores em tipos de modelo de objeto. Use 'new ObjectType(args)' para instâncias de tipos de modelo de objeto fora dos construtores</target>
        <note />
      </trans-unit>
      <trans-unit id="tcEmptyRecordInvalid">
        <source>'{{ }}' is not a valid expression. Records must include at least one field. Empty sequences are specified by using Seq.empty or an empty list '[]'.</source>
        <target state="translated">'{{ }}' não é uma expressão válida. Registros devem incluir pelo menos um campo. Sequências vazias são especificadas pelo uso de Seq.empty ou uma lista vazia '[]'.</target>
        <note />
      </trans-unit>
      <trans-unit id="tcTypeIsNotARecordTypeNeedConstructor">
        <source>This type is not a record type. Values of class and struct types must be created using calls to object constructors.</source>
        <target state="translated">Este tipo não é um tipo de registro. Valores de tipos de classe e struct devem ser criados com o uso de construtores de objeto.</target>
        <note />
      </trans-unit>
      <trans-unit id="tcTypeIsNotARecordType">
        <source>This type is not a record type</source>
        <target state="translated">Este não é um tipo de registro</target>
        <note />
      </trans-unit>
      <trans-unit id="tcConstructIsAmbiguousInComputationExpression">
        <source>This construct is ambiguous as part of a computation expression. Nested expressions may be written using 'let _ = (...)' and nested computations using 'let! res = builder {{ ... }}'.</source>
        <target state="translated">Esse constructo é ambíguo como parte de uma expressão de computação. Expressões aninhadas podem ser gravadas com o uso de 'let _ = (...)' e computações aninhadas através de 'let! res = builder {{ ... }}'.</target>
        <note />
      </trans-unit>
      <trans-unit id="tcConstructIsAmbiguousInSequenceExpression">
        <source>This construct is ambiguous as part of a sequence expression. Nested expressions may be written using 'let _ = (...)' and nested sequences using 'yield! seq {{... }}'.</source>
        <target state="translated">Esse constructo é ambíguo como parte de uma expressão de sequência. Expressões aninhadas podem ser gravadas usando 'let _ = (...)' e sequências aninhadas através de 'yield! seq {{... }}'.</target>
        <note />
      </trans-unit>
      <trans-unit id="tcDoBangIllegalInSequenceExpression">
        <source>'do!' cannot be used within sequence expressions</source>
        <target state="translated">'do!' não pode ser resolvido em expressões de sequência</target>
        <note />
      </trans-unit>
      <trans-unit id="tcUseForInSequenceExpression">
        <source>The use of 'let! x = coll' in sequence expressions is not permitted. Use 'for x in coll' instead.</source>
        <target state="translated">O uso de 'let! x = coll' em expressões de sequência não é permitido. Em vez disso, use 'for x in coll'.</target>
        <note />
      </trans-unit>
      <trans-unit id="tcTryIllegalInSequenceExpression">
        <source>'try'/'with' cannot be used within sequence expressions</source>
        <target state="translated">'try'/'with' não podem ser usados em expressões de sequência</target>
        <note />
      </trans-unit>
      <trans-unit id="tcUseYieldBangForMultipleResults">
        <source>In sequence expressions, multiple results are generated using 'yield!'</source>
        <target state="translated">Em expressões de sequência, os resultados múltiplos são gerados com o uso de 'yield!'</target>
        <note />
      </trans-unit>
      <trans-unit id="tcInvalidAssignment">
        <source>Invalid assignment</source>
        <target state="translated">Atribuição inválida</target>
        <note />
      </trans-unit>
      <trans-unit id="tcInvalidUseOfTypeName">
        <source>Invalid use of a type name</source>
        <target state="translated">Uso inválido de um nome de tipo</target>
        <note />
      </trans-unit>
      <trans-unit id="tcTypeHasNoAccessibleConstructor">
        <source>This type has no accessible object constructors</source>
        <target state="translated">Este tipo não possui construtores de objeto acessíveis</target>
        <note />
      </trans-unit>
      <trans-unit id="tcInvalidUseOfInterfaceType">
        <source>Invalid use of an interface type</source>
        <target state="translated">Uso inválido de um tipo de interface</target>
        <note />
      </trans-unit>
      <trans-unit id="tcInvalidUseOfDelegate">
        <source>Invalid use of a delegate constructor. Use the syntax 'new Type(args)' or just 'Type(args)'.</source>
        <target state="translated">Uso inválido de um construtor delegado. Use a sintaxe 'new Type(args)' ou somente 'Type(args)'.</target>
        <note />
      </trans-unit>
      <trans-unit id="tcPropertyIsNotStatic">
        <source>Property '{0}' is not static</source>
        <target state="translated">A propriedade '{0}' não é estática</target>
        <note />
      </trans-unit>
      <trans-unit id="tcPropertyIsNotReadable">
        <source>Property '{0}' is not readable</source>
        <target state="translated">A propriedade '{0}' não é legível</target>
        <note />
      </trans-unit>
      <trans-unit id="tcLookupMayNotBeUsedHere">
        <source>This lookup cannot be used here</source>
        <target state="translated">Esta pesquisa não pode ser usada aqui</target>
        <note />
      </trans-unit>
      <trans-unit id="tcPropertyIsStatic">
        <source>Property '{0}' is static</source>
        <target state="translated">A propriedade '{0}' é estática</target>
        <note />
      </trans-unit>
      <trans-unit id="tcPropertyCannotBeSet1">
        <source>Property '{0}' cannot be set</source>
        <target state="translated">A propriedade '{0}' não pode ser definida</target>
        <note />
      </trans-unit>
      <trans-unit id="tcConstructorsCannotBeFirstClassValues">
        <source>Constructors must be applied to arguments and cannot be used as first-class values. If necessary use an anonymous function '(fun arg1 ... argN -&gt; new Type(arg1,...,argN))'.</source>
        <target state="translated">Construtores devem ser aplicados aos argumentos e não podem ser usados como valores de primeira classe. Se for necessário, use uma função anônima '(fun arg1 ... argN -&gt; new Type(arg1,...,argN))'.</target>
        <note />
      </trans-unit>
      <trans-unit id="tcSyntaxFormUsedOnlyWithRecordLabelsPropertiesAndFields">
        <source>The syntax 'expr.id' may only be used with record labels, properties and fields</source>
        <target state="translated">A sintaxe 'expr.id' só pode ser usada em rótulos de registros, propriedades e campos</target>
        <note />
      </trans-unit>
      <trans-unit id="tcEventIsStatic">
        <source>Event '{0}' is static</source>
        <target state="translated">O evento '{0}' é estático</target>
        <note />
      </trans-unit>
      <trans-unit id="tcEventIsNotStatic">
        <source>Event '{0}' is not static</source>
        <target state="translated">O evento '{0}' não é estático</target>
        <note />
      </trans-unit>
      <trans-unit id="tcNamedArgumentDidNotMatch">
        <source>The named argument '{0}' did not match any argument or mutable property</source>
        <target state="translated">O argumento nomeado '{0}' não correspondeu ao argumento ou propriedade mutável</target>
        <note />
      </trans-unit>
      <trans-unit id="tcOverloadsCannotHaveCurriedArguments">
        <source>One or more of the overloads of this method has curried arguments. Consider redesigning these members to take arguments in tupled form.</source>
        <target state="translated">Uma ou mais das sobrecargas deste método possui argumentos na forma curried. Considere reformular esses membros para terem argumentos na forma de tupla.</target>
        <note />
      </trans-unit>
      <trans-unit id="tcUnnamedArgumentsDoNotFormPrefix">
        <source>The unnamed arguments do not form a prefix of the arguments of the method called</source>
        <target state="translated">Os argumentos sem nome não formam um prefixo dos argumentos de métodos chamados</target>
        <note />
      </trans-unit>
      <trans-unit id="tcStaticOptimizationConditionalsOnlyForFSharpLibrary">
        <source>Static optimization conditionals are only for use within the F# library</source>
        <target state="translated">Condicionais de otimização estáticas destinam-se apenas ao uso na biblioteca F#</target>
        <note />
      </trans-unit>
      <trans-unit id="tcFormalArgumentIsNotOptional">
        <source>The corresponding formal argument is not optional</source>
        <target state="translated">O argumento formal correspondente não é opcional</target>
        <note />
      </trans-unit>
      <trans-unit id="tcInvalidOptionalAssignmentToPropertyOrField">
        <source>Invalid optional assignment to a property or field</source>
        <target state="translated">Atribuição opcional inválida para uma propriedade ou um campo</target>
        <note />
      </trans-unit>
      <trans-unit id="tcDelegateConstructorMustBePassed">
        <source>A delegate constructor must be passed a single function value</source>
        <target state="translated">Um construtor delegado deve ser transmitido como um valor de função único</target>
        <note />
      </trans-unit>
      <trans-unit id="tcBindingCannotBeUseAndRec">
        <source>A binding cannot be marked both 'use' and 'rec'</source>
        <target state="translated">Uma associação não pode ser marcada com 'use' e 'rec' ao mesmo tempo</target>
        <note />
      </trans-unit>
      <trans-unit id="tcVolatileOnlyOnClassLetBindings">
        <source>The 'VolatileField' attribute may only be used on 'let' bindings in classes</source>
        <target state="translated">O atributo 'VolatileField' só pode ser usado em associações 'let' nas classes</target>
        <note />
      </trans-unit>
      <trans-unit id="tcAttributesAreNotPermittedOnLetBindings">
        <source>Attributes are not permitted on 'let' bindings in expressions</source>
        <target state="translated">Atributos não são permitidos em associações 'let' das expressões</target>
        <note />
      </trans-unit>
      <trans-unit id="tcDefaultValueAttributeRequiresVal">
        <source>The 'DefaultValue' attribute may only be used on 'val' declarations</source>
        <target state="translated">O atributo 'DefaultValue' só pode ser utilizado em declarações 'val'</target>
        <note />
      </trans-unit>
      <trans-unit id="tcConditionalAttributeRequiresMembers">
        <source>The 'ConditionalAttribute' attribute may only be used on members</source>
        <target state="translated">O atributo 'ConditionalAttribute' só pode ser usado em membros</target>
        <note />
      </trans-unit>
      <trans-unit id="tcInvalidActivePatternName">
        <source>This is not a valid name for an active pattern</source>
        <target state="translated">Este não é um nome válido para um padrão ativo</target>
        <note />
      </trans-unit>
      <trans-unit id="tcEntryPointAttributeRequiresFunctionInModule">
        <source>The 'EntryPointAttribute' attribute may only be used on function definitions in modules</source>
        <target state="translated">O atributo 'EntryPointAttribute' só pode ser usado em definições de função em módulos</target>
        <note />
      </trans-unit>
      <trans-unit id="tcMutableValuesCannotBeInline">
        <source>Mutable values cannot be marked 'inline'</source>
        <target state="translated">Valores mutáveis não podem ser marcados como 'inline'</target>
        <note />
      </trans-unit>
      <trans-unit id="tcMutableValuesMayNotHaveGenericParameters">
        <source>Mutable values cannot have generic parameters</source>
        <target state="translated">Valores mutáveis não podem ter parâmetros genéricos</target>
        <note />
      </trans-unit>
      <trans-unit id="tcMutableValuesSyntax">
        <source>Mutable function values should be written 'let mutable f = (fun args -&gt; ...)'</source>
        <target state="translated">Valores de função mutáveis devem ser escritos como 'let mutable f = (fun args -&gt; ...)'</target>
        <note />
      </trans-unit>
      <trans-unit id="tcOnlyFunctionsCanBeInline">
        <source>Only functions may be marked 'inline'</source>
        <target state="translated">Apenas funções podem ser marcadas como 'inline'</target>
        <note />
      </trans-unit>
      <trans-unit id="tcIllegalAttributesForLiteral">
        <source>A literal value cannot be given the [&lt;ThreadStatic&gt;] or [&lt;ContextStatic&gt;] attributes</source>
        <target state="translated">Atributos [&lt;ThreadStatic&gt;] ou [&lt;ContextStatic&gt;] não podem ser dados a um valor literal</target>
        <note />
      </trans-unit>
      <trans-unit id="tcLiteralCannotBeMutable">
        <source>A literal value cannot be marked 'mutable'</source>
        <target state="translated">Um valor literal não pode ser marcado como 'mutável'</target>
        <note />
      </trans-unit>
      <trans-unit id="tcLiteralCannotBeInline">
        <source>A literal value cannot be marked 'inline'</source>
        <target state="translated">Um valor literal não pode ser marcado como 'inline'</target>
        <note />
      </trans-unit>
      <trans-unit id="tcLiteralCannotHaveGenericParameters">
        <source>Literal values cannot have generic parameters</source>
        <target state="translated">Valores literais não têm parâmetros genéricos</target>
        <note />
      </trans-unit>
      <trans-unit id="tcInvalidConstantExpression">
        <source>This is not a valid constant expression</source>
        <target state="translated">Esta não é uma expressão constante válida</target>
        <note />
      </trans-unit>
      <trans-unit id="tcTypeIsInaccessible">
        <source>This type is not accessible from this code location</source>
        <target state="translated">Este tipo não é acessível deste local de código</target>
        <note />
      </trans-unit>
      <trans-unit id="tcUnexpectedConditionInImportedAssembly">
        <source>Unexpected condition in imported assembly: failed to decode AttributeUsage attribute</source>
        <target state="translated">Condição inesperada no assembly importado: falha ao decodificar o atributo AttributeUsage</target>
        <note />
      </trans-unit>
      <trans-unit id="tcUnrecognizedAttributeTarget">
        <source>Unrecognized attribute target. Valid attribute targets are 'assembly', 'module', 'type', 'method', 'property', 'return', 'param', 'field', 'event', 'constructor'.</source>
        <target state="translated">Destino de atributo não reconhecido. Os destinos de atributos válidos são 'assembly', 'module', 'type', 'method', 'property', 'return', 'param', 'field', 'event' e 'constructor'.</target>
        <note />
      </trans-unit>
      <trans-unit id="tcAttributeIsNotValidForLanguageElementUseDo">
        <source>This attribute is not valid for use on this language element. Assembly attributes should be attached to a 'do ()' declaration, if necessary within an F# module.</source>
        <target state="translated">Este atributo não é válido para ser usado neste elemento de linguagem. Os atributos de assembly devem ser anexados a uma declaração 'do ()' e, se necessário, em um módulo F#.</target>
        <note />
      </trans-unit>
      <trans-unit id="tcAttributeIsNotValidForLanguageElement">
        <source>This attribute is not valid for use on this language element</source>
        <target state="translated">Este atributo não é válido para ser usado neste elemento de linguagem</target>
        <note />
      </trans-unit>
      <trans-unit id="tcOptionalArgumentsCannotBeUsedInCustomAttribute">
        <source>Optional arguments cannot be used in custom attributes</source>
        <target state="translated">Argumentos opcionais não podem ser usados em atributos personalizados</target>
        <note />
      </trans-unit>
      <trans-unit id="tcPropertyCannotBeSet0">
        <source>This property cannot be set</source>
        <target state="translated">Esta propriedade não pode ser definida</target>
        <note />
      </trans-unit>
      <trans-unit id="tcPropertyOrFieldNotFoundInAttribute">
        <source>This property or field was not found on this custom attribute type</source>
        <target state="translated">Esta propriedade ou campo não foram encontrados neste tipo de atributo personalizado</target>
        <note />
      </trans-unit>
      <trans-unit id="tcCustomAttributeMustBeReferenceType">
        <source>A custom attribute must be a reference type</source>
        <target state="translated">Um atributo personalizado deve ser um tipo de referência</target>
        <note />
      </trans-unit>
      <trans-unit id="tcCustomAttributeArgumentMismatch">
        <source>The number of args for a custom attribute does not match the expected number of args for the attribute constructor</source>
        <target state="translated">O número de argumentos de um atributo personalizado não corresponde ao número de argumentos esperado para o construtor de atributos</target>
        <note />
      </trans-unit>
      <trans-unit id="tcCustomAttributeMustInvokeConstructor">
        <source>A custom attribute must invoke an object constructor</source>
        <target state="translated">Um atributo personalizado deve chamar um construtor de objeto</target>
        <note />
      </trans-unit>
      <trans-unit id="tcAttributeExpressionsMustBeConstructorCalls">
        <source>Attribute expressions must be calls to object constructors</source>
        <target state="translated">Expressões de atributo devem ser chamadas para construtores de objeto</target>
        <note />
      </trans-unit>
      <trans-unit id="tcUnsupportedAttribute">
        <source>This attribute cannot be used in this version of F#</source>
        <target state="translated">Este atributo não pode ser usado nesta versão de F#</target>
        <note />
      </trans-unit>
      <trans-unit id="tcInvalidInlineSpecification">
        <source>Invalid inline specification</source>
        <target state="translated">Especificação embutida inválida</target>
        <note />
      </trans-unit>
      <trans-unit id="tcInvalidUseBinding">
        <source>'use' bindings must be of the form 'use &lt;var&gt; = &lt;expr&gt;'</source>
        <target state="translated">Associações 'use' devem estar no formato 'use &lt;var&gt; = &lt;expr&gt;'</target>
        <note />
      </trans-unit>
      <trans-unit id="tcAbstractMembersIllegalInAugmentation">
        <source>Abstract members are not permitted in an augmentation - they must be defined as part of the type itself</source>
        <target state="translated">Membros abstratos não são permitidos em um aumento, eles devem ser definidos como parte do tipo por eles mesmos</target>
        <note />
      </trans-unit>
      <trans-unit id="tcMethodOverridesIllegalHere">
        <source>Method overrides and interface implementations are not permitted here</source>
        <target state="translated">Substituições de método e implementações de interface não são permitidas aqui</target>
        <note />
      </trans-unit>
      <trans-unit id="tcNoMemberFoundForOverride">
        <source>No abstract or interface member was found that corresponds to this override</source>
        <target state="translated">Nenhum membro abstrato ou de interface que corresponde a esta substituição foi localizado</target>
        <note />
      </trans-unit>
      <trans-unit id="tcOverrideArityMismatch">
        <source>This override takes a different number of arguments to the corresponding abstract member. The following abstract members were found:{0}</source>
        <target state="translated">Esta substituição obteve um número de argumentos diferente do membro abstrato correspondente. Os seguintes membros abstratos foram encontrados:{0}</target>
        <note />
      </trans-unit>
      <trans-unit id="tcDefaultImplementationAlreadyExists">
        <source>This method already has a default implementation</source>
        <target state="translated">Este método já tem uma implementação padrão</target>
        <note />
      </trans-unit>
      <trans-unit id="tcDefaultAmbiguous">
        <source>The method implemented by this default is ambiguous</source>
        <target state="translated">O método implementado por este padrão é ambíguo</target>
        <note />
      </trans-unit>
      <trans-unit id="tcNoPropertyFoundForOverride">
        <source>No abstract property was found that corresponds to this override</source>
        <target state="translated">Nenhuma propriedade abstrata que corresponde a esta substituição foi encontrada</target>
        <note />
      </trans-unit>
      <trans-unit id="tcAbstractPropertyMissingGetOrSet">
        <source>This property overrides or implements an abstract property but the abstract property doesn't have a corresponding {0}</source>
        <target state="translated">Esta propriedade substitui ou implementa uma propriedade abstrata, mas esta não possui uma correspondência {0}</target>
        <note />
      </trans-unit>
      <trans-unit id="tcInvalidSignatureForSet">
        <source>Invalid signature for set member</source>
        <target state="translated">Assinatura para configuração de membro inválida</target>
        <note />
      </trans-unit>
      <trans-unit id="tcNewMemberHidesAbstractMember">
        <source>This new member hides the abstract member '{0}'. Rename the member or use 'override' instead.</source>
        <target state="translated">Este novo membro oculta o membro abstrato '{0}'. Renomeie o membro ou use 'override'.</target>
        <note />
      </trans-unit>
      <trans-unit id="tcNewMemberHidesAbstractMemberWithSuffix">
        <source>This new member hides the abstract member '{0}' once tuples, functions, units of measure and/or provided types are erased. Rename the member or use 'override' instead.</source>
        <target state="translated">Este novo membro oculta o membro abstrato '{0}' assim que tuplas, funções, unidades de medida e/ou tipos fornecidos são apagados. Renomeie o membro ou use 'override'.</target>
        <note />
      </trans-unit>
      <trans-unit id="tcStaticInitializersIllegalInInterface">
        <source>Interfaces cannot contain definitions of static initializers</source>
        <target state="translated">Interfaces não podem conter definições de inicializadores estáticos</target>
        <note />
      </trans-unit>
      <trans-unit id="tcObjectConstructorsIllegalInInterface">
        <source>Interfaces cannot contain definitions of object constructors</source>
        <target state="translated">Interfaces não podem conter definições de construtores de objeto</target>
        <note />
      </trans-unit>
      <trans-unit id="tcMemberOverridesIllegalInInterface">
        <source>Interfaces cannot contain definitions of member overrides</source>
        <target state="translated">Interfaces não podem conter definições de substituições de membros</target>
        <note />
      </trans-unit>
      <trans-unit id="tcConcreteMembersIllegalInInterface">
        <source>Interfaces cannot contain definitions of concrete members. You may need to define a constructor on your type to indicate that the type is a class.</source>
        <target state="translated">Interfaces não podem conter definições de membros concretos. Talvez seja necessário definir um construtor no seu tipo para indicar que o tipo é uma classe.</target>
        <note />
      </trans-unit>
      <trans-unit id="tcConstructorsDisallowedInExceptionAugmentation">
        <source>Constructors cannot be specified in exception augmentations</source>
        <target state="translated">Não é possível especificar construtores em aumentos de exceções</target>
        <note />
      </trans-unit>
      <trans-unit id="tcStructsCannotHaveConstructorWithNoArguments">
        <source>Structs cannot have an object constructor with no arguments. This is a restriction imposed on all CLI languages as structs automatically support a default constructor.</source>
        <target state="translated">Os structs não podem ter um construtor de objetos sem argumentos. Esta é uma restrição imposta a todas as linguagens CLI, porque os structs suportam automaticamente um construtor padrão.</target>
        <note />
      </trans-unit>
      <trans-unit id="tcConstructorsIllegalForThisType">
        <source>Constructors cannot be defined for this type</source>
        <target state="translated">Não é possível definir construtores para este tipo</target>
        <note />
      </trans-unit>
      <trans-unit id="tcRecursiveBindingsWithMembersMustBeDirectAugmentation">
        <source>Recursive bindings that include member specifications can only occur as a direct augmentation of a type</source>
        <target state="translated">Associações recursivas que incluem especificações de membros só podem ocorrer como um aumento direto de um tipo</target>
        <note />
      </trans-unit>
      <trans-unit id="tcOnlySimplePatternsInLetRec">
        <source>Only simple variable patterns can be bound in 'let rec' constructs</source>
        <target state="translated">Apenas padrões de variáveis simples podem ser associados em construtores 'let rec'</target>
        <note />
      </trans-unit>
      <trans-unit id="tcOnlyRecordFieldsAndSimpleLetCanBeMutable">
        <source>Only record fields and simple, non-recursive 'let' bindings may be marked mutable</source>
        <target state="translated">Apenas campos de registro e associações 'let' simples e não recursivas podem ser marcados como mutáveis</target>
        <note />
      </trans-unit>
      <trans-unit id="tcMemberIsNotSufficientlyGeneric">
        <source>This member is not sufficiently generic</source>
        <target state="translated">Este membro não é suficientemente genérico</target>
        <note />
      </trans-unit>
      <trans-unit id="tcLiteralAttributeRequiresConstantValue">
        <source>A declaration may only be the [&lt;Literal&gt;] attribute if a constant value is also given, e.g. 'val x : int = 1'</source>
        <target state="translated">Uma declaração só poderá ser o atributo [&lt;Literal&gt;] se um valor constante também for dado, por exemplo 'val x : int = 1'</target>
        <note />
      </trans-unit>
      <trans-unit id="tcValueInSignatureRequiresLiteralAttribute">
        <source>A declaration may only be given a value in a signature if the declaration has the [&lt;Literal&gt;] attribute</source>
        <target state="translated">Uma declaração só poderá receber um valor a uma assinatura se a declaração tiver o atributo [&lt;Literal&gt;]</target>
        <note />
      </trans-unit>
      <trans-unit id="tcThreadStaticAndContextStaticMustBeStatic">
        <source>Thread-static and context-static variables must be static and given the [&lt;DefaultValue&gt;] attribute to indicate that the value is initialized to the default value on each new thread</source>
        <target state="translated">Variáveis de thread estático e de contexto estático devem ser estáticas e receber o atributo [&lt;DefaultValue&gt;] para indicar que o valor é inicializado como valor padrão a cada novo thread</target>
        <note />
      </trans-unit>
      <trans-unit id="tcVolatileFieldsMustBeMutable">
        <source>Volatile fields must be marked 'mutable' and cannot be thread-static</source>
        <target state="translated">Campos voláteis devem ser marcados como 'mutable' e não podem ser thread estático</target>
        <note />
      </trans-unit>
      <trans-unit id="tcUninitializedValFieldsMustBeMutable">
        <source>Uninitialized 'val' fields must be mutable and marked with the '[&lt;DefaultValue&gt;]' attribute. Consider using a 'let' binding instead of a 'val' field.</source>
        <target state="translated">Campos 'val' não inicializados devem ser mutáveis, particulares e marcados com o atributo '[&lt;DefaultValue&gt;]'. Considere usar uma associação 'let' em vez de um campo 'val'.</target>
        <note />
      </trans-unit>
      <trans-unit id="tcStaticValFieldsMustBeMutableAndPrivate">
        <source>Static 'val' fields in types must be mutable, private and marked with the '[&lt;DefaultValue&gt;]' attribute. They are initialized to the 'null' or 'zero' value for their type. Consider also using a 'static let mutable' binding in a class type.</source>
        <target state="translated">Campos 'val' estáticos em tipos devem ser mutáveis, particulares e marcados com o atributo '[&lt;DefaultValue&gt;]'. Eles são iniciados com o valor 'null' ou 'zero' para seus tipos. Também considere usar uma associação 'static let mutable' em um tipo de classe.</target>
        <note />
      </trans-unit>
      <trans-unit id="tcFieldRequiresName">
        <source>This field requires a name</source>
        <target state="translated">Este campo requer um nome</target>
        <note />
      </trans-unit>
      <trans-unit id="tcInvalidNamespaceModuleTypeUnionName">
        <source>Invalid namespace, module, type or union case name</source>
        <target state="translated">Nome de namespace, módulo, tipo ou caso união inválido</target>
        <note />
      </trans-unit>
      <trans-unit id="tcIllegalFormForExplicitTypeDeclaration">
        <source>Explicit type declarations for constructors must be of the form 'ty1 * ... * tyN -&gt; resTy'. Parentheses may be required around 'resTy'</source>
        <target state="translated">Declarações de tipo explícito para construtores devem estar na forma 'ty1 * ... * tyN -&gt; resTy'. Pode ser necessário usar parênteses em torno de 'resTy'</target>
        <note />
      </trans-unit>
      <trans-unit id="tcReturnTypesForUnionMustBeSameAsType">
        <source>Return types of union cases must be identical to the type being defined, up to abbreviations</source>
        <target state="translated">Tipos de retorno de casos união devem ser idênticos aos tipos que estão sendo definidos, até as abreviações</target>
        <note />
      </trans-unit>
      <trans-unit id="tcInvalidEnumerationLiteral">
        <source>This is not a valid value for an enumeration literal</source>
        <target state="translated">Este não é um valor válido para um literal de enumeração</target>
        <note />
      </trans-unit>
      <trans-unit id="tcTypeIsNotInterfaceType1">
        <source>The type '{0}' is not an interface type</source>
        <target state="translated">O tipo '{0}' não é um tipo de interface</target>
        <note />
      </trans-unit>
      <trans-unit id="tcDuplicateSpecOfInterface">
        <source>Duplicate specification of an interface</source>
        <target state="translated">Especificação duplicada de uma interface</target>
        <note />
      </trans-unit>
      <trans-unit id="tcFieldValIllegalHere">
        <source>A field/val declaration is not permitted here</source>
        <target state="translated">Uma declaração de campo/val não é permitida aqui</target>
        <note />
      </trans-unit>
      <trans-unit id="tcInheritIllegalHere">
        <source>A inheritance declaration is not permitted here</source>
        <target state="translated">Não é permitido usar uma declaração herdada aqui</target>
        <note />
      </trans-unit>
      <trans-unit id="tcModuleRequiresQualifiedAccess">
        <source>This declaration opens the module '{0}', which is marked as 'RequireQualifiedAccess'. Adjust your code to use qualified references to the elements of the module instead, e.g. 'List.map' instead of 'map'. This change will ensure that your code is robust as new constructs are added to libraries.</source>
        <target state="translated">Esta declaração abre o módulo '{0}', que é marcado como 'RequireQualifiedAccess'. Ajuste seus códigos para usar referências qualificadas aos elementos do módulo, por exemplo 'List.map' ao invés de 'map'. Esta mudança garantirá que seu código seja robusto porque novos construtores são adicionados às bibliotecas.</target>
        <note />
      </trans-unit>
      <trans-unit id="tcOpenUsedWithPartiallyQualifiedPath">
        <source>This declaration opens the namespace or module '{0}' through a partially qualified path. Adjust this code to use the full path of the namespace. This change will make your code more robust as new constructs are added to the F# and CLI libraries.</source>
        <target state="translated">Esta declaração abre o namespace ou módulo '{0}' através de um caminho parcialmente qualificado. Ajuste este código par usar o caminho completo do namespace. Esta mudança deixará seu código mais robusto uma vez que novos construtores são adicionados a F# e bibliotecas CLI.</target>
        <note />
      </trans-unit>
      <trans-unit id="tcLocalClassBindingsCannotBeInline">
        <source>Local class bindings cannot be marked inline. Consider lifting the definition out of the class or else do not mark it as inline.</source>
        <target state="translated">Associações de classes locais não podem ser marcadas como embutidas. Considere elevar a definição de classe ou não marcá-la como embutida.</target>
        <note />
      </trans-unit>
      <trans-unit id="tcTypeAbbreviationsMayNotHaveMembers">
        <source>Type abbreviations cannot have members</source>
        <target state="translated">Abreviações de tipo não podem ter membros</target>
        <note />
      </trans-unit>
      <trans-unit id="tcTypeAbbreviationsCheckedAtCompileTime">
        <source>As of F# 4.1, the accessibility of type abbreviations is checked at compile-time. Consider changing the accessibility of the type abbreviation. Ignoring this warning might lead to runtime errors.</source>
        <target state="translated">Começando no F# 4.1, a acessibilidade das abreviações de tipo é verificada no momento da compilação. Considere alterar a acessibilidade do tipo de abreviação. Ignorar este aviso pode levar a erros de tempo de execução.</target>
        <note />
      </trans-unit>
      <trans-unit id="tcEnumerationsMayNotHaveMembers">
        <source>Enumerations cannot have members</source>
        <target state="translated">Enumerações não podem ter membros</target>
        <note />
      </trans-unit>
      <trans-unit id="tcMeasureDeclarationsRequireStaticMembers">
        <source>Measure declarations may have only static members</source>
        <target state="translated">Declarações de medida só podem ter membros estáticos</target>
        <note />
      </trans-unit>
      <trans-unit id="tcStructsMayNotContainDoBindings">
        <source>Structs cannot contain 'do' bindings because the default constructor for structs would not execute these bindings</source>
        <target state="translated">Structs não podem conter associações 'do' porque o construtor padrão para structs não as executaria</target>
        <note />
      </trans-unit>
      <trans-unit id="tcStructsMayNotContainLetBindings">
        <source>Structs cannot contain value definitions because the default constructor for structs will not execute these bindings. Consider adding additional arguments to the primary constructor for the type.</source>
        <target state="translated">Structs não podem conter definições de valores porque o construtor padrão para structs não executará essas vinculações. Considere adicionar argumentos complementares ao construtor primário para o tipo.</target>
        <note />
      </trans-unit>
      <trans-unit id="tcStaticLetBindingsRequireClassesWithImplicitConstructors">
        <source>Static value definitions may only be used in types with a primary constructor. Consider adding arguments to the type definition, e.g. 'type X(args) = ...'.</source>
        <target state="translated">Definições de valores estáticos só podem ser usadas em tipos com um construtor primário. Considere adicionar argumentos à definição de tipo, por exemplo, 'type X(args) = ...'.</target>
        <note />
      </trans-unit>
      <trans-unit id="tcMeasureDeclarationsRequireStaticMembersNotConstructors">
        <source>Measure declarations may have only static members: constructors are not available</source>
        <target state="translated">Declarações de medida só podem ter membros estáticos: construtores não estão disponíveis</target>
        <note />
      </trans-unit>
      <trans-unit id="tcMemberAndLocalClassBindingHaveSameName">
        <source>A member and a local class binding both have the name '{0}'</source>
        <target state="translated">Um membro e uma associação de classe local têm o mesmo nome '{0}'</target>
        <note />
      </trans-unit>
      <trans-unit id="tcTypeAbbreviationsCannotHaveInterfaceDeclaration">
        <source>Type abbreviations cannot have interface declarations</source>
        <target state="translated">Abreviações de tipo não podem ter declarações de interface</target>
        <note />
      </trans-unit>
      <trans-unit id="tcEnumerationsCannotHaveInterfaceDeclaration">
        <source>Enumerations cannot have interface declarations</source>
        <target state="translated">Enumeradores não podem ter declarações de interface</target>
        <note />
      </trans-unit>
      <trans-unit id="tcTypeIsNotInterfaceType0">
        <source>This type is not an interface type</source>
        <target state="translated">Este não é um tipo de interface</target>
        <note />
      </trans-unit>
      <trans-unit id="tcAllImplementedInterfacesShouldBeDeclared">
        <source>All implemented interfaces should be declared on the initial declaration of the type</source>
        <target state="translated">Todas as interfaces implementadas devem ser declaradas na declaração inicial do tipo</target>
        <note />
      </trans-unit>
      <trans-unit id="tcDefaultImplementationForInterfaceHasAlreadyBeenAdded">
        <source>A default implementation of this interface has already been added because the explicit implementation of the interface was not specified at the definition of the type</source>
        <target state="translated">Uma implementação padrão desta interface já foi adicionada porque a implementação explícita da interface não foi especificada na definição do tipo</target>
        <note />
      </trans-unit>
      <trans-unit id="tcMemberNotPermittedInInterfaceImplementation">
        <source>This member is not permitted in an interface implementation</source>
        <target state="translated">Este membro não é permitido em implementação de interfaces</target>
        <note />
      </trans-unit>
      <trans-unit id="tcDeclarationElementNotPermittedInAugmentation">
        <source>This declaration element is not permitted in an augmentation</source>
        <target state="translated">Este elemento de declaração não é permitido em um aumento</target>
        <note />
      </trans-unit>
      <trans-unit id="tcTypesCannotContainNestedTypes">
        <source>Types cannot contain nested type definitions</source>
        <target state="translated">Tipos não podem conter definições de tipo aninhadas</target>
        <note />
      </trans-unit>
      <trans-unit id="tcTypeExceptionOrModule">
        <source>type, exception or module</source>
        <target state="translated">tipo, exceção ou módulo</target>
        <note />
      </trans-unit>
      <trans-unit id="tcTypeOrModule">
        <source>type or module</source>
        <target state="translated">tipo ou módulo</target>
        <note />
      </trans-unit>
      <trans-unit id="tcImplementsIStructuralEquatableExplicitly">
        <source>The struct, record or union type '{0}' implements the interface 'System.IStructuralEquatable' explicitly. Apply the 'CustomEquality' attribute to the type.</source>
        <target state="translated">O tipo de struct, registro ou união '{0}' implementa explicitamente a interface 'System.IStructuralEquatable'. Aplique o atributo 'CustomEquality' ao tipo.</target>
        <note />
      </trans-unit>
      <trans-unit id="tcImplementsIEquatableExplicitly">
        <source>The struct, record or union type '{0}' implements the interface 'System.IEquatable&lt;_&gt;' explicitly. Apply the 'CustomEquality' attribute to the type and provide a consistent implementation of the non-generic override 'System.Object.Equals(obj)'.</source>
        <target state="translated">O tipo de struct, registro ou união '{0}' implementa explicitamente a interface 'System.IEquatable&lt;_&gt;' . Aplique o atributo 'CustomEquality' ao tipo e forneça uma implementação consistente da substituição não genérica 'System.Object.Equals(obj)'.</target>
        <note />
      </trans-unit>
      <trans-unit id="tcExplicitTypeSpecificationCannotBeUsedForExceptionConstructors">
        <source>Explicit type specifications cannot be used for exception constructors</source>
        <target state="translated">Especificações de tipo explícitas não podem ser usadas para construtores de exceção</target>
        <note />
      </trans-unit>
      <trans-unit id="tcExceptionAbbreviationsShouldNotHaveArgumentList">
        <source>Exception abbreviations should not have argument lists</source>
        <target state="translated">Abreviações de exceção não devem ter listas de argumentos</target>
        <note />
      </trans-unit>
      <trans-unit id="tcAbbreviationsFordotNetExceptionsCannotTakeArguments">
        <source>Abbreviations for Common IL exceptions cannot take arguments</source>
        <target state="translated">Abreviações para exceções do IL Comum não podem pegar argumentos</target>
        <note />
      </trans-unit>
      <trans-unit id="tcExceptionAbbreviationsMustReferToValidExceptions">
        <source>Exception abbreviations must refer to existing exceptions or F# types deriving from System.Exception</source>
        <target state="translated">Abreviações de exceção devem referir-se às exceções existentes ou tipos F# derivados de System.Exception</target>
        <note />
      </trans-unit>
      <trans-unit id="tcAbbreviationsFordotNetExceptionsMustHaveMatchingObjectConstructor">
        <source>Abbreviations for Common IL exception types must have a matching object constructor</source>
        <target state="translated">Abreviações para tipos de exceção do IL Comum devem ter um construtor de objeto correspondente</target>
        <note />
      </trans-unit>
      <trans-unit id="tcNotAnException">
        <source>Not an exception</source>
        <target state="translated">Não é uma exceção</target>
        <note />
      </trans-unit>
      <trans-unit id="tcInvalidModuleName">
        <source>Invalid module name</source>
        <target state="translated">Nome de módulo inválido</target>
        <note />
      </trans-unit>
      <trans-unit id="tcInvalidTypeExtension">
        <source>Invalid type extension</source>
        <target state="translated">Extensão de tipo inválida</target>
        <note />
      </trans-unit>
      <trans-unit id="tcAttributesOfTypeSpecifyMultipleKindsForType">
        <source>The attributes of this type specify multiple kinds for the type</source>
        <target state="translated">Os atributos deste tipo especificam múltiplas variedades para este tipo</target>
        <note />
      </trans-unit>
      <trans-unit id="tcKindOfTypeSpecifiedDoesNotMatchDefinition">
        <source>The kind of the type specified by its attributes does not match the kind implied by its definition</source>
        <target state="translated">A espécie do tipo especificado por seus atributos não corresponde à espécie sugerida por sua definição</target>
        <note />
      </trans-unit>
      <trans-unit id="tcMeasureDefinitionsCannotHaveTypeParameters">
        <source>Measure definitions cannot have type parameters</source>
        <target state="translated">Definições de medida não podem ter parâmetros de tipo</target>
        <note />
      </trans-unit>
      <trans-unit id="tcTypeRequiresDefinition">
        <source>This type requires a definition</source>
        <target state="translated">Este tipo requer uma definição</target>
        <note />
      </trans-unit>
      <trans-unit id="tcTypeAbbreviationHasTypeParametersMissingOnType">
        <source>This type abbreviation has one or more declared type parameters that do not appear in the type being abbreviated. Type abbreviations must use all declared type parameters in the type being abbreviated. Consider removing one or more type parameters, or use a concrete type definition that wraps an underlying type, such as 'type C&lt;'a&gt; = C of ...'.</source>
        <target state="translated">Esta abreviação de tipo possui um ou mais parâmetros que não aparecem no tipo sendo abreviado. Abreviações de tipo usam todos os parâmetros de tipo declarados no tipo que está sendo abreviado. Considere remover um ou mais parâmetro de tipo ou usar uma definição de tipo concreto que encapsula um tipo adjacente, como 'type C&lt;'a&gt; = C of ...'.</target>
        <note />
      </trans-unit>
      <trans-unit id="tcStructsInterfacesEnumsDelegatesMayNotInheritFromOtherTypes">
        <source>Structs, interfaces, enums and delegates cannot inherit from other types</source>
        <target state="translated">Structs, interfaces, enums e delegados não podem ser herdados de outros tipos</target>
        <note />
      </trans-unit>
      <trans-unit id="tcTypesCannotInheritFromMultipleConcreteTypes">
        <source>Types cannot inherit from multiple concrete types</source>
        <target state="translated">Tipos não podem ser herdados de tipos concretos múltiplos</target>
        <note />
      </trans-unit>
      <trans-unit id="tcRecordsUnionsAbbreviationsStructsMayNotHaveAllowNullLiteralAttribute">
        <source>Records, union, abbreviations and struct types cannot have the 'AllowNullLiteral' attribute</source>
        <target state="translated">Tipos de registros, união, abreviações e struct não podem ter o atributo 'AllowNullLiteral'</target>
        <note />
      </trans-unit>
      <trans-unit id="tcAllowNullTypesMayOnlyInheritFromAllowNullTypes">
        <source>Types with the 'AllowNullLiteral' attribute may only inherit from or implement types which also allow the use of the null literal</source>
        <target state="translated">Tipos com o atributo 'AllowNullLiteral' só podem implementar ou herdar tipos que também permitem o uso do literal nulo.</target>
        <note />
      </trans-unit>
      <trans-unit id="tcGenericTypesCannotHaveStructLayout">
        <source>Generic types cannot be given the 'StructLayout' attribute</source>
        <target state="translated">O atributo 'StructLayout' não pode ser dado a tipos genéricos</target>
        <note />
      </trans-unit>
      <trans-unit id="tcOnlyStructsCanHaveStructLayout">
        <source>Only structs and classes without primary constructors may be given the 'StructLayout' attribute</source>
        <target state="translated">Somente structs e classes sem construtores primários podem receber o atributo 'StructLayout'.</target>
        <note />
      </trans-unit>
      <trans-unit id="tcRepresentationOfTypeHiddenBySignature">
        <source>The representation of this type is hidden by the signature. It must be given an attribute such as [&lt;Sealed&gt;], [&lt;Class&gt;] or [&lt;Interface&gt;] to indicate the characteristics of the type.</source>
        <target state="translated">A representação deste tipo está oculta pela assinatura. Ela deve receber um atributo como [&lt;Sealed&gt;], [&lt;Class&gt;] ou [&lt;Interface&gt;] para indicar as características deste tipo.</target>
        <note />
      </trans-unit>
      <trans-unit id="tcOnlyClassesCanHaveAbstract">
        <source>Only classes may be given the 'AbstractClass' attribute</source>
        <target state="translated">O atributo 'AbstractClass' só pode ser dado a classes</target>
        <note />
      </trans-unit>
      <trans-unit id="tcOnlyTypesRepresentingUnitsOfMeasureCanHaveMeasure">
        <source>Only types representing units-of-measure may be given the 'Measure' attribute</source>
        <target state="translated">Apenas unidades de medida de representações de tipos podem receber o atributo 'Measure'</target>
        <note />
      </trans-unit>
      <trans-unit id="tcOverridesCannotHaveVisibilityDeclarations">
        <source>Accessibility modifiers are not permitted on overrides or interface implementations</source>
        <target state="translated">Modificadores de acessibilidade não são permitidos em implementações de substituições ou de interfaces</target>
        <note />
      </trans-unit>
      <trans-unit id="tcTypesAreAlwaysSealedDU">
        <source>Discriminated union types are always sealed</source>
        <target state="translated">Tipos de união discriminados são sempre selados</target>
        <note />
      </trans-unit>
      <trans-unit id="tcTypesAreAlwaysSealedRecord">
        <source>Record types are always sealed</source>
        <target state="translated">Tipos de registros são sempre selados</target>
        <note />
      </trans-unit>
      <trans-unit id="tcTypesAreAlwaysSealedAssemblyCode">
        <source>Assembly code types are always sealed</source>
        <target state="translated">Tipos de código de assembly são sempre selados</target>
        <note />
      </trans-unit>
      <trans-unit id="tcTypesAreAlwaysSealedStruct">
        <source>Struct types are always sealed</source>
        <target state="translated">Tipos struct são sempre selados</target>
        <note />
      </trans-unit>
      <trans-unit id="tcTypesAreAlwaysSealedDelegate">
        <source>Delegate types are always sealed</source>
        <target state="translated">Tipos delegados são sempre selados</target>
        <note />
      </trans-unit>
      <trans-unit id="tcTypesAreAlwaysSealedEnum">
        <source>Enum types are always sealed</source>
        <target state="translated">Tipos enum são sempre selados</target>
        <note />
      </trans-unit>
      <trans-unit id="tcInterfaceTypesAndDelegatesCannotContainFields">
        <source>Interface types and delegate types cannot contain fields</source>
        <target state="translated">Tipos de interface e tipos delegado não podem conter campos</target>
        <note />
      </trans-unit>
      <trans-unit id="tcAbbreviatedTypesCannotBeSealed">
        <source>Abbreviated types cannot be given the 'Sealed' attribute</source>
        <target state="translated">O atributo 'Sealed' não pode ser dado aos tipos abreviados.</target>
        <note />
      </trans-unit>
      <trans-unit id="tcCannotInheritFromSealedType">
        <source>Cannot inherit a sealed type</source>
        <target state="translated">Não é possível herdar um tipo selado</target>
        <note />
      </trans-unit>
      <trans-unit id="tcCannotInheritFromInterfaceType">
        <source>Cannot inherit from interface type. Use interface ... with instead.</source>
        <target state="translated">Não é possível herdar de um tipo de interface. Use interface ... with em seu lugar.</target>
        <note />
      </trans-unit>
      <trans-unit id="tcStructTypesCannotContainAbstractMembers">
        <source>Struct types cannot contain abstract members</source>
        <target state="translated">Tipos de struct não podem conter membros abstratos</target>
        <note />
      </trans-unit>
      <trans-unit id="tcInterfaceTypesCannotBeSealed">
        <source>Interface types cannot be sealed</source>
        <target state="translated">Tipos de interface não podem ser selados</target>
        <note />
      </trans-unit>
      <trans-unit id="tcInvalidDelegateSpecification">
        <source>Delegate specifications must be of the form 'typ -&gt; typ'</source>
        <target state="translated">A especificação de delegado deve ser da forma 'typ -&gt; typ'</target>
        <note />
      </trans-unit>
      <trans-unit id="tcDelegatesCannotBeCurried">
        <source>Delegate specifications must not be curried types. Use 'typ * ... * typ -&gt; typ' for multi-argument delegates, and 'typ -&gt; (typ -&gt; typ)' for delegates returning function values.</source>
        <target state="translated">Especificações de delegado não devem ser do tipo curried. Use 'typ * ... * typ -&gt; typ' para delegados de múltiplos argumentos e 'typ -&gt; (typ -&gt; typ)' para delegados que retornam valores de função.</target>
        <note />
      </trans-unit>
      <trans-unit id="tcInvalidTypeForLiteralEnumeration">
        <source>Literal enumerations must have type int, uint, int16, uint16, int64, uint64, byte, sbyte or char</source>
        <target state="translated">Enumerações literais devem ter tipo int, uint, int16, uint16, int64, uint64, byte, sbyte ou char</target>
        <note />
      </trans-unit>
      <trans-unit id="tcTypeDefinitionIsCyclic">
        <source>This type definition involves an immediate cyclic reference through an abbreviation</source>
        <target state="translated">Esta definição de tipo envolve uma referência cíclica imediata através de uma abreviação</target>
        <note />
      </trans-unit>
      <trans-unit id="tcTypeDefinitionIsCyclicThroughInheritance">
        <source>This type definition involves an immediate cyclic reference through a struct field or inheritance relation</source>
        <target state="translated">Esta definição de tipo envolve uma referência cíclica imediata através de um campo struct ou relação de herança</target>
        <note />
      </trans-unit>
      <trans-unit id="tcReservedSyntaxForAugmentation">
        <source>The syntax 'type X with ...' is reserved for augmentations. Types whose representations are hidden but which have members are now declared in signatures using 'type X = ...'. You may also need to add the '[&lt;Sealed&gt;] attribute to the type definition in the signature</source>
        <target state="translated">A sintaxe 'type X with ...' é reservada para aumentos. Tipos cujas representações são ocultas, mas têm membros, agora são declarados em assinaturas usando 'type X = ...'. Talvez também seja necessário adicionar o atributo '[&lt;Sealed&gt;] à definição de tipo na assinatura</target>
        <note />
      </trans-unit>
      <trans-unit id="tcMembersThatExtendInterfaceMustBePlacedInSeparateModule">
        <source>Members that extend interface, delegate or enum types must be placed in a module separate to the definition of the type. This module must either have the AutoOpen attribute or be opened explicitly by client code to bring the extension members into scope.</source>
        <target state="translated">Membros que estendem tipos de interface, delegado ou enum devem ser colocados em um módulo separado da definição do tipo. Este módulo deve ter o atributo AutoOpen ou ser aberto explicitamente por um código de cliente para trazer os membros de extensão para o escopo.</target>
        <note />
      </trans-unit>
      <trans-unit id="tcDeclaredTypeParametersForExtensionDoNotMatchOriginal">
        <source>One or more of the declared type parameters for this type extension have a missing or wrong type constraint not matching the original type constraints on '{0}'</source>
        <target state="translated">Um ou mais dos parâmetros de tipo declarados para esta extensão de tipo têm uma restrição ausente ou incorreta que não corresponde às restrições de tipo originais em '{0}'</target>
        <note />
      </trans-unit>
      <trans-unit id="tcTypeDefinitionsWithImplicitConstructionMustHaveOneInherit">
        <source>Type definitions may only have one 'inherit' specification and it must be the first declaration</source>
        <target state="translated">As definições de tipo só podem ter uma especificação 'inherit' e devem ser a primeira declaração</target>
        <note />
      </trans-unit>
      <trans-unit id="tcTypeDefinitionsWithImplicitConstructionMustHaveLocalBindingsBeforeMembers">
        <source>'let' and 'do' bindings must come before member and interface definitions in type definitions</source>
        <target state="translated">As associações 'let' e 'do' devem vir antes das definições de membro e interface nas definições de tipos</target>
        <note />
      </trans-unit>
      <trans-unit id="tcInheritDeclarationMissingArguments">
        <source>This 'inherit' declaration specifies the inherited type but no arguments. Consider supplying arguments, e.g. 'inherit BaseType(args)'.</source>
        <target state="translated">Esta declaração 'inherit' especifica o tipo herdado, mas não especifica nenhum argumento. Considere fornecer argumentos, por exemplo 'inherit BaseType(args)'.</target>
        <note />
      </trans-unit>
      <trans-unit id="tcInheritConstructionCallNotPartOfImplicitSequence">
        <source>This 'inherit' declaration has arguments, but is not in a type with a primary constructor. Consider adding arguments to your type definition, e.g. 'type X(args) = ...'.</source>
        <target state="translated">Esta declaração 'inherit' possui argumentos, mas não está em um tipo com um construtor primário. Considere adicionar argumentos à sua definição de tipo, por exemplo, 'type X(args) = ...'.</target>
        <note />
      </trans-unit>
      <trans-unit id="tcLetAndDoRequiresImplicitConstructionSequence">
        <source>This definition may only be used in a type with a primary constructor. Consider adding arguments to your type definition, e.g. 'type X(args) = ...'.</source>
        <target state="translated">Esta definição só pode ser usada em um tipo com um construtor primário. Considere adicionar argumentos à sua definição de tipo, por exemplo, 'type X(args) = ...'.</target>
        <note />
      </trans-unit>
      <trans-unit id="tcTypeAbbreviationsCannotHaveAugmentations">
        <source>Type abbreviations cannot have augmentations</source>
        <target state="translated">Abreviações de tipo não podem ter aumentos</target>
        <note />
      </trans-unit>
      <trans-unit id="tcModuleAbbreviationForNamespace">
        <source>The path '{0}' is a namespace. A module abbreviation may not abbreviate a namespace.</source>
        <target state="translated">O caminho '{0}' é um namespace. Uma abreviação de módulo não pode abreviar um namespace.</target>
        <note />
      </trans-unit>
      <trans-unit id="tcTypeUsedInInvalidWay">
        <source>The type '{0}' is used in an invalid way. A value prior to '{1}' has an inferred type involving '{2}', which is an invalid forward reference.</source>
        <target state="translated">O tipo '{0}' é usado de forma inválida. Um valor anterior a '{1}' possui um tipo inferido envolvendo '{2}', que é uma referencia de encaminhamento inválida.</target>
        <note />
      </trans-unit>
      <trans-unit id="tcMemberUsedInInvalidWay">
        <source>The member '{0}' is used in an invalid way. A use of '{1}' has been inferred prior to the definition of '{2}', which is an invalid forward reference.</source>
        <target state="translated">O membro '{0}' é usado de forma inválida. Um uso de '{1}' possui inferência anterior à definição de '{2}', que é uma referência de encaminhamento inválida.</target>
        <note />
      </trans-unit>
      <trans-unit id="tcAttributeAutoOpenWasIgnored">
        <source>The attribute 'AutoOpen(\"{0}\")' in the assembly '{1}' did not refer to a valid module or namespace in that assembly and has been ignored</source>
        <target state="translated">O atributo 'AutoOpen(\"{0}\")' no assembly '{1}' não referenciou um módulo ou namespace válido neste assembly e foi ignorado</target>
        <note />
      </trans-unit>
      <trans-unit id="ilUndefinedValue">
        <source>Undefined value '{0}'</source>
        <target state="translated">Valor indefinido '{0}'</target>
        <note />
      </trans-unit>
      <trans-unit id="ilLabelNotFound">
        <source>Label {0} not found</source>
        <target state="translated">Rótulo {0} não encontrado</target>
        <note />
      </trans-unit>
      <trans-unit id="ilIncorrectNumberOfTypeArguments">
        <source>Incorrect number of type arguments to local call</source>
        <target state="translated">Número incorreto de argumentos de tipo para chamadas locais</target>
        <note />
      </trans-unit>
      <trans-unit id="ilDynamicInvocationNotSupported">
        <source>Dynamic invocation of {0} is not supported</source>
        <target state="translated">A chamada dinâmica de {0} não é suportada</target>
        <note />
      </trans-unit>
      <trans-unit id="ilAddressOfLiteralFieldIsInvalid">
        <source>Taking the address of a literal field is invalid</source>
        <target state="translated">Não é válido pegar o endereço de um campo literal</target>
        <note />
      </trans-unit>
      <trans-unit id="ilAddressOfValueHereIsInvalid">
        <source>This operation involves taking the address of a value '{0}' represented using a local variable or other special representation. This is invalid.</source>
        <target state="translated">Esta operação envolve pegar o endereço de um valor representado '{0}' através do uso de variável local ou outra representação especial, o que é inválido.</target>
        <note />
      </trans-unit>
      <trans-unit id="ilCustomMarshallersCannotBeUsedInFSharp">
        <source>Custom marshallers cannot be specified in F# code. Consider using a C# helper function.</source>
        <target state="translated">Marshallers personalizados não podem ser especificados em código F#. Considere usar uma função de ajuda de C#.</target>
        <note />
      </trans-unit>
      <trans-unit id="ilMarshalAsAttributeCannotBeDecoded">
        <source>The MarshalAs attribute could not be decoded</source>
        <target state="translated">Não foi possível decodificar o atributo MarshalAs</target>
        <note />
      </trans-unit>
      <trans-unit id="ilSignatureForExternalFunctionContainsTypeParameters">
        <source>The signature for this external function contains type parameters. Constrain the argument and return types to indicate the types of the corresponding C function.</source>
        <target state="translated">A assinatura para esta função externa contém parâmetros de tipo. Restrinja o argumento e tipos de retorno para indicar os tipos de função C correspondente.</target>
        <note />
      </trans-unit>
      <trans-unit id="ilDllImportAttributeCouldNotBeDecoded">
        <source>The DllImport attribute could not be decoded</source>
        <target state="translated">Não foi possível decodificar o atributo DllImport</target>
        <note />
      </trans-unit>
      <trans-unit id="ilLiteralFieldsCannotBeSet">
        <source>Literal fields cannot be set</source>
        <target state="translated">Não foi possível definir os campos literais</target>
        <note />
      </trans-unit>
      <trans-unit id="ilStaticMethodIsNotLambda">
        <source>GenSetStorage: {0} was represented as a static method but was not an appropriate lambda expression</source>
        <target state="translated">GenSetStorage: {0} foi representado como método estático mas não foi uma expressão lambda apropriada</target>
        <note />
      </trans-unit>
      <trans-unit id="ilMutableVariablesCannotEscapeMethod">
        <source>Mutable variables cannot escape their method</source>
        <target state="translated">Variáveis mutáveis não podem escapar de seus métodos</target>
        <note />
      </trans-unit>
      <trans-unit id="ilUnexpectedUnrealizedValue">
        <source>Compiler error: unexpected unrealized value</source>
        <target state="translated">Erro de compilador: valor não realizado inesperado</target>
        <note />
      </trans-unit>
      <trans-unit id="ilMainModuleEmpty">
        <source>Main module of program is empty: nothing will happen when it is run</source>
        <target state="translated">O módulo principal do programa está vazio: nada ocorrerá enquanto ele estiver em execução</target>
        <note />
      </trans-unit>
      <trans-unit id="ilTypeCannotBeUsedForLiteralField">
        <source>This type cannot be used for a literal field</source>
        <target state="translated">Este tipo não pode ser usado para um campo literal</target>
        <note />
      </trans-unit>
      <trans-unit id="ilUnexpectedGetSetAnnotation">
        <source>Unexpected GetSet annotation on a property</source>
        <target state="translated">Anotação GetSet inesperada em um propriedade</target>
        <note />
      </trans-unit>
      <trans-unit id="ilFieldOffsetAttributeCouldNotBeDecoded">
        <source>The FieldOffset attribute could not be decoded</source>
        <target state="translated">Não foi possível decodificar o atributo FieldOffset</target>
        <note />
      </trans-unit>
      <trans-unit id="ilStructLayoutAttributeCouldNotBeDecoded">
        <source>The StructLayout attribute could not be decoded</source>
        <target state="translated">Não foi possível decodificar o atributo StructLayout</target>
        <note />
      </trans-unit>
      <trans-unit id="ilDefaultAugmentationAttributeCouldNotBeDecoded">
        <source>The DefaultAugmentation attribute could not be decoded</source>
        <target state="translated">Não foi possível decodificar o atributo DefaultAugmentation</target>
        <note />
      </trans-unit>
      <trans-unit id="ilReflectedDefinitionsCannotUseSliceOperator">
        <source>Reflected definitions cannot contain uses of the prefix splice operator '%'</source>
        <target state="translated">Definições refletidas não podem conter usos do operador união pré-fixo '%'</target>
        <note />
      </trans-unit>
      <trans-unit id="optsProblemWithCodepage">
        <source>Problem with codepage '{0}': {1}</source>
        <target state="translated">Problema com o código de página '{0}': {1}</target>
        <note />
      </trans-unit>
      <trans-unit id="optsCopyright">
        <source>Copyright (c) Microsoft Corporation. All Rights Reserved.</source>
        <target state="translated">Copyright (c) Microsoft Corporation. Todos direitos reservados.</target>
        <note />
      </trans-unit>
      <trans-unit id="optsCopyrightCommunity">
        <source>Freely distributed under the MIT Open Source License.  https://github.com/Microsoft/visualfsharp/blob/master/License.txt</source>
        <target state="translated">Distribuído gratuitamente sob a Licença de Software Livre do MIT.  https://github.com/Microsoft/visualfsharp/blob/master/License.txt</target>
        <note />
      </trans-unit>
      <trans-unit id="optsNameOfOutputFile">
        <source>Name of the output file (Short form: -o)</source>
        <target state="translated">Nome do arquivo de saída (Forma abreviada: -o)</target>
        <note />
      </trans-unit>
      <trans-unit id="optsBuildConsole">
        <source>Build a console executable</source>
        <target state="translated">Criar um executável de console</target>
        <note />
      </trans-unit>
      <trans-unit id="optsBuildWindows">
        <source>Build a Windows executable</source>
        <target state="translated">Criar um executável do Windows</target>
        <note />
      </trans-unit>
      <trans-unit id="optsBuildLibrary">
        <source>Build a library (Short form: -a)</source>
        <target state="translated">Criar uma biblioteca (Forma abreviada: -a)</target>
        <note />
      </trans-unit>
      <trans-unit id="optsBuildModule">
        <source>Build a module that can be added to another assembly</source>
        <target state="translated">Criar um módulo que possa ser adicionado a outro assembly</target>
        <note />
      </trans-unit>
      <trans-unit id="optsDelaySign">
        <source>Delay-sign the assembly using only the public portion of the strong name key</source>
        <target state="translated">Assinatura atrasada do assembly usando somente a parte pública da chave de nome forte</target>
        <note />
      </trans-unit>
      <trans-unit id="optsPublicSign">
        <source>Public-sign the assembly using only the public portion of the strong name key, and mark the assembly as signed</source>
        <target state="translated">Assine de forma pública o assembly usando a única parte pública da chave de nome forte e marque o assembly como assinado</target>
        <note />
      </trans-unit>
      <trans-unit id="optsWriteXml">
        <source>Write the xmldoc of the assembly to the given file</source>
        <target state="translated">Gravar o xmldoc do assembly para o arquivo especificado</target>
        <note />
      </trans-unit>
      <trans-unit id="optsStrongKeyFile">
        <source>Specify a strong name key file</source>
        <target state="translated">Especificar um arquivo de chave de nome forte</target>
        <note />
      </trans-unit>
      <trans-unit id="optsStrongKeyContainer">
        <source>Specify a strong name key container</source>
        <target state="translated">Especificar um contêiner de chave de nome forte</target>
        <note />
      </trans-unit>
      <trans-unit id="optsPlatform">
        <source>Limit which platforms this code can run on: x86, Itanium, x64, anycpu32bitpreferred, or anycpu. The default is anycpu.</source>
        <target state="translated">Limite em quais plataformas este código pode ser executado: x86, Itanium, x64, anycpu32bitpreferred ou anycpu. O padrão é anycpu.</target>
        <note />
      </trans-unit>
      <trans-unit id="optsNoOpt">
        <source>Only include optimization information essential for implementing inlined constructs. Inhibits cross-module inlining but improves binary compatibility.</source>
        <target state="translated">Inclua somente informações de otimização essenciais para a implementação de constructos embutidos. Isso inibe a integração dos módulos cruzados, mas aumenta a compatibilidade binária.</target>
        <note />
      </trans-unit>
      <trans-unit id="optsNoInterface">
        <source>Don't add a resource to the generated assembly containing F#-specific metadata</source>
        <target state="translated">Não adicione um recurso ao assembly gerado que contenha metadados específicos a F#</target>
        <note />
      </trans-unit>
      <trans-unit id="optsSig">
        <source>Print the inferred interface of the assembly to a file</source>
        <target state="translated">Imprimir interface deduzida do assembly para um arquivo</target>
        <note />
      </trans-unit>
      <trans-unit id="optsReference">
        <source>Reference an assembly (Short form: -r)</source>
        <target state="translated">Referenciar um assembly (Forma abreviada: -r)</target>
        <note />
      </trans-unit>
      <trans-unit id="optsWin32res">
        <source>Specify a Win32 resource file (.res)</source>
        <target state="translated">Especificar um arquivo de recursos do Win32 (.res)</target>
        <note />
      </trans-unit>
      <trans-unit id="optsWin32manifest">
        <source>Specify a Win32 manifest file</source>
        <target state="translated">Especificar um arquivo de manifesto Win32</target>
        <note />
      </trans-unit>
      <trans-unit id="optsNowin32manifest">
        <source>Do not include the default Win32 manifest</source>
        <target state="translated">Não inclua o manifesto Win32 padrão</target>
        <note />
      </trans-unit>
      <trans-unit id="optsEmbedAllSource">
        <source>Embed all source files in the portable PDB file</source>
        <target state="translated">Inserir todos os arquivos de origem no arquivo PDB portátil</target>
        <note />
      </trans-unit>
      <trans-unit id="optsEmbedSource">
        <source>Embed specific source files in the portable PDB file</source>
        <target state="translated">Inserir os arquivos de origem específicos no arquivo PDB portátil</target>
        <note />
      </trans-unit>
      <trans-unit id="optsSourceLink">
        <source>Source link information file to embed in the portable PDB file</source>
        <target state="translated">O arquivo de informações do link de origem para inserir em um arquivo PDB portátil</target>
        <note />
      </trans-unit>
      <trans-unit id="optsEmbeddedSourceRequirePortablePDBs">
        <source>--embed switch only supported when emitting a Portable PDB (--debug:portable or --debug:embedded)</source>
        <target state="translated">o comutador --embed tem suporte somente ao emitir um PDB Portátil (--debug:portable ou --debug:embedded)</target>
        <note />
      </trans-unit>
      <trans-unit id="optsSourceLinkRequirePortablePDBs">
        <source>--sourcelink switch only supported when emitting a Portable PDB (--debug:portable or --debug:embedded)</source>
        <target state="translated">o comutador --sourcelink tem suporte somente ao emitir um PDB Portátil (--debug:portable ou --debug:embedded)</target>
        <note />
      </trans-unit>
      <trans-unit id="srcFileTooLarge">
        <source>Source file is too large to embed in a portable PDB</source>
        <target state="translated">O arquivo de origem é muito grande para ser inserido em um PDB portátil</target>
        <note />
      </trans-unit>
      <trans-unit id="optsResource">
        <source>Embed the specified managed resource</source>
        <target state="translated">Inserir o recurso gerenciado especificado</target>
        <note />
      </trans-unit>
      <trans-unit id="optsLinkresource">
        <source>Link the specified resource to this assembly where the resinfo format is &lt;file&gt;[,&lt;string name&gt;[,public|private]]</source>
        <target state="translated">Vincule o recurso especificado a este assembly, em que o formato resinfo é &lt;arquivo&gt;[,&lt;nome da cadeia de caracteres&gt;[,public|private]]</target>
        <note />
      </trans-unit>
      <trans-unit id="optsDebugPM">
        <source>Emit debug information (Short form: -g)</source>
        <target state="translated">Emita as informação de depuração (Forma abreviada: -g)</target>
        <note />
      </trans-unit>
      <trans-unit id="optsDebug">
        <source>Specify debugging type: full, portable, embedded, pdbonly. ('{0}' is the default if no debuggging type specified and enables attaching a debugger to a running program, 'portable' is a cross-platform format, 'embedded' is a cross-platform format embedded into the output file).</source>
        <target state="translated">Especificar tipo de depuração: completo, portátil, incorporado, somente PDB. ('{0}' será o padrão se nenhum tipo de depuração for especificado e permite anexar um depurador a um programa em execução; 'portátil' é um formato multiplataforma; 'incorporado' é um formato multiplataforma incorporado no arquivo de saída).</target>
        <note />
      </trans-unit>
      <trans-unit id="optsOptimize">
        <source>Enable optimizations (Short form: -O)</source>
        <target state="translated">Habilite otimizações (Forma abreviada: -O)</target>
        <note />
      </trans-unit>
      <trans-unit id="optsTailcalls">
        <source>Enable or disable tailcalls</source>
        <target state="translated">Habilitar ou desabilitar tailcalls</target>
        <note />
      </trans-unit>
      <trans-unit id="optsDeterministic">
        <source>Produce a deterministic assembly (including module version GUID and timestamp)</source>
        <target state="translated">Produzir um assembly determinístico (incluindo GUID de versão de módulo e carimbo de data/hora)</target>
        <note />
      </trans-unit>
      <trans-unit id="optsCrossoptimize">
        <source>Enable or disable cross-module optimizations</source>
        <target state="translated">Habilite ou desabilite otimizações de módulo cruzado</target>
        <note />
      </trans-unit>
      <trans-unit id="optsWarnaserrorPM">
        <source>Report all warnings as errors</source>
        <target state="translated">Relatar todos os avisos como erros</target>
        <note />
      </trans-unit>
      <trans-unit id="optsWarnaserror">
        <source>Report specific warnings as errors</source>
        <target state="translated">Relatar avisos específicos como erros</target>
        <note />
      </trans-unit>
      <trans-unit id="optsWarn">
        <source>Set a warning level (0-5)</source>
        <target state="translated">Definir um nível de aviso (0-5)</target>
        <note />
      </trans-unit>
      <trans-unit id="optsNowarn">
        <source>Disable specific warning messages</source>
        <target state="translated">Desabilitar mensagens de aviso específicas</target>
        <note />
      </trans-unit>
      <trans-unit id="optsWarnOn">
        <source>Enable specific warnings that may be off by default</source>
        <target state="translated">Habilitar avisos específicos que podem estar desativados por padrão</target>
        <note />
      </trans-unit>
      <trans-unit id="optsChecked">
        <source>Generate overflow checks</source>
        <target state="translated">Gerar verificações de estouro</target>
        <note />
      </trans-unit>
      <trans-unit id="optsDefine">
        <source>Define conditional compilation symbols (Short form: -d)</source>
        <target state="translated">Defina símbolos de compilação condicional (Forma abreviada: -d)</target>
        <note />
      </trans-unit>
      <trans-unit id="optsMlcompatibility">
        <source>Ignore ML compatibility warnings</source>
        <target state="translated">Ignore avisos de compatibilidade ML</target>
        <note />
      </trans-unit>
      <trans-unit id="optsNologo">
        <source>Suppress compiler copyright message</source>
        <target state="translated">Suprimir a mensagem de direitos autorais do compilador</target>
        <note />
      </trans-unit>
      <trans-unit id="optsHelp">
        <source>Display this usage message (Short form: -?)</source>
        <target state="translated">Exibir esta mensagem de uso (Forma abreviada: -?)</target>
        <note />
      </trans-unit>
      <trans-unit id="optsResponseFile">
        <source>Read response file for more options</source>
        <target state="translated">Leia o arquivo de resposta para obter mais opções</target>
        <note />
      </trans-unit>
      <trans-unit id="optsCodepage">
        <source>Specify the codepage used to read source files</source>
        <target state="translated">Especifique a página de código usada para ler arquivos de origem</target>
        <note />
      </trans-unit>
      <trans-unit id="optsUtf8output">
        <source>Output messages in UTF-8 encoding</source>
        <target state="translated">Mensagens de saída em codificação UTF-8</target>
        <note />
      </trans-unit>
      <trans-unit id="optsFullpaths">
        <source>Output messages with fully qualified paths</source>
        <target state="translated">Mensagens de saída com caminhos totalmente qualificados</target>
        <note />
      </trans-unit>
      <trans-unit id="optsLib">
        <source>Specify a directory for the include path which is used to resolve source files and assemblies (Short form: -I)</source>
        <target state="translated">Especifique um diretório para incluir o caminho que é usado para resolver arquivos de origem e assemblies (Forma abreviada: -I)</target>
        <note />
      </trans-unit>
      <trans-unit id="optsBaseaddress">
        <source>Base address for the library to be built</source>
        <target state="translated">Endereço base para a biblioteca a ser criada</target>
        <note />
      </trans-unit>
      <trans-unit id="optsNoframework">
        <source>Do not reference the default CLI assemblies by default</source>
        <target state="translated">Não referencie os assemblies CLI padrões por padrão</target>
        <note />
      </trans-unit>
      <trans-unit id="optsStandalone">
        <source>Statically link the F# library and all referenced DLLs that depend on it into the assembly being generated</source>
        <target state="translated">Vincular estaticamente a biblioteca F# e todos os DLLs referenciados que dependem do assembly que está sendo gerado</target>
        <note />
      </trans-unit>
      <trans-unit id="optsStaticlink">
        <source>Statically link the given assembly and all referenced DLLs that depend on this assembly. Use an assembly name e.g. mylib, not a DLL name.</source>
        <target state="translated">Vincule estaticamente o assembly fornecido e todas as DLLs referenciadas que dependem deste assembly. Use um nome de assembly como mylib, por exemplo, não um nome de DLL.</target>
        <note />
      </trans-unit>
      <trans-unit id="optsResident">
        <source>Use a resident background compilation service to improve compiler startup times.</source>
        <target state="translated">Use um serviço de compilação em segundo plano residente para aprimorar os tempos de inicialização do compilador.</target>
        <note />
      </trans-unit>
      <trans-unit id="optsPdb">
        <source>Name the output debug file</source>
        <target state="translated">Nomear o arquivo de depuração de saída</target>
        <note />
      </trans-unit>
      <trans-unit id="optsSimpleresolution">
        <source>Resolve assembly references using directory-based rules rather than MSBuild resolution</source>
        <target state="translated">Resolver referências de assembly usando regras baseadas em diretório em vez da resolução do MSBuild</target>
        <note />
      </trans-unit>
      <trans-unit id="optsUnrecognizedTarget">
        <source>Unrecognized target '{0}', expected 'exe', 'winexe', 'library' or 'module'</source>
        <target state="translated">Destino desconhecido '{0}', 'exe', 'winexe', 'library' ou 'module' era esperado</target>
        <note />
      </trans-unit>
      <trans-unit id="optsUnrecognizedDebugType">
        <source>Unrecognized debug type '{0}', expected 'pdbonly' or 'full'</source>
        <target state="translated">Tipo de depuração desconhecida '{0}', 'pdbonly' ou 'full' era esperado</target>
        <note />
      </trans-unit>
      <trans-unit id="optsInvalidWarningLevel">
        <source>Invalid warning level '{0}'</source>
        <target state="translated">Nível de aviso '{0}' inválido</target>
        <note />
      </trans-unit>
      <trans-unit id="optsShortFormOf">
        <source>Short form of '{0}'</source>
        <target state="translated">Forma abreviada de '{0}'</target>
        <note />
      </trans-unit>
      <trans-unit id="optsClirootDeprecatedMsg">
        <source>The command-line option '--cliroot' has been deprecated. Use an explicit reference to a specific copy of mscorlib.dll instead.</source>
        <target state="translated">A opção de linha de comando '--cliroot' foi preterida. Use uma referência explicita para uma cópia específica de mscorlib.dll em seu lugar.</target>
        <note />
      </trans-unit>
      <trans-unit id="optsClirootDescription">
        <source>Use to override where the compiler looks for mscorlib.dll and framework components</source>
        <target state="translated">Use para substituir onde o compilador deve procurar por mscorlib.dll e componentes de framework</target>
        <note />
      </trans-unit>
      <trans-unit id="optsHelpBannerOutputFiles">
        <source>- OUTPUT FILES -</source>
        <target state="translated">- ARQUIVOS DE SAÍDA -</target>
        <note />
      </trans-unit>
      <trans-unit id="optsHelpBannerInputFiles">
        <source>- INPUT FILES -</source>
        <target state="translated">- ARQUIVOS DE ENTRADA -</target>
        <note />
      </trans-unit>
      <trans-unit id="optsHelpBannerResources">
        <source>- RESOURCES -</source>
        <target state="translated">- RECURSOS -</target>
        <note />
      </trans-unit>
      <trans-unit id="optsHelpBannerCodeGen">
        <source>- CODE GENERATION -</source>
        <target state="translated">- GERAÇÃO DE CÓDIGO -</target>
        <note />
      </trans-unit>
      <trans-unit id="optsHelpBannerAdvanced">
        <source>- ADVANCED -</source>
        <target state="translated">- AVANÇADO -</target>
        <note />
      </trans-unit>
      <trans-unit id="optsHelpBannerMisc">
        <source>- MISCELLANEOUS -</source>
        <target state="translated">- DIVERSOS -</target>
        <note />
      </trans-unit>
      <trans-unit id="optsHelpBannerLanguage">
        <source>- LANGUAGE -</source>
        <target state="translated">- LINGUAGEM -</target>
        <note />
      </trans-unit>
      <trans-unit id="optsHelpBannerErrsAndWarns">
        <source>- ERRORS AND WARNINGS -</source>
        <target state="translated">- ERROS E AVISOS -</target>
        <note />
      </trans-unit>
      <trans-unit id="optsUnknownArgumentToTheTestSwitch">
        <source>Unknown --test argument: '{0}'</source>
        <target state="translated">Argumento --test desconhecido: '{0}'</target>
        <note />
      </trans-unit>
      <trans-unit id="optsUnknownPlatform">
        <source>Unrecognized platform '{0}', valid values are 'x86', 'x64', 'Itanium', 'anycpu32bitpreferred', and 'anycpu'</source>
        <target state="translated">Plataforma não reconhecida '{0}', os valores válidos são 'x86', 'x64', 'Itanium', 'anycpu32bitpreferred' e 'anycpu'</target>
        <note />
      </trans-unit>
      <trans-unit id="optsInternalNoDescription">
        <source>The command-line option '{0}' is for test purposes only</source>
        <target state="translated">A opção de linha de comando '{0}' é somente para propósitos de teste</target>
        <note />
      </trans-unit>
      <trans-unit id="optsDCLONoDescription">
        <source>The command-line option '{0}' has been deprecated</source>
        <target state="translated">A opção de linha de comando '{0}' foi preterida</target>
        <note />
      </trans-unit>
      <trans-unit id="optsDCLODeprecatedSuggestAlternative">
        <source>The command-line option '{0}' has been deprecated. Use '{1}' instead.</source>
        <target state="translated">A opção de linha de comando '{0}' foi preterida. Use '{1}' em seu lugar.</target>
        <note />
      </trans-unit>
      <trans-unit id="optsDCLOHtmlDoc">
        <source>The command-line option '{0}' has been deprecated. HTML document generation is now part of the F# Power Pack, via the tool FsHtmlDoc.exe.</source>
        <target state="translated">A opção de linha de comando '{0}' foi preterida. A geração de documento HTML é agora parte do pacote de energia F#, através da ferramenta FsHtmlDoc.exe.</target>
        <note />
      </trans-unit>
      <trans-unit id="optsConsoleColors">
        <source>Output warning and error messages in color</source>
        <target state="translated">Mensagens de aviso e erro de saída em cores</target>
        <note />
      </trans-unit>
      <trans-unit id="optsUseHighEntropyVA">
        <source>Enable high-entropy ASLR</source>
        <target state="translated">Habilitar ASLR de alta entropia</target>
        <note />
      </trans-unit>
      <trans-unit id="optsSubSystemVersion">
        <source>Specify subsystem version of this assembly</source>
        <target state="translated">Especificar a versão do subsistema deste assembly</target>
        <note />
      </trans-unit>
      <trans-unit id="optsTargetProfile">
        <source>Specify target framework profile of this assembly. Valid values are mscorlib, netcore or netstandard. Default - mscorlib</source>
        <target state="translated">Especifique o perfil da estrutura de destino deste assembly. Os valores válidos são mscorlib, netcore ou netstandard. O padrão é mscorlib</target>
        <note />
      </trans-unit>
      <trans-unit id="optsEmitDebugInfoInQuotations">
        <source>Emit debug information in quotations</source>
        <target state="translated">Emitir informações de depuração entre aspas</target>
        <note />
      </trans-unit>
      <trans-unit id="optsPreferredUiLang">
        <source>Specify the preferred output language culture name (e.g. es-ES, ja-JP)</source>
        <target state="translated">Especifique o nome de cultura de idioma de saída preferencial (por exemplo, es-ES, ja-JP)</target>
        <note />
      </trans-unit>
      <trans-unit id="optsNoCopyFsharpCore">
        <source>Don't copy FSharp.Core.dll along the produced binaries</source>
        <target state="translated">Não copiar FSharp.Core.dll nos binários produzidos</target>
        <note />
      </trans-unit>
      <trans-unit id="optsInvalidSubSystemVersion">
        <source>Invalid version '{0}' for '--subsystemversion'. The version must be 4.00 or greater.</source>
        <target state="translated">Versão inválida '{0}' para '--subsystemversion'. A versão deve ser 4.00 ou posterior.</target>
        <note />
      </trans-unit>
      <trans-unit id="optsInvalidTargetProfile">
        <source>Invalid value '{0}' for '--targetprofile', valid values are 'mscorlib', 'netcore' or 'netstandard'.</source>
        <target state="translated">Valor inválido '{0}' para '--targetprofile', os valores válidos são 'mscorlib', 'netcore' ou 'netstandard'.</target>
        <note />
      </trans-unit>
      <trans-unit id="typeInfoFullName">
        <source>Full name</source>
        <target state="translated">Nome completo</target>
        <note />
      </trans-unit>
      <trans-unit id="typeInfoOtherOverloads">
        <source>and {0} other overloads</source>
        <target state="translated">e {0} outras sobrecargas</target>
        <note />
      </trans-unit>
      <trans-unit id="typeInfoUnionCase">
        <source>union case</source>
        <target state="translated">caso união</target>
        <note />
      </trans-unit>
      <trans-unit id="typeInfoActivePatternResult">
        <source>active pattern result</source>
        <target state="translated">resultado padrão ativo</target>
        <note />
      </trans-unit>
      <trans-unit id="typeInfoActiveRecognizer">
        <source>active recognizer</source>
        <target state="translated">reorganizador ativo</target>
        <note />
      </trans-unit>
      <trans-unit id="typeInfoField">
        <source>field</source>
        <target state="translated">campo</target>
        <note />
      </trans-unit>
      <trans-unit id="typeInfoEvent">
        <source>event</source>
        <target state="translated">evento</target>
        <note />
      </trans-unit>
      <trans-unit id="typeInfoProperty">
        <source>property</source>
        <target state="translated">propriedade</target>
        <note />
      </trans-unit>
      <trans-unit id="typeInfoExtension">
        <source>extension</source>
        <target state="translated">extensão</target>
        <note />
      </trans-unit>
      <trans-unit id="typeInfoCustomOperation">
        <source>custom operation</source>
        <target state="translated">operação personalizada</target>
        <note />
      </trans-unit>
      <trans-unit id="typeInfoArgument">
        <source>argument</source>
        <target state="translated">argumento</target>
        <note />
      </trans-unit>
      <trans-unit id="typeInfoPatternVariable">
        <source>patvar</source>
        <target state="translated">patvar</target>
        <note />
      </trans-unit>
      <trans-unit id="typeInfoNamespace">
        <source>namespace</source>
        <target state="translated">namespace</target>
        <note />
      </trans-unit>
      <trans-unit id="typeInfoModule">
        <source>module</source>
        <target state="translated">módulo</target>
        <note />
      </trans-unit>
      <trans-unit id="typeInfoNamespaceOrModule">
        <source>namespace/module</source>
        <target state="translated">namespace/módulo</target>
        <note />
      </trans-unit>
      <trans-unit id="typeInfoFromFirst">
        <source>from {0}</source>
        <target state="translated">de {0}</target>
        <note />
      </trans-unit>
      <trans-unit id="typeInfoFromNext">
        <source>also from {0}</source>
        <target state="translated">também de {0}</target>
        <note />
      </trans-unit>
      <trans-unit id="typeInfoGeneratedProperty">
        <source>generated property</source>
        <target state="translated">propriedade gerada</target>
        <note />
      </trans-unit>
      <trans-unit id="typeInfoGeneratedType">
        <source>generated type</source>
        <target state="translated">tipo gerado</target>
        <note />
      </trans-unit>
      <trans-unit id="assemblyResolutionFoundByAssemblyFoldersKey">
        <source>Found by AssemblyFolders registry key</source>
        <target state="translated">Localizada pela chave de registro AssemblyFolders</target>
        <note />
      </trans-unit>
      <trans-unit id="assemblyResolutionFoundByAssemblyFoldersExKey">
        <source>Found by AssemblyFoldersEx registry key</source>
        <target state="translated">Localizada pela chave de registro AssemblyFoldersEx</target>
        <note />
      </trans-unit>
      <trans-unit id="assemblyResolutionNetFramework">
        <source>.NET Framework</source>
        <target state="translated">.NET Framework</target>
        <note />
      </trans-unit>
      <trans-unit id="assemblyResolutionGAC">
        <source>Global Assembly Cache</source>
        <target state="translated">Cache de Assembly Global</target>
        <note />
      </trans-unit>
      <trans-unit id="recursiveClassHierarchy">
        <source>Recursive class hierarchy in type '{0}'</source>
        <target state="translated">Hierarquia de classe recursiva no tipo '{0}'</target>
        <note />
      </trans-unit>
      <trans-unit id="InvalidRecursiveReferenceToAbstractSlot">
        <source>Invalid recursive reference to an abstract slot</source>
        <target state="translated">Referência recursiva inválida para um slot abstrato</target>
        <note />
      </trans-unit>
      <trans-unit id="eventHasNonStandardType">
        <source>The event '{0}' has a non-standard type. If this event is declared in another CLI language, you may need to access this event using the explicit {1} and {2} methods for the event. If this event is declared in F#, make the type of the event an instantiation of either 'IDelegateEvent&lt;_&gt;' or 'IEvent&lt;_,_&gt;'.</source>
        <target state="translated">O evento '{0}' possui um tipo não padrão. Se este evento for declarado em outra linguagem CLI, você pode precisar acessar este evento com o uso de {1} explícito e métodos {2} para ele. Se este evento estiver declarado em F#, faça o tipo de evento também ser uma instanciação de 'IDelegateEvent&lt;_&gt;' ou 'IEvent&lt;_,_&gt;'.</target>
        <note />
      </trans-unit>
      <trans-unit id="typeIsNotAccessible">
        <source>The type '{0}' is not accessible from this code location</source>
        <target state="translated">O tipo '{0}' não é acessível deste local do código</target>
        <note />
      </trans-unit>
      <trans-unit id="unionCasesAreNotAccessible">
        <source>The union cases or fields of the type '{0}' are not accessible from this code location</source>
        <target state="translated">Os casos união ou campos do tipo '{0}' não são acessíveis deste local de código</target>
        <note />
      </trans-unit>
      <trans-unit id="valueIsNotAccessible">
        <source>The value '{0}' is not accessible from this code location</source>
        <target state="translated">O valor '{0}' não é acessível deste local de código</target>
        <note />
      </trans-unit>
      <trans-unit id="unionCaseIsNotAccessible">
        <source>The union case '{0}' is not accessible from this code location</source>
        <target state="translated">O caso união '{0}' não está acessível deste local de código</target>
        <note />
      </trans-unit>
      <trans-unit id="fieldIsNotAccessible">
        <source>The record, struct or class field '{0}' is not accessible from this code location</source>
        <target state="translated">O campo de registro, struct ou classe '{0}' não está acessível neste local de código</target>
        <note />
      </trans-unit>
      <trans-unit id="structOrClassFieldIsNotAccessible">
        <source>The struct or class field '{0}' is not accessible from this code location</source>
        <target state="translated">O campo da struct ou classe '{0}' não é acessível neste local do código</target>
        <note />
      </trans-unit>
      <trans-unit id="experimentalConstruct">
        <source>This construct is experimental</source>
        <target state="translated">Este constructo é experimental</target>
        <note />
      </trans-unit>
      <trans-unit id="noInvokeMethodsFound">
        <source>No Invoke methods found for delegate type</source>
        <target state="translated">Nenhum método de invocação encontrado para o tipo delegate</target>
        <note />
      </trans-unit>
      <trans-unit id="moreThanOneInvokeMethodFound">
        <source>More than one Invoke method found for delegate type</source>
        <target state="translated">Mais de um método de chamada encontrado para o tipo delegado</target>
        <note />
      </trans-unit>
      <trans-unit id="delegatesNotAllowedToHaveCurriedSignatures">
        <source>Delegates are not allowed to have curried signatures</source>
        <target state="translated">Delegados não estão autorizados a ter assinaturas na forma curried</target>
        <note />
      </trans-unit>
      <trans-unit id="tlrUnexpectedTExpr">
        <source>Unexpected Expr.TyChoose</source>
        <target state="translated">Expr.TyChoose inesperado</target>
        <note />
      </trans-unit>
      <trans-unit id="tlrLambdaLiftingOptimizationsNotApplied">
        <source>Note: Lambda-lifting optimizations have not been applied because of the use of this local constrained generic function as a first class value. Adding type constraints may resolve this condition.</source>
        <target state="translated">Observação: as otimizações de levantamento de lambda não foram aplicadas devido ao uso desta função genérica restrita local como um valor de primeira classe. Adicionar restrições pode resolver esta condição.</target>
        <note />
      </trans-unit>
      <trans-unit id="lexhlpIdentifiersContainingAtSymbolReserved">
        <source>Identifiers containing '@' are reserved for use in F# code generation</source>
        <target state="translated">Identificadores que contém '@' são reservados para uso em geração de código F#</target>
        <note />
      </trans-unit>
      <trans-unit id="lexhlpIdentifierReserved">
        <source>The identifier '{0}' is reserved for future use by F#</source>
        <target state="translated">O identificador '{0}' é reservado para uso futuro por F#</target>
        <note />
      </trans-unit>
      <trans-unit id="patcMissingVariable">
        <source>Missing variable '{0}'</source>
        <target state="translated">Variável '{0}' ausente</target>
        <note />
      </trans-unit>
      <trans-unit id="patcPartialActivePatternsGenerateOneResult">
        <source>Partial active patterns may only generate one result</source>
        <target state="translated">Padrões ativos parciais só podem gerar um resultado</target>
        <note />
      </trans-unit>
      <trans-unit id="impTypeRequiredUnavailable">
        <source>The type '{0}' is required here and is unavailable. You must add a reference to assembly '{1}'.</source>
        <target state="translated">O tipo '{0}' é requerido aqui e não está disponível. Você deve adicionar uma referência ao assembly '{1}'.</target>
        <note />
      </trans-unit>
      <trans-unit id="impReferencedTypeCouldNotBeFoundInAssembly">
        <source>A reference to the type '{0}' in assembly '{1}' was found, but the type could not be found in that assembly</source>
        <target state="translated">A referência para o tipo '{0}' no assembly '{1}' foi encontrada, mas o tipo não pôde ser encontrado neste assembly</target>
        <note />
      </trans-unit>
      <trans-unit id="impNotEnoughTypeParamsInScopeWhileImporting">
        <source>Internal error or badly formed metadata: not enough type parameters were in scope while importing</source>
        <target state="translated">Erro interno ou metadado malformado: os parâmetros de tipo que estavam no escopo durante a importação não são suficientes</target>
        <note />
      </trans-unit>
      <trans-unit id="impReferenceToDllRequiredByAssembly">
        <source>A reference to the DLL {0} is required by assembly {1}. The imported type {2} is located in the first assembly and could not be resolved.</source>
        <target state="translated">Uma referência ao DLL {0} é requerida pelo assembly {1}. O tipo importado {2} está localizado no primeiro assembly e não pôde ser resolvido.</target>
        <note />
      </trans-unit>
      <trans-unit id="impImportedAssemblyUsesNotPublicType">
        <source>An imported assembly uses the type '{0}' but that type is not public</source>
        <target state="translated">Um assembly importado usa o tipo '{0}', mas este tipo não é público</target>
        <note />
      </trans-unit>
      <trans-unit id="optValueMarkedInlineButIncomplete">
        <source>The value '{0}' was marked inline but its implementation makes use of an internal or private function which is not sufficiently accessible</source>
        <target state="translated">O valor '{0}' foi marcado como embutido, mas sua implementação faz uso de uma função interna ou privada que não é suficientemente acessível</target>
        <note />
      </trans-unit>
      <trans-unit id="optValueMarkedInlineButWasNotBoundInTheOptEnv">
        <source>The value '{0}' was marked inline but was not bound in the optimization environment</source>
        <target state="translated">O valor '{0}' foi marcado como embutido, mas não está associado no ambiente de otimização</target>
        <note />
      </trans-unit>
      <trans-unit id="optLocalValueNotFoundDuringOptimization">
        <source>Local value {0} not found during optimization</source>
        <target state="translated">O valor local {0} não foi encontrado durante a otimização</target>
        <note />
      </trans-unit>
      <trans-unit id="optValueMarkedInlineHasUnexpectedValue">
        <source>A value marked as 'inline' has an unexpected value</source>
        <target state="translated">Um valor marcado como 'embutido' possui um valor inesperado</target>
        <note />
      </trans-unit>
      <trans-unit id="optValueMarkedInlineCouldNotBeInlined">
        <source>A value marked as 'inline' could not be inlined</source>
        <target state="translated">Um valor marcado como 'embutido' não pôde ser embutido</target>
        <note />
      </trans-unit>
      <trans-unit id="optFailedToInlineValue">
        <source>Failed to inline the value '{0}' marked 'inline', perhaps because a recursive value was marked 'inline'</source>
        <target state="translated">Falha ao embutir o valor '{0}' marcado como 'inline', talvez porque um valor recursivo tenha sido marcado como 'inline'</target>
        <note />
      </trans-unit>
      <trans-unit id="optRecursiveValValue">
        <source>Recursive ValValue {0}</source>
        <target state="translated">ValValue {0} recursivo </target>
        <note />
      </trans-unit>
      <trans-unit id="lexfltIncorrentIndentationOfIn">
        <source>The indentation of this 'in' token is incorrect with respect to the corresponding 'let'</source>
        <target state="translated">O recuo deste token 'in' é incorreto em relação ao 'let' correspondente</target>
        <note />
      </trans-unit>
      <trans-unit id="lexfltTokenIsOffsideOfContextStartedEarlier">
        <source>Possible incorrect indentation: this token is offside of context started at position {0}. Try indenting this token further or using standard formatting conventions.</source>
        <target state="translated">Recuo possivelmente incorreto: este token está fora do contexto iniciado na posição {0}. Tente recuar mais este token ou use conversões de formatação padrão.</target>
        <note />
      </trans-unit>
      <trans-unit id="lexfltSeparatorTokensOfPatternMatchMisaligned">
        <source>The '|' tokens separating rules of this pattern match are misaligned by one column. Consider realigning your code or using further indentation.</source>
        <target state="translated">Os tokens '|' que separam regras desta correspondência de padrão estão desalinhados em uma coluna. Considere realinhar seu código ou usar mais recuo.</target>
        <note />
      </trans-unit>
      <trans-unit id="nrInvalidModuleExprType">
        <source>Invalid module/expression/type</source>
        <target state="translated">Módulo/expressão/tipo inválido</target>
        <note />
      </trans-unit>
      <trans-unit id="nrTypeInstantiationNeededToDisambiguateTypesWithSameName">
        <source>Multiple types exist called '{0}', taking different numbers of generic parameters. Provide a type instantiation to disambiguate the type resolution, e.g. '{1}'.</source>
        <target state="translated">Existem tipos múltiplos chamados '{0}', que pegam diferentes números de parâmetros genéricos. Forneça uma instanciação de tipo para desfazer a ambiguidade da resolução de tipo, por exemplo '{1}'.</target>
        <note />
      </trans-unit>
      <trans-unit id="nrTypeInstantiationIsMissingAndCouldNotBeInferred">
        <source>The instantiation of the generic type '{0}' is missing and can't be inferred from the arguments or return type of this member. Consider providing a type instantiation when accessing this type, e.g. '{1}'.</source>
        <target state="translated">Está faltando a instanciação do tipo genérico '{0}', a qual não pode ser inferida a partir de argumentos ou tipo de retorno deste membro. Considere providenciar uma instanciação de tipo quando acessar este tipo, por exemplo '{1}'.</target>
        <note />
      </trans-unit>
      <trans-unit id="nrGlobalUsedOnlyAsFirstName">
        <source>'global' may only be used as the first name in a qualified path</source>
        <target state="translated">'global' só pode ser usado com primeiro nome em um caminho qualificado</target>
        <note />
      </trans-unit>
      <trans-unit id="nrIsNotConstructorOrLiteral">
        <source>This is not a constructor or literal, or a constructor is being used incorrectly</source>
        <target state="translated">Este não é um construtor ou literal, ou então um construtor está sendo usado de forma incorreta</target>
        <note />
      </trans-unit>
      <trans-unit id="nrUnexpectedEmptyLongId">
        <source>Unexpected empty long identifier</source>
        <target state="translated">Identificador de long vazio inesperado</target>
        <note />
      </trans-unit>
      <trans-unit id="nrRecordDoesNotContainSuchLabel">
        <source>The record type '{0}' does not contain a label '{1}'.</source>
        <target state="translated">O tipo de registro '{0}' não contém um rótulo '{1}'.</target>
        <note />
      </trans-unit>
      <trans-unit id="nrInvalidFieldLabel">
        <source>Invalid field label</source>
        <target state="translated">Rótulo de campo inválido</target>
        <note />
      </trans-unit>
      <trans-unit id="nrInvalidExpression">
        <source>Invalid expression '{0}'</source>
        <target state="translated">Expressão '{0}' inválida</target>
        <note />
      </trans-unit>
      <trans-unit id="nrNoConstructorsAvailableForType">
        <source>No constructors are available for the type '{0}'</source>
        <target state="translated">Nenhum construtor está disponível para o tipo '{0}'</target>
        <note />
      </trans-unit>
      <trans-unit id="nrUnionTypeNeedsQualifiedAccess">
        <source>The union type for union case '{0}' was defined with the RequireQualifiedAccessAttribute. Include the name of the union type ('{1}') in the name you are using.</source>
        <target state="translated">O tipo de união para o caso de união '{0}' foi definido com o RequireQualifiedAccessAttribute. Inclua o nome do tipo de união ('{1}') no nome que você está usando.</target>
        <note />
      </trans-unit>
      <trans-unit id="nrRecordTypeNeedsQualifiedAccess">
        <source>The record type for the record field '{0}' was defined with the RequireQualifiedAccessAttribute. Include the name of the record type ('{1}') in the name you are using.</source>
        <target state="translated">O tipo de registro para o campo de registro '{0}' foi definido com o RequireQualifiedAccessAttribute. Inclua o nome do tipo de registro ('{1}') no nome que você está usando.</target>
        <note />
      </trans-unit>
      <trans-unit id="ilwriteErrorCreatingPdb">
        <source>Unexpected error creating debug information file '{0}'</source>
        <target state="translated">Erro inesperado ao criar o arquivo de informação de depuração '{0}'</target>
        <note />
      </trans-unit>
      <trans-unit id="lexOutsideIntegerRange">
        <source>This number is outside the allowable range for this integer type</source>
        <target state="translated">Este número está fora do intervalo permitido para este tipo de inteiro</target>
        <note />
      </trans-unit>
      <trans-unit id="lexCharNotAllowedInOperatorNames">
        <source>'{0}' is not permitted as a character in operator names and is reserved for future use</source>
        <target state="translated">'{0}' não é permitido como um caractere em nomes de operadores e está reservado para uso futuro</target>
        <note />
      </trans-unit>
      <trans-unit id="lexUnexpectedChar">
        <source>Unexpected character '{0}'</source>
        <target state="translated">Caractere inesperado '{0}'</target>
        <note />
      </trans-unit>
      <trans-unit id="lexByteArrayCannotEncode">
        <source>This byte array literal contains characters that do not encode as a single byte</source>
        <target state="translated">Este literal matriz de byte contém caracteres não codificados como um byte simples</target>
        <note />
      </trans-unit>
      <trans-unit id="lexIdentEndInMarkReserved">
        <source>Identifiers followed by '{0}' are reserved for future use</source>
        <target state="translated">Os identificadores seguidos por '{0}' são reservados para uso futuro</target>
        <note />
      </trans-unit>
      <trans-unit id="lexOutsideEightBitSigned">
        <source>This number is outside the allowable range for 8-bit signed integers</source>
        <target state="translated">Este número está fora do intervalo permitido para inteiros de 8-bit com sinal</target>
        <note />
      </trans-unit>
      <trans-unit id="lexOutsideEightBitSignedHex">
        <source>This number is outside the allowable range for hexadecimal 8-bit signed integers</source>
        <target state="translated">Este número está fora do intervalo permitido para inteiros hexadecimais de 8-bit com sinal</target>
        <note />
      </trans-unit>
      <trans-unit id="lexOutsideEightBitUnsigned">
        <source>This number is outside the allowable range for 8-bit unsigned integers</source>
        <target state="translated">Este número está fora do intervalo permitido para inteiros de 8-bit sem sinal</target>
        <note />
      </trans-unit>
      <trans-unit id="lexOutsideSixteenBitSigned">
        <source>This number is outside the allowable range for 16-bit signed integers</source>
        <target state="translated">Este número está fora do intervalo permitido para inteiros de 16-bit com sinal</target>
        <note />
      </trans-unit>
      <trans-unit id="lexOutsideSixteenBitUnsigned">
        <source>This number is outside the allowable range for 16-bit unsigned integers</source>
        <target state="translated">Este número está fora do intervalo permitido para inteiros de 16-bit sem sinal</target>
        <note />
      </trans-unit>
      <trans-unit id="lexOutsideThirtyTwoBitSigned">
        <source>This number is outside the allowable range for 32-bit signed integers</source>
        <target state="translated">Este número está fora do intervalo permitido para inteiros de 32-bit com sinal</target>
        <note />
      </trans-unit>
      <trans-unit id="lexOutsideThirtyTwoBitUnsigned">
        <source>This number is outside the allowable range for 32-bit unsigned integers</source>
        <target state="translated">Este número está fora do intervalo permitido para inteiros de 32-bit sem sinal</target>
        <note />
      </trans-unit>
      <trans-unit id="lexOutsideSixtyFourBitSigned">
        <source>This number is outside the allowable range for 64-bit signed integers</source>
        <target state="translated">Este número está fora do intervalo permitido para inteiros de 64-bit com sinal</target>
        <note />
      </trans-unit>
      <trans-unit id="lexOutsideSixtyFourBitUnsigned">
        <source>This number is outside the allowable range for 64-bit unsigned integers</source>
        <target state="translated">Este número está fora do intervalo permitido para inteiros de 64-bit sem sinal</target>
        <note />
      </trans-unit>
      <trans-unit id="lexOutsideNativeSigned">
        <source>This number is outside the allowable range for signed native integers</source>
        <target state="translated">Este número está fora do intervalo permitido para inteiros nativos com sinal</target>
        <note />
      </trans-unit>
      <trans-unit id="lexOutsideNativeUnsigned">
        <source>This number is outside the allowable range for unsigned native integers</source>
        <target state="translated">Este número está fora do intervalo permitido para inteiros nativos sem sinal</target>
        <note />
      </trans-unit>
      <trans-unit id="lexInvalidFloat">
        <source>Invalid floating point number</source>
        <target state="translated">Número do ponto flutuante inválido</target>
        <note />
      </trans-unit>
      <trans-unit id="lexOusideDecimal">
        <source>This number is outside the allowable range for decimal literals</source>
        <target state="translated">Este número está fora do intervalo permitido para literais decimais</target>
        <note />
      </trans-unit>
      <trans-unit id="lexOusideThirtyTwoBitFloat">
        <source>This number is outside the allowable range for 32-bit floats</source>
        <target state="translated">Este número está fora do intervalo permitido para floats de 32-bit</target>
        <note />
      </trans-unit>
      <trans-unit id="lexInvalidNumericLiteral">
        <source>This is not a valid numeric literal. Valid numeric literals include 1, 0x1, 0b0001 (int), 1u (uint32), 1L (int64), 1UL (uint64), 1s (int16), 1y (sbyte), 1uy (byte), 1.0 (float), 1.0f (float32), 1.0m (decimal), 1I (BigInteger).</source>
        <target state="translated">Este não é um literal numérico válido. Literais numéricos válidos incluem 1, 0x1, 0b0001 (int), 1u (uint32), 1L (int64), 1UL (uint64), 1s (int16), 1y (sbyte), 1uy (byte), 1.0 (float), 1.0f (float32), 1.0m (decimal), 1I (BigInteger).</target>
        <note />
      </trans-unit>
      <trans-unit id="lexInvalidByteLiteral">
        <source>This is not a valid byte literal</source>
        <target state="translated">Este não é um literal de byte válido</target>
        <note />
      </trans-unit>
      <trans-unit id="lexInvalidCharLiteral">
        <source>This is not a valid character literal</source>
        <target state="translated">Este não é um literal de caractere válido</target>
        <note />
      </trans-unit>
      <trans-unit id="lexThisUnicodeOnlyInStringLiterals">
        <source>This Unicode encoding is only valid in string literals</source>
        <target state="translated">Esta codificação Unicode só é válida em literais de cadeia de caracteres</target>
        <note />
      </trans-unit>
      <trans-unit id="lexTokenReserved">
        <source>This token is reserved for future use</source>
        <target state="translated">Este token está reservado para uso futuro</target>
        <note />
      </trans-unit>
      <trans-unit id="lexTabsNotAllowed">
        <source>TABs are not allowed in F# code unless the #indent \"off\" option is used</source>
        <target state="translated">TABs não são permitidos em código F#, a menos que a opção #indent \"off\" seja usada</target>
        <note />
      </trans-unit>
      <trans-unit id="lexInvalidLineNumber">
        <source>Invalid line number: '{0}'</source>
        <target state="translated">Número de linha inválido: '{0}'</target>
        <note />
      </trans-unit>
      <trans-unit id="lexHashIfMustBeFirst">
        <source>#if directive must appear as the first non-whitespace character on a line</source>
        <target state="translated">A diretiva #if deve aparecer como o primeiro caractere diferente de um espaço em branco em uma linha</target>
        <note />
      </trans-unit>
      <trans-unit id="lexHashElseNoMatchingIf">
        <source>#else has no matching #if</source>
        <target state="translated">#else não tem nenhuma correspondência #if</target>
        <note />
      </trans-unit>
      <trans-unit id="lexHashEndifRequiredForElse">
        <source>#endif required for #else</source>
        <target state="translated">#endif requerido por #else</target>
        <note />
      </trans-unit>
      <trans-unit id="lexHashElseMustBeFirst">
        <source>#else directive must appear as the first non-whitespace character on a line</source>
        <target state="translated">A diretiva #else deve aparecer como o primeiro caractere diferente de um espaço em branco em uma linha</target>
        <note />
      </trans-unit>
      <trans-unit id="lexHashEndingNoMatchingIf">
        <source>#endif has no matching #if</source>
        <target state="translated">#endif não tem nenhuma correspondência #if</target>
        <note />
      </trans-unit>
      <trans-unit id="lexHashEndifMustBeFirst">
        <source>#endif directive must appear as the first non-whitespace character on a line</source>
        <target state="translated">A diretiva #endif deve aparecer como o primeiro caractere diferente de um espaço em branco em uma linha</target>
        <note />
      </trans-unit>
      <trans-unit id="lexHashIfMustHaveIdent">
        <source>#if directive should be immediately followed by an identifier</source>
        <target state="translated">A diretiva #if deve ser seguida imediatamente por um identificador</target>
        <note />
      </trans-unit>
      <trans-unit id="lexWrongNestedHashEndif">
        <source>Syntax error. Wrong nested #endif, unexpected tokens before it.</source>
        <target state="translated">Erro de sintaxe. #endif aninhado de forma errada, tokens não são esperados antes dele.</target>
        <note />
      </trans-unit>
      <trans-unit id="lexHashBangMustBeFirstInFile">
        <source>#! may only appear as the first line at the start of a file.</source>
        <target state="translated">#! somente pode aparecer na primeira linha do início de um arquivo.</target>
        <note />
      </trans-unit>
      <trans-unit id="pplexExpectedSingleLineComment">
        <source>Expected single line comment or end of line</source>
        <target state="translated">Linha de comando simples ou fim de linha esperado</target>
        <note />
      </trans-unit>
      <trans-unit id="memberOperatorDefinitionWithNoArguments">
        <source>Infix operator member '{0}' has no arguments. Expected a tuple of 2 arguments, e.g. static member (+) (x,y) = ...</source>
        <target state="translated">O membro do operador infixo '{0}' não possui argumentos. Uma tupla de 2 argumentos é esperada, como por exemplo o membro estático (+) (x,y) = ...</target>
        <note />
      </trans-unit>
      <trans-unit id="memberOperatorDefinitionWithNonPairArgument">
        <source>Infix operator member '{0}' has {1} initial argument(s). Expected a tuple of 2 arguments, e.g. static member (+) (x,y) = ...</source>
        <target state="translated">O membro do operador infixo '{0}' possui {1} argumentos iniciais. Uma tupla de 2 argumentos é esperada, como por exemplo o membro estático (+) (x,y) = ...</target>
        <note />
      </trans-unit>
      <trans-unit id="memberOperatorDefinitionWithCurriedArguments">
        <source>Infix operator member '{0}' has extra curried arguments. Expected a tuple of 2 arguments, e.g. static member (+) (x,y) = ...</source>
        <target state="translated">O membro do operador infixo '{0}' possui argumentos na forma curried adicionais. Uma tupla de 2 argumentos é esperada, como por exemplo o membro estático (+) (x,y) = ...</target>
        <note />
      </trans-unit>
      <trans-unit id="tcFSharpCoreRequiresExplicit">
        <source>All record, union and struct types in FSharp.Core.dll must be explicitly labelled with 'StructuralComparison' or 'NoComparison'</source>
        <target state="translated">Todos tipos de registro, união e struct em FSharp.Core.dll devem ser rotulados explicitamente com 'StructuralComparison' ou 'NoComparison'</target>
        <note />
      </trans-unit>
      <trans-unit id="tcStructuralComparisonNotSatisfied1">
        <source>The struct, record or union type '{0}' has the 'StructuralComparison' attribute but the type parameter '{1}' does not satisfy the 'comparison' constraint. Consider adding the 'comparison' constraint to the type parameter</source>
        <target state="translated">O tipo struct, registro ou união '{0}' tem o atributo 'StructuralComparison', mas o parâmetro de tipo '{1}' não satisfaz a restrição 'comparison'. Considere incluir a restrição 'comparison' ao parâmetro de tipo</target>
        <note />
      </trans-unit>
      <trans-unit id="tcStructuralComparisonNotSatisfied2">
        <source>The struct, record or union type '{0}' has the 'StructuralComparison' attribute but the component type '{1}' does not satisfy the 'comparison' constraint</source>
        <target state="translated">O tipo struct, registro ou união '{0}' tem o atributo 'StructuralComparison', mas o tipo de componente '{1}' não satisfaz a restrição 'comparison'</target>
        <note />
      </trans-unit>
      <trans-unit id="tcNoComparisonNeeded1">
        <source>The struct, record or union type '{0}' is not structurally comparable because the type parameter {1} does not satisfy the 'comparison' constraint. Consider adding the 'NoComparison' attribute to the type '{2}' to clarify that the type is not comparable</source>
        <target state="translated">O tipo de struct, registro ou união '{0}' não é estruturalmente comparável porque o parâmetro de tipo {1} não satisfaz a restrição 'comparison'. Considere adicionar o atributo 'NoComparison' ao tipo '{2}' para esclarecer que o tipo não é comparável</target>
        <note />
      </trans-unit>
      <trans-unit id="tcNoComparisonNeeded2">
        <source>The struct, record or union type '{0}' is not structurally comparable because the type '{1}' does not satisfy the 'comparison' constraint. Consider adding the 'NoComparison' attribute to the type '{2}' to clarify that the type is not comparable</source>
        <target state="translated">O tipo de struct, registro ou união '{0}' não é estruturalmente comparável porque o tipo {1} não satisfaz a restrição 'comparison'. Considere adicionar o atributo 'NoComparison' ao tipo '{2}' para esclarecer que o tipo não é comparável</target>
        <note />
      </trans-unit>
      <trans-unit id="tcNoEqualityNeeded1">
        <source>The struct, record or union type '{0}' does not support structural equality because the type parameter {1} does not satisfy the 'equality' constraint. Consider adding the 'NoEquality' attribute to the type '{2}' to clarify that the type does not support structural equality</source>
        <target state="translated">O tipo de struct, registro ou união '{0}' não suporta igualdade estrutural porque o parâmetro de tipo {1} não satisfaz a restrição 'equality'. Considere adicionar o atributo 'NoEquality' ao tipo '{2}' para esclarecer que o tipo não suporta igualdade estrutural</target>
        <note />
      </trans-unit>
      <trans-unit id="tcNoEqualityNeeded2">
        <source>The struct, record or union type '{0}' does not support structural equality because the type '{1}' does not satisfy the 'equality' constraint. Consider adding the 'NoEquality' attribute to the type '{2}' to clarify that the type does not support structural equality</source>
        <target state="translated">O tipo de struct, registro ou união '{0}' não suporta igualdade estrutural porque o tipo {1} não satisfaz a restrição 'equality'. Considere adicionar o atributo 'NoEquality' ao tipo '{2}' para esclarecer que o tipo não suporta igualdade estrutural</target>
        <note />
      </trans-unit>
      <trans-unit id="tcStructuralEqualityNotSatisfied1">
        <source>The struct, record or union type '{0}' has the 'StructuralEquality' attribute but the type parameter '{1}' does not satisfy the 'equality' constraint. Consider adding the 'equality' constraint to the type parameter</source>
        <target state="translated">O tipo struct, registro ou união '{0}' tem o atributo 'StructuralEquality', mas o parâmetro de tipo '{1}' não satisfaz a restrição 'equality'. Considere adicionar a restrição 'equality' ao parâmetro de tipo</target>
        <note />
      </trans-unit>
      <trans-unit id="tcStructuralEqualityNotSatisfied2">
        <source>The struct, record or union type '{0}' has the 'StructuralEquality' attribute but the component type '{1}' does not satisfy the 'equality' constraint</source>
        <target state="translated">O tipo struct, registro ou união '{0}' tem o atributo 'StructuralEquality', mas o tipo de componente '{1}' não satisfaz a restrição 'equality'</target>
        <note />
      </trans-unit>
      <trans-unit id="tcStructsMustDeclareTypesOfImplicitCtorArgsExplicitly">
        <source>Each argument of the primary constructor for a struct must be given a type, for example 'type S(x1:int, x2: int) = ...'. These arguments determine the fields of the struct.</source>
        <target state="translated">Cada argumento do construtor primário para um struct deve receber um tipo, por exemplo 'type S(x1:int, x2: int) = ...'. Esses argumentos determinam o campo do struct.</target>
        <note />
      </trans-unit>
      <trans-unit id="chkUnusedValue">
        <source>The value '{0}' is unused</source>
        <target state="translated">O valor '{0}' é não usado.</target>
        <note />
      </trans-unit>
      <trans-unit id="chkUnusedThisVariable">
        <source>The recursive object reference '{0}' is unused. The presence of a recursive object reference adds runtime initialization checks to members in this and derived types. Consider removing this recursive object reference.</source>
        <target state="translated">A referência de objeto recursiva '{0}' não é usada. A presença de uma referência de objeto recursiva adiciona verificações de inicialização em tempo de execução aos membros destes tipos e seus derivados. Considere remover essa referência de objeto recursiva.</target>
        <note />
      </trans-unit>
      <trans-unit id="parsGetterAtMostOneArgument">
        <source>A getter property may have at most one argument group</source>
        <target state="translated">Uma propriedade getter pode ter no máximo um grupo de argumento</target>
        <note />
      </trans-unit>
      <trans-unit id="parsSetterAtMostTwoArguments">
        <source>A setter property may have at most two argument groups</source>
        <target state="translated">Uma propriedade setter pode ter no máximo dois grupos de argumento</target>
        <note />
      </trans-unit>
      <trans-unit id="parsInvalidProperty">
        <source>Invalid property getter or setter</source>
        <target state="translated">Propriedade getter ou setter inválida</target>
        <note />
      </trans-unit>
      <trans-unit id="parsIndexerPropertyRequiresAtLeastOneArgument">
        <source>An indexer property must be given at least one argument</source>
        <target state="translated">Uma propriedade do indexador deve receber pelo menos um argumento</target>
        <note />
      </trans-unit>
      <trans-unit id="tastInvalidAddressOfMutableAcrossAssemblyBoundary">
        <source>This operation accesses a mutable top-level value defined in another assembly in an unsupported way. The value cannot be accessed through its address. Consider copying the expression to a mutable local, e.g. 'let mutable x = ...', and if necessary assigning the value back after the completion of the operation</source>
        <target state="translated">Esta operação acessa um valor de alto nível mutável definido em outro assembly de uma forma não suportada. O valor não pode ser acessado através de seu endereço. Considere copiar a expressão ao local mutável, por exemplo: 'let mutable x = ...', e se for necessário atribuir o valor de volta após a conclusão da operação</target>
        <note />
      </trans-unit>
      <trans-unit id="parsNonAdjacentTypars">
        <source>Type parameters must be placed directly adjacent to the type name, e.g. \"type C&lt;'T&gt;\", not     type \"C   &lt;'T&gt;\"</source>
        <target state="translated">Parâmetros de tipo devem ser colocados diretamente ao lado do nome do tipo, por exemplo: \"type C&lt;'T&gt;\", não     type \"C   &lt;'T&gt;\"</target>
        <note />
      </trans-unit>
      <trans-unit id="parsNonAdjacentTyargs">
        <source>Type arguments must be placed directly adjacent to the type name, e.g. \"C&lt;'T&gt;\", not \"C  &lt;'T&gt;\"</source>
        <target state="translated">Argumentos de tipo devem ser colocados diretamente ao lado do nome do tipo, por exemplo: \"C&lt;'T&gt;\", não \"C  &lt;'T&gt;\"</target>
        <note />
      </trans-unit>
      <trans-unit id="parsNonAtomicType">
        <source>The use of the type syntax 'int C' and 'C  &lt;int&gt;' is not permitted here. Consider adjusting this type to be written in the form 'C&lt;int&gt;'</source>
        <target state="translated">O uso da sintaxe de tipo 'int C' e 'C &lt;int&gt;' não é permitido aqui. Considere adaptar este tipo para ser gravado na forma 'C&lt;int&gt;'</target>
        <note />
      </trans-unit>
      <trans-unit id="tastUndefinedItemRefModuleNamespace">
        <source>The module/namespace '{0}' from compilation unit '{1}' did not contain the module/namespace '{2}'</source>
        <target state="translated">O módulo/namespace '{0}' da unidade de compilação '{1}' não contém o módulo/namespace '{2}'</target>
        <note />
      </trans-unit>
      <trans-unit id="tastUndefinedItemRefVal">
        <source>The module/namespace '{0}' from compilation unit '{1}' did not contain the val '{2}'</source>
        <target state="translated">O módulo/namespace '{0}' da unidade de compilação '{1}' não contém o val '{2}'</target>
        <note />
      </trans-unit>
      <trans-unit id="tastUndefinedItemRefModuleNamespaceType">
        <source>The module/namespace '{0}' from compilation unit '{1}' did not contain the namespace, module or type '{2}'</source>
        <target state="translated">O módulo/namespace '{0}' da unidade de compilação '{1}' não contém o namespace, módulo ou tipo '{2}'</target>
        <note />
      </trans-unit>
      <trans-unit id="tcInvalidUseNullAsTrueValue">
        <source>The 'UseNullAsTrueValue' attribute flag may only be used with union types that have one nullary case and at least one non-nullary case</source>
        <target state="translated">O sinalizador de atributo 'UseNullAsTrueValue' só podem ser usados com tipos de união que possuem um caso nulário e pelo menos um caso não nulário</target>
        <note />
      </trans-unit>
      <trans-unit id="tcParameterInferredByref">
        <source>The parameter '{0}' was inferred to have byref type. Parameters of byref type must be given an explicit type annotation, e.g. 'x1: byref&lt;int&gt;'. When used, a byref parameter is implicitly dereferenced.</source>
        <target state="translated">O parâmetro '{0}' foi inferido para ter o tipo byref. Parâmetros de tipo byref devem receber uma anotação de tipo explícito, por exemplo 'x1: byref&lt;int&gt;'. Ao ser usado, um parâmetro byref é desreferenciado implicitamente.</target>
        <note />
      </trans-unit>
      <trans-unit id="tcNonUniformMemberUse">
        <source>The generic member '{0}' has been used at a non-uniform instantiation prior to this program point. Consider reordering the members so this member occurs first. Alternatively, specify the full type of the member explicitly, including argument types, return type and any additional generic parameters and constraints.</source>
        <target state="translated">O membro genérico '{0}' foi usado em uma instanciação não uniforme anterior a este ponto de programa. Considere reordenar os membros para que ele venha antes. Como alternativa, especifique o tipo completo do membro explicitamente, incluindo tipos de argumentos, tipo de retorno e todos parâmetros e restrições genéricas adicionais.</target>
        <note />
      </trans-unit>
      <trans-unit id="tcAttribArgsDiffer">
        <source>The attribute '{0}' appears in both the implementation and the signature, but the attribute arguments differ. Only the attribute from the signature will be included in the compiled code.</source>
        <target state="translated">O atributo '{0}' parece tanto na implementação quanto na assinatura, mas os argumentos de atributos são diferentes. Apenas o atributo da assinatura será incluído no código compilado.</target>
        <note />
      </trans-unit>
      <trans-unit id="tcCannotCallAbstractBaseMember">
        <source>Cannot call an abstract base member: '{0}'</source>
        <target state="translated">Não é possível chamar o membro de base abstrata: '{0}'</target>
        <note />
      </trans-unit>
      <trans-unit id="typrelCannotResolveAmbiguityInUnmanaged">
        <source>Could not resolve the ambiguity in the use of a generic construct with an 'unmanaged' constraint at or near this position</source>
        <target state="translated">Não foi possível resolver a ambiguidade no uso do constructo genérico com uma restrição 'unmanaged' nesta posição ou próxima a ela</target>
        <note />
      </trans-unit>
      <trans-unit id="mlCompatMessage">
        <source>This construct is for ML compatibility. {0}. You can disable this warning by using '--mlcompatibility' or '--nowarn:62'.</source>
        <target state="translated">Este constructo serve para a compatibilidade ML. {0}. Você pode desabilitar esse aviso usando '--mlcompatibility' ou '--nowarn:62'.</target>
        <note />
      </trans-unit>
      <trans-unit id="ilFieldDoesNotHaveValidOffsetForStructureLayout">
        <source>The type '{0}' has been marked as having an Explicit layout, but the field '{1}' has not been marked with the 'FieldOffset' attribute</source>
        <target state="translated">O tipo '{0}' foi marcado como tendo um layout explícito, mas o campo '{1}' não tinha sido marcado com o atributo 'FieldOffset'</target>
        <note />
      </trans-unit>
      <trans-unit id="tcInterfacesShouldUseInheritNotInterface">
        <source>Interfaces inherited by other interfaces should be declared using 'inherit ...' instead of 'interface ...'</source>
        <target state="translated">Interfaces herdadas de outras interfaces devem ser declaradas com o uso de 'inherit ...' ao invés de 'interface ...'</target>
        <note />
      </trans-unit>
      <trans-unit id="parsInvalidPrefixOperator">
        <source>Invalid prefix operator</source>
        <target state="translated">Operador pré-fixo inválido</target>
        <note />
      </trans-unit>
      <trans-unit id="parsInvalidPrefixOperatorDefinition">
        <source>Invalid operator definition. Prefix operator definitions must use a valid prefix operator name.</source>
        <target state="translated">Definição de operador inválida. Definições de operadores pré-fixos precisam usar um nome de operador válido.</target>
        <note />
      </trans-unit>
      <trans-unit id="buildCompilingExtensionIsForML">
        <source>The file extensions '.ml' and '.mli' are for ML compatibility</source>
        <target state="translated">As extensões de arquivo '.ml' e '.mli' são para compatibilidade com ML</target>
        <note />
      </trans-unit>
      <trans-unit id="lexIndentOffForML">
        <source>Consider using a file with extension '.ml' or '.mli' instead</source>
        <target state="translated">Considere usar um arquivo com extensão '.ml' ou '.mli' em vez disso</target>
        <note />
      </trans-unit>
      <trans-unit id="activePatternIdentIsNotFunctionTyped">
        <source>Active pattern '{0}' is not a function</source>
        <target state="translated">O padrão ativo '{0}' não é uma função</target>
        <note />
      </trans-unit>
      <trans-unit id="activePatternChoiceHasFreeTypars">
        <source>Active pattern '{0}' has a result type containing type variables that are not determined by the input. The common cause is a when a result case is not mentioned, e.g. 'let (|A|B|) (x:int) = A x'. This can be fixed with a type constraint, e.g. 'let (|A|B|) (x:int) : Choice&lt;int,unit&gt; = A x'</source>
        <target state="translated">O padrão ativo '{0}' possui um tipo de resultado contendo variáveis de tipo que não são determinadas pela entrada. A causa comum é a falta da menção ao caso de resultado, por exemplo 'let (|A|B|) (x:int) = A x'. Isto pode ser corrigido com uma restrição de tipo, por exemplo 'let (|A|B|) (x:int) : Choice&lt;int,unit&gt; = A x'</target>
        <note />
      </trans-unit>
      <trans-unit id="ilFieldHasOffsetForSequentialLayout">
        <source>The FieldOffset attribute can only be placed on members of types marked with the StructLayout(LayoutKind.Explicit)</source>
        <target state="translated">O atributo FieldOffset só pode ser colocado em membros de tipos marcados com StructLayout(LayoutKind.Explicit)</target>
        <note />
      </trans-unit>
      <trans-unit id="tcOptionalArgsMustComeAfterNonOptionalArgs">
        <source>Optional arguments must come at the end of the argument list, after any non-optional arguments</source>
        <target state="translated">Argumentos opcionais devem vir no final da lista de argumentos, depois dos argumentos não opcionais</target>
        <note />
      </trans-unit>
      <trans-unit id="tcConditionalAttributeUsage">
        <source>Attribute 'System.Diagnostics.ConditionalAttribute' is only valid on methods or attribute classes</source>
        <target state="translated">O atributo 'System.Diagnostics.ConditionalAttribute' somente é válido em classes de métodos ou atributos</target>
        <note />
      </trans-unit>
      <trans-unit id="tcMemberOperatorDefinitionInExtrinsic">
        <source>Extension members cannot provide operator overloads.  Consider defining the operator as part of the type definition instead.</source>
        <target state="translated">Membros de extensão não podem fornecer sobrecargas de operadores. Considere definir o operador como parte da definição de tipo.</target>
        <note />
      </trans-unit>
      <trans-unit id="ilwriteMDBFileNameCannotBeChangedWarning">
        <source>The name of the MDB file must be &lt;assembly-file-name&gt;.mdb. The --pdb option will be ignored.</source>
        <target state="translated">O nome do arquivo MDB deve ser &lt;nome-do-arquivo-do-assembly&gt;.mdb. A opção --pdb será ignorada.</target>
        <note />
      </trans-unit>
      <trans-unit id="ilwriteMDBMemberMissing">
        <source>MDB generation failed. Could not find compatible member {0}</source>
        <target state="translated">Falha ao gerar MDB. Não foi possível encontrar o membro compatível {0}</target>
        <note />
      </trans-unit>
      <trans-unit id="ilwriteErrorCreatingMdb">
        <source>Cannot generate MDB debug information. Failed to load the 'MonoSymbolWriter' type from the 'Mono.CompilerServices.SymbolWriter.dll' assembly.</source>
        <target state="translated">Não é possível gerar informações de depuração de MDB. Falha ao carregar o tipo 'MonoSymbolWriter' do assembly 'Mono.CompilerServices.SymbolWriter.dll'.</target>
        <note />
      </trans-unit>
      <trans-unit id="tcUnionCaseNameConflictsWithGeneratedType">
        <source>The union case named '{0}' conflicts with the generated type '{1}'</source>
        <target state="translated">O caso união chamado '{0}' conflita com o tipo gerado '{1}'</target>
        <note />
      </trans-unit>
      <trans-unit id="chkNoReflectedDefinitionOnStructMember">
        <source>ReflectedDefinitionAttribute may not be applied to an instance member on a struct type, because the instance member takes an implicit 'this' byref parameter</source>
        <target state="translated">O ReflectedDefinitionAttribute não pode ser aplicado a um membro de instância em um tipo struct porque o membro da instância assume um parâmetro byref 'this' implícito</target>
        <note />
      </trans-unit>
      <trans-unit id="tcDllImportNotAllowed">
        <source>DLLImport bindings must be static members in a class or function definitions in a module</source>
        <target state="translated">As associações DLLImport devem ser membros estáticos em uma classe ou definições de função em um módulo</target>
        <note />
      </trans-unit>
      <trans-unit id="buildExplicitCoreLibRequiresNoFramework">
        <source>When mscorlib.dll or FSharp.Core.dll is explicitly referenced the {0} option must also be passed</source>
        <target state="translated">Enquanto mscorlib.dll ou FSharp.Core.dll é explicitamente referenciado, a opção {0} também deve ser passada</target>
        <note />
      </trans-unit>
      <trans-unit id="buildExpectedSigdataFile">
        <source>FSharp.Core.sigdata not found alongside FSharp.Core. File expected in {0}. Consider upgrading to a more recent version of FSharp.Core, where this file is no longer be required.</source>
        <target state="translated">FSharp.Core.sigdata não encontrado junto com FSharp.Core. Arquivo esperado em {0}. Considere atualizar para uma versão mais recente do FSharp.Corem, na qual esse arquivo não é mais necessário.</target>
        <note />
      </trans-unit>
      <trans-unit id="buildExpectedFileAlongSideFSharpCore">
        <source>File '{0}' not found alongside FSharp.Core. File expected in {1}. Consider upgrading to a more recent version of FSharp.Core, where this file is no longer be required.</source>
        <target state="translated">O arquivo '{0}' não foi encontrado junto com FSharp.Core. Arquivo esperado em {1}. Considere atualizar para uma versão mais recente do FSharp.Corem, na qual esse arquivo não é mais necessário.</target>
        <note />
      </trans-unit>
      <trans-unit id="buildUnexpectedFileNameCharacter">
        <source>Filename '{0}' contains invalid character '{1}'</source>
        <target state="translated">O nome de arquivo '{0}' contém o caractere inválido '{1}'.</target>
        <note />
      </trans-unit>
      <trans-unit id="tcInvalidUseBangBinding">
        <source>'use!' bindings must be of the form 'use! &lt;var&gt; = &lt;expr&gt;'</source>
        <target state="translated">Associações 'use!' devem estar no formato 'use! &lt;var&gt; = &lt;expr&gt;'</target>
        <note />
      </trans-unit>
      <trans-unit id="crefNoInnerGenericsInQuotations">
        <source>Inner generic functions are not permitted in quoted expressions. Consider adding some type constraints until this function is no longer generic.</source>
        <target state="translated">Funções genéricas interiores não são permitidas em expressões entre aspas. Considere adicionar algumas restrições de tipo até que esta função não seja mais genérica.</target>
        <note />
      </trans-unit>
      <trans-unit id="tcEnumTypeCannotBeEnumerated">
        <source>The type '{0}' is not a valid enumerator type , i.e. does not have a 'MoveNext()' method returning a bool, and a 'Current' property</source>
        <target state="translated">O tipo '{0}' não é um tipo de enumerador válido, ou seja, não possui um método MoveNext()' retornando um bool e uma propriedade 'Current'</target>
        <note />
      </trans-unit>
      <trans-unit id="parsEofInTripleQuoteString">
        <source>End of file in triple-quote string begun at or before here</source>
        <target state="translated">Fim de arquivo na cadeia de caracteres com aspas triplas iniciada aqui ou antes</target>
        <note />
      </trans-unit>
      <trans-unit id="parsEofInTripleQuoteStringInComment">
        <source>End of file in triple-quote string embedded in comment begun at or before here</source>
        <target state="translated">Fim de arquivo na cadeia de caracteres com aspas triplas inserida no comentário iniciado aqui ou antes</target>
        <note />
      </trans-unit>
      <trans-unit id="tcTypeTestLosesMeasures">
        <source>This type test or downcast will ignore the unit-of-measure '{0}'</source>
        <target state="translated">Esse teste de tipo ou downcast ignorará a unidade de medida '{0}'</target>
        <note />
      </trans-unit>
      <trans-unit id="parsMissingTypeArgs">
        <source>Expected type argument or static argument</source>
        <target state="translated">Argumento de tipo ou argumento estático esperado</target>
        <note />
      </trans-unit>
      <trans-unit id="parsMissingGreaterThan">
        <source>Unmatched '&lt;'. Expected closing '&gt;'</source>
        <target state="translated">'&lt;' sem correspondência. '&gt;' de fechamento esperado</target>
        <note />
      </trans-unit>
      <trans-unit id="parsUnexpectedQuotationOperatorInTypeAliasDidYouMeanVerbatimString">
        <source>Unexpected quotation operator '&lt;@' in type definition. If you intend to pass a verbatim string as a static argument to a type provider, put a space between the '&lt;' and '@' characters.</source>
        <target state="translated">Operador de cotação inesperado '&lt;@' na definição do tipo. Se você pretende passar uma cadeia de caracteres textual como argumento estático para um provedor de tipos, coloque um espaço entre os caracteres '&lt;' e '@'.</target>
        <note />
      </trans-unit>
      <trans-unit id="parsErrorParsingAsOperatorName">
        <source>Attempted to parse this as an operator name, but failed</source>
        <target state="translated">A tentativa de analisar isto como um nome de operador falhou</target>
        <note />
      </trans-unit>
      <trans-unit id="lexInvalidUnicodeLiteral">
        <source>\U{0} is not a valid Unicode character escape sequence</source>
        <target state="translated">\U{0} não é uma sequência de escape de caracteres Unicode válida</target>
        <note />
      </trans-unit>
      <trans-unit id="tcCallerInfoWrongType">
        <source>'{0}' must be applied to an argument of type '{1}', but has been applied to an argument of type '{2}'</source>
        <target state="translated">'{0}' deve ser aplicado a um argumento do tipo '{1}', mas foi aplicado a um argumento do tipo '{2}'</target>
        <note />
      </trans-unit>
      <trans-unit id="tcCallerInfoNotOptional">
        <source>'{0}' can only be applied to optional arguments</source>
        <target state="translated">'{0}' só pode ser aplicado a argumentos opcionais</target>
        <note />
      </trans-unit>
      <trans-unit id="toolLocationHelperUnsupportedFrameworkVersion">
        <source>The specified .NET Framework version '{0}' is not supported. Please specify a value from the enumeration Microsoft.Build.Utilities.TargetDotNetFrameworkVersion.</source>
        <target state="translated">Não há suporte para a versão especificada do .NET Framework '{0}'. Especifique um valor da enumeração Microsoft.Build.Utilities.TargetDotNetFrameworkVersion.</target>
        <note />
      </trans-unit>
      <trans-unit id="ilSignInvalidMagicValue">
        <source>Invalid Magic value in CLR Header</source>
        <target state="translated">Valor Mágico Inválido no Cabeçalho CLR</target>
        <note />
      </trans-unit>
      <trans-unit id="ilSignBadImageFormat">
        <source>Bad image format</source>
        <target state="translated">Formato de imagem inválido</target>
        <note />
      </trans-unit>
      <trans-unit id="ilSignPrivateKeyExpected">
        <source>Private key expected</source>
        <target state="translated">Chave privada esperada</target>
        <note />
      </trans-unit>
      <trans-unit id="ilSignRsaKeyExpected">
        <source>RSA key expected</source>
        <target state="translated">Chave RSA esperada</target>
        <note />
      </trans-unit>
      <trans-unit id="ilSignInvalidBitLen">
        <source>Invalid bit Length</source>
        <target state="translated">Tamanho de bit inválido</target>
        <note />
      </trans-unit>
      <trans-unit id="ilSignInvalidRSAParams">
        <source>Invalid RSAParameters structure - '{{0}}' expected</source>
        <target state="translated">Estrutura RSAParameters inválida - '{{0}}' esperado</target>
        <note />
      </trans-unit>
      <trans-unit id="ilSignInvalidAlgId">
        <source>Invalid algId - 'Exponent' expected</source>
        <target state="translated">algId inválido - 'Exponente' esperado</target>
        <note />
      </trans-unit>
      <trans-unit id="ilSignInvalidSignatureSize">
        <source>Invalid signature size</source>
        <target state="translated">Tamanho de assinatura inválido</target>
        <note />
      </trans-unit>
      <trans-unit id="ilSignNoSignatureDirectory">
        <source>No signature directory</source>
        <target state="translated">Nenhum diretório de assinatura</target>
        <note />
      </trans-unit>
      <trans-unit id="ilSignInvalidPKBlob">
        <source>Invalid Public Key blob</source>
        <target state="translated">Blob de Chave Pública Inválido</target>
        <note />
      </trans-unit>
      <trans-unit id="fscTooManyErrors">
        <source>Exiting - too many errors</source>
        <target state="translated">Saindo: excesso de erros</target>
        <note />
      </trans-unit>
      <trans-unit id="docfileNoXmlSuffix">
        <source>The documentation file has no .xml suffix</source>
        <target state="translated">O arquivo de documentação não possui sufixo .xml</target>
        <note />
      </trans-unit>
      <trans-unit id="fscNoImplementationFiles">
        <source>No implementation files specified</source>
        <target state="translated">Nenhum arquivo de implementação especificado</target>
        <note />
      </trans-unit>
      <trans-unit id="fscBadAssemblyVersion">
        <source>The attribute {0} specified version '{1}', but this value is invalid and has been ignored</source>
        <target state="translated">Um {0} especificou a versão '{1}', mas esse valor é inválido e foi ignorado</target>
        <note />
      </trans-unit>
      <trans-unit id="fscTwoResourceManifests">
        <source>Conflicting options specified: 'win32manifest' and 'win32res'. Only one of these can be used.</source>
        <target state="translated">Opções de conflito especificadas: 'win32manifest' e 'win32res'. Somente uma delas pode ser usada.</target>
        <note />
      </trans-unit>
      <trans-unit id="fscQuotationLiteralsStaticLinking">
        <source>The code in assembly '{0}' makes uses of quotation literals. Static linking may not include components that make use of quotation literals unless all assemblies are compiled with at least F# 4.0.</source>
        <target state="translated">O código no assembly '{0}' usa literais de cotação. A vinculação estática pode não incluir componentes que usam literais de cotação, a menos que todos os assemblies estejam compilados com, pelo menos, F# 4.0.</target>
        <note />
      </trans-unit>
      <trans-unit id="fscQuotationLiteralsStaticLinking0">
        <source>Code in this assembly makes uses of quotation literals. Static linking may not include components that make use of quotation literals unless all assemblies are compiled with at least F# 4.0.</source>
        <target state="translated">O código neste assembly usa literais de cotação. A vinculação estática pode não incluir componentes que usam literais de cotação, a menos que todos os assemblies estejam compilados com, pelo menos, F# 4.0.</target>
        <note />
      </trans-unit>
      <trans-unit id="fscStaticLinkingNoEXE">
        <source>Static linking may not include a .EXE</source>
        <target state="translated">A vinculação estática pode não incluir um .EXE</target>
        <note />
      </trans-unit>
      <trans-unit id="fscStaticLinkingNoMixedDLL">
        <source>Static linking may not include a mixed managed/unmanaged DLL</source>
        <target state="translated">A vinculação estática pode não incluir uma DLL gerenciada/não gerenciada mista</target>
        <note />
      </trans-unit>
      <trans-unit id="fscIgnoringMixedWhenLinking">
        <source>Ignoring mixed managed/unmanaged assembly '{0}' during static linking</source>
        <target state="translated">Ignorando assembly gerenciado/não gerenciado misto '{0}' durante vinculação estática</target>
        <note />
      </trans-unit>
      <trans-unit id="fscAssumeStaticLinkContainsNoDependencies">
        <source>Assembly '{0}' was referenced transitively and the assembly could not be resolved automatically. Static linking will assume this DLL has no dependencies on the F# library or other statically linked DLLs. Consider adding an explicit reference to this DLL.</source>
        <target state="translated">O assembly '{0}' foi referenciado transitivamente e o assembly não pôde ser resolvido automaticamente. A vinculação estática assumirá que esta DLL não possui dependências na biblioteca F# ou outras DLLs vinculadas estaticamente. Considere adicionar uma referência explícita a esta DLL.</target>
        <note />
      </trans-unit>
      <trans-unit id="fscAssemblyNotFoundInDependencySet">
        <source>Assembly '{0}' not found in dependency set of target binary. Statically linked roots should be specified using an assembly name, without a DLL or EXE extension. If this assembly was referenced explicitly then it is possible the assembly was not actually required by the generated binary, in which case it should not be statically linked.</source>
        <target state="translated">O assembly '{0}' não foi encontrado no conjunto de dependências do binário de destino. Raízes vinculadas estaticamente devem ser especificadas por um nome de assembly, sem extensão DLL ou EXE. Se esse assembly foi referenciado explicitamente, é possível que ele não tenha sido exigido de fato pelo binário gerado e, nesse caso, ele não deve ser vinculado estaticamente.</target>
        <note />
      </trans-unit>
      <trans-unit id="fscKeyFileCouldNotBeOpened">
        <source>The key file '{0}' could not be opened</source>
        <target state="translated">Não foi possível abrir o arquivo de chave '{0}'</target>
        <note />
      </trans-unit>
      <trans-unit id="fscProblemWritingBinary">
        <source>A problem occurred writing the binary '{0}': {1}</source>
        <target state="translated">Ocorreu um problema ao gravar o binário '{0}': {1}</target>
        <note />
      </trans-unit>
      <trans-unit id="fscAssemblyVersionAttributeIgnored">
        <source>The 'AssemblyVersionAttribute' has been ignored because a version was given using a command line option</source>
        <target state="translated">O 'AssemblyVersionAttribute' foi ignorado porque uma versão foi atribuída usando uma opção de linha de comando</target>
        <note />
      </trans-unit>
      <trans-unit id="fscAssemblyCultureAttributeError">
        <source>Error emitting 'System.Reflection.AssemblyCultureAttribute' attribute -- 'Executables cannot be satellite assemblies, Culture should always be empty'</source>
        <target state="translated">Erro ao emitir o atributo 'System.Reflection.AssemblyCultureAttribute' -- 'Executáveis não podem ser assemblies satélites, a Cultura deve estar sempre vazia'</target>
        <note />
      </trans-unit>
      <trans-unit id="fscDelaySignWarning">
        <source>Option '--delaysign' overrides attribute 'System.Reflection.AssemblyDelaySignAttribute' given in a source file or added module</source>
        <target state="translated">A opção '--delaysign' substitui o atributo 'System.Reflection.AssemblyDelaySignAttribute' fornecido em um arquivo de origem ou módulo adicionado</target>
        <note />
      </trans-unit>
      <trans-unit id="fscKeyFileWarning">
        <source>Option '--keyfile' overrides attribute 'System.Reflection.AssemblyKeyFileAttribute' given in a source file or added module</source>
        <target state="translated">A opção '--keyfile' substitui o atributo 'System.Reflection.AssemblyKeyFileAttribute' fornecido em um módulo adicionado ou arquivo de origem</target>
        <note />
      </trans-unit>
      <trans-unit id="fscKeyNameWarning">
        <source>Option '--keycontainer' overrides attribute 'System.Reflection.AssemblyNameAttribute' given in a source file or added module</source>
        <target state="translated">A opção '--keycontainer' substitui o atributo 'System.Reflection.AssemblyNameAttribute' fornecido em um módulo adicionado ou arquivo de origem</target>
        <note />
      </trans-unit>
      <trans-unit id="fscReferenceOnCommandLine">
        <source>The assembly '{0}' is listed on the command line. Assemblies should be referenced using a command line flag such as '-r'.</source>
        <target state="translated">O assembly '{0}' está listado na linha de comando. Assemblies devem ser referenciados usando um sinalizador de linha de comando como '-r'.</target>
        <note />
      </trans-unit>
      <trans-unit id="fscRemotingError">
        <source>The resident compilation service was not used because a problem occured in communicating with the server.</source>
        <target state="translated">O serviço de compilação residente não foi usado porque houve um problema de comunicação com o servidor.</target>
        <note />
      </trans-unit>
      <trans-unit id="pathIsInvalid">
        <source>Problem with filename '{0}': Illegal characters in path.</source>
        <target state="translated">Problema com nome de arquivo '{0}': caracteres inválidos no caminho.</target>
        <note />
      </trans-unit>
      <trans-unit id="fscResxSourceFileDeprecated">
        <source>Passing a .resx file ({0}) as a source file to the compiler is deprecated. Use resgen.exe to transform the .resx file into a .resources file to pass as a --resource option. If you are using MSBuild, this can be done via an &lt;EmbeddedResource&gt; item in the .fsproj project file.</source>
        <target state="translated">A passagem de um arquivo .resx ({0}) como arquivo de origem para o compilador foi preterida. Use o resgen.exe para transformar o arquivo .resx em um arquivo .resources para passar como uma opção --resource. Se você estiver usando o MSBuild, isso poderá ser feito via um item &lt;EmbeddedResource&gt; no arquivo de projeto .fsproj.</target>
        <note />
      </trans-unit>
      <trans-unit id="fscStaticLinkingNoProfileMismatches">
        <source>Static linking may not be used on an assembly referencing mscorlib (e.g. a .NET Framework assembly) when generating an assembly that references System.Runtime (e.g. a .NET Core or Portable assembly).</source>
        <target state="translated">A vinculação estática não pode ser usada em um assembly com referência a mscorlib (por exemplo, um assembly do .NET Framework) ao gerar um assembly com referência a System.Runtime (por exemplo, um assembly .NET Core ou Portátil).</target>
        <note />
      </trans-unit>
      <trans-unit id="fscAssemblyWildcardAndDeterminism">
        <source>An {0} specified version '{1}', but this value is a wildcard, and you have requested a deterministic build, these are in conflict.</source>
        <target state="translated">Uma versão especificada {0} '{1}', mas esse valor é um curinga, e você solicitou uma compilação determinística. Eles estão em conflito.</target>
        <note />
      </trans-unit>
      <trans-unit id="fscDeterministicDebugRequiresPortablePdb">
        <source>Determinstic builds only support portable PDBs (--debug:portable or --debug:embedded)</source>
        <target state="translated">Compilações determinísticas dão suporte somente a PDBs portáteis (--debug:portable ou --debug:embedded)</target>
        <note />
      </trans-unit>
      <trans-unit id="etIllegalCharactersInNamespaceName">
        <source>Character '{0}' is not allowed in provided namespace name '{1}'</source>
        <target state="translated">O caractere '{0}' não é permitido no nome de namespace fornecido '{1}'.</target>
        <note />
      </trans-unit>
      <trans-unit id="etNullOrEmptyMemberName">
        <source>The provided type '{0}' returned a member with a null or empty member name</source>
        <target state="translated">O tipo fornecido '{0}' retornou um membro com nome de membro nulo ou vazio</target>
        <note />
      </trans-unit>
      <trans-unit id="etNullMember">
        <source>The provided type '{0}' returned a null member</source>
        <target state="translated">O tipo fornecido '{0}' retornou um membro nulo</target>
        <note />
      </trans-unit>
      <trans-unit id="etNullMemberDeclaringType">
        <source>The provided type '{0}' member info '{1}' has null declaring type</source>
        <target state="translated">As informações do membro {1} do tipo fornecido '{0}' possui um tipo de declaração nulo</target>
        <note />
      </trans-unit>
      <trans-unit id="etNullMemberDeclaringTypeDifferentFromProvidedType">
        <source>The provided type '{0}' has member '{1}' which has declaring type '{2}'. Expected declaring type to be the same as provided type.</source>
        <target state="translated">O tipo fornecido '{0}' possui um membro '{1}' com tipo declarativo '{2}'. O tipo declarativo esperado deve ser o mesmo que o tipo fornecido.</target>
        <note />
      </trans-unit>
      <trans-unit id="etHostingAssemblyFoundWithoutHosts">
        <source>Referenced assembly '{0}' has assembly level attribute '{1}' but no public type provider classes were found</source>
        <target state="translated">O assembly referenciado '{0}' possui atributo de nível de assembly '{1}', mas nenhuma classe de provedor de tipos público foi encontrada</target>
        <note />
      </trans-unit>
      <trans-unit id="etEmptyNamespaceOfTypeNotAllowed">
        <source>Type '{0}' from type provider '{1}' has an empty namespace. Use 'null' for the global namespace.</source>
        <target state="translated">O tipo '{0}' do provedor de tipos '{1}' possui um namespace vazio. Use 'null' para o namespace global.</target>
        <note />
      </trans-unit>
      <trans-unit id="etEmptyNamespaceNotAllowed">
        <source>Empty namespace found from the type provider '{0}'. Use 'null' for the global namespace.</source>
        <target state="translated">Namespace vazio encontrado do provedor de tipos '{0}'. Use 'null' para o namespace global.</target>
        <note />
      </trans-unit>
      <trans-unit id="etMustNotBeGeneric">
        <source>Provided type '{0}' has 'IsGenericType' as true, but generic types are not supported.</source>
        <target state="translated">O tipo fornecido '{0}' possui 'IsGenericType' como verdadeiro, mas não há suporte a tipos genéricos.</target>
        <note />
      </trans-unit>
      <trans-unit id="etMustNotBeAnArray">
        <source>Provided type '{0}' has 'IsArray' as true, but array types are not supported.</source>
        <target state="translated">O tipo fornecido '{0}' possui 'IsArray' como verdadeiro, mas não há suporte a tipos matriz.</target>
        <note />
      </trans-unit>
      <trans-unit id="etMethodHasRequirements">
        <source>Invalid member '{0}' on provided type '{1}'. Provided type members must be public, and not be generic, virtual, or abstract.</source>
        <target state="translated">Membro inválido '{0}' no tipo fornecido '{1}'. Os membros do tipo fornecido devem ser públicos, e não genéricos, virtuais ou abstratos.</target>
        <note />
      </trans-unit>
      <trans-unit id="etUnsupportedMemberKind">
        <source>Invalid member '{0}' on provided type '{1}'. Only properties, methods and constructors are allowed</source>
        <target state="translated">Membro inválido '{0}' no tipo fornecido '{1}'. Somente propriedades, métodos e construtores são permitidos</target>
        <note />
      </trans-unit>
      <trans-unit id="etPropertyCanReadButHasNoGetter">
        <source>Property '{0}' on provided type '{1}' has CanRead=true but there was no value from GetGetMethod()</source>
        <target state="translated">A propriedade '{0}' no tipo fornecido '{1}' possui CanRead=true, mas não houve valor de GetGetMethod()</target>
        <note />
      </trans-unit>
      <trans-unit id="etPropertyHasGetterButNoCanRead">
        <source>Property '{0}' on provided type '{1}' has CanRead=false but GetGetMethod() returned a method</source>
        <target state="translated">A propriedade '{0}' no tipo fornecido '{1}' possui CanRead=false, mas GetGetMethod() retornou um método</target>
        <note />
      </trans-unit>
      <trans-unit id="etPropertyCanWriteButHasNoSetter">
        <source>Property '{0}' on provided type '{1}' has CanWrite=true but there was no value from GetSetMethod()</source>
        <target state="translated">A propriedade '{0}' no tipo fornecido '{1}' possui CanWrite=true, mas não houve valor de GetSetMethod()</target>
        <note />
      </trans-unit>
      <trans-unit id="etPropertyHasSetterButNoCanWrite">
        <source>Property '{0}' on provided type '{1}' has CanWrite=false but GetSetMethod() returned a method</source>
        <target state="translated">A propriedade '{0}' no tipo fornecido '{1}' possui CanWrite=false, mas GetSetMethod() retornou um método</target>
        <note />
      </trans-unit>
      <trans-unit id="etOneOrMoreErrorsSeenDuringExtensionTypeSetting">
        <source>One or more errors seen during provided type setup</source>
        <target state="translated">Um ou mais erros observados durante a configuração de tipo fornecida</target>
        <note />
      </trans-unit>
      <trans-unit id="etUnexpectedExceptionFromProvidedTypeMember">
        <source>Unexpected exception from provided type '{0}' member '{1}': {2}</source>
        <target state="translated">Exceção inesperada do membro '{1}' do tipo fornecido '{0}': {2}</target>
        <note />
      </trans-unit>
      <trans-unit id="etUnsupportedConstantType">
        <source>Unsupported constant type '{0}'. Quotations provided by type providers can only contain simple constants. The implementation of the type provider may need to be adjusted by moving a value declared outside a provided quotation literal to be a 'let' binding inside the quotation literal.</source>
        <target state="translated">Tipo da constante sem suporte '{0}'. Citações fornecidas pelos provedores de tipo só podem conter constantes simples. A implementação do provedor do tipo talvez precise ser ajustada movendo um valor declarado para fora de um literal de citação fornecido para que seja uma associação 'let' dentro do literal de citação.</target>
        <note />
      </trans-unit>
      <trans-unit id="etUnsupportedProvidedExpression">
        <source>Unsupported expression '{0}' from type provider. If you are the author of this type provider, consider adjusting it to provide a different provided expression.</source>
        <target state="translated">Expressão '{0}' sem suporte do provedor de tipos. Se você é o autor desse provedor de tipo, considere ajustá-lo para oferecer uma expressão diferente.</target>
        <note />
      </trans-unit>
      <trans-unit id="etProvidedTypeHasUnexpectedName">
        <source>Expected provided type named '{0}' but provided type has 'Name' with value '{1}'</source>
        <target state="translated">Um tipo fornecido com nome '{0}' era esperado, mas o tipo fornecido possui 'Name' com o valor '{1}'</target>
        <note />
      </trans-unit>
      <trans-unit id="etEventNoAdd">
        <source>Event '{0}' on provided type '{1}' has no value from GetAddMethod()</source>
        <target state="translated">O evento '{0}' no tipo fornecido '{1}' não tem valores de GetAddMethod()</target>
        <note />
      </trans-unit>
      <trans-unit id="etEventNoRemove">
        <source>Event '{0}' on provided type '{1}' has no value from GetRemoveMethod()</source>
        <target state="translated">O evento '{0}' no tipo fornecido '{1}' não tem valores de GetRemoveMethod()</target>
        <note />
      </trans-unit>
      <trans-unit id="etProviderHasWrongDesignerAssembly">
        <source>Assembly attribute '{0}' refers to a designer assembly '{1}' which cannot be loaded or doesn't exist. {2}</source>
        <target state="translated">O atributo '{0}' do assembly refere-se a um assembly de designer '{1}' que não pode ser carregado ou não existe. {2}</target>
        <note />
      </trans-unit>
      <trans-unit id="etProviderDoesNotHaveValidConstructor">
        <source>The type provider does not have a valid constructor. A constructor taking either no arguments or one argument of type 'TypeProviderConfig' was expected.</source>
        <target state="translated">O provedor de tipos não tem um construtor válido. Um construtor que não recebe argumentos ou recebe um argumento do tipo 'TypeProviderConfig' era esperado.</target>
        <note />
      </trans-unit>
      <trans-unit id="etProviderError">
        <source>The type provider '{0}' reported an error: {1}</source>
        <target state="translated">O provedor de tipos '{0}' relatou um erro: {1}</target>
        <note />
      </trans-unit>
      <trans-unit id="etIncorrectParameterExpression">
        <source>The type provider '{0}' used an invalid parameter in the ParameterExpression: {1}</source>
        <target state="translated">O provedor de tipos '{0}' usou um parâmetro inválido na ParameterExpression: {1}</target>
        <note />
      </trans-unit>
      <trans-unit id="etIncorrectProvidedMethod">
        <source>The type provider '{0}' provided a method with a name '{1}' and metadata token '{2}', which is not reported among its methods of its declaring type '{3}'</source>
        <target state="translated">O provedor de tipos '{0}' forneceu um método com um nome '{1}' e um token de metadados '{2}' que não é relatado entre seus métodos de seu tipo declarante '{3}'</target>
        <note />
      </trans-unit>
      <trans-unit id="etIncorrectProvidedConstructor">
        <source>The type provider '{0}' provided a constructor which is not reported among the constructors of its declaring type '{1}'</source>
        <target state="translated">O provedor de tipos '{0}' forneceu um construtor que não é relatado entre os construtores de seu tipo declarante '{1}'</target>
        <note />
      </trans-unit>
      <trans-unit id="etDirectReferenceToGeneratedTypeNotAllowed">
        <source>A direct reference to the generated type '{0}' is not permitted. Instead, use a type definition, e.g. 'type TypeAlias = &lt;path&gt;'. This indicates that a type provider adds generated types to your assembly.</source>
        <target state="translated">Uma referência direta ao tipo gerado '{0}' não é permitida. Em vez disso, use uma definição de tipo, por exemplo, 'type TypeAlias = &lt;caminho&gt;'. Isso indica que um provedor de tipos adiciona tipos gerados ao seu assembly.</target>
        <note />
      </trans-unit>
      <trans-unit id="etProvidedTypeHasUnexpectedPath">
        <source>Expected provided type with path '{0}' but provided type has path '{1}'</source>
        <target state="translated">Um tipo fornecido com caminho '{0}' era esperado, mas o tipo fornecido possui o caminho '{1}'</target>
        <note />
      </trans-unit>
      <trans-unit id="etUnexpectedNullFromProvidedTypeMember">
        <source>Unexpected 'null' return value from provided type '{0}' member '{1}'</source>
        <target state="translated">Valor 'null' inesperado retornado do membro '{1}' do tipo fornecido '{0}'</target>
        <note />
      </trans-unit>
      <trans-unit id="etUnexpectedExceptionFromProvidedMemberMember">
        <source>Unexpected exception from member '{0}' of provided type '{1}' member '{2}': {3}</source>
        <target state="translated">Exceção inesperada do membro '{0}' do membro '{2}' do tipo fornecido '{1}': {3}</target>
        <note />
      </trans-unit>
      <trans-unit id="etNestedProvidedTypesDoNotTakeStaticArgumentsOrGenericParameters">
        <source>Nested provided types do not take static arguments or generic parameters</source>
        <target state="translated">Os tipos fornecidos aninhados não recebem argumentos estáticos ou parâmetros genéricos</target>
        <note />
      </trans-unit>
      <trans-unit id="etInvalidStaticArgument">
        <source>Invalid static argument to provided type. Expected an argument of kind '{0}'.</source>
        <target state="translated">Argumento estático inválido para tipo fornecido. Argumento do tipo '{0}' esperado.</target>
        <note />
      </trans-unit>
      <trans-unit id="etErrorApplyingStaticArgumentsToType">
        <source>An error occured applying the static arguments to a provided type</source>
        <target state="translated">Erro ao aplicar os argumentos estáticos a um tipo fornecido</target>
        <note />
      </trans-unit>
      <trans-unit id="etUnknownStaticArgumentKind">
        <source>Unknown static argument kind '{0}' when resolving a reference to a provided type or method '{1}'</source>
        <target state="translated">Tipo de argumento estático desconhecido '{0}' ao resolver uma referência a um método ou tipo fornecido '{1}'</target>
        <note />
      </trans-unit>
      <trans-unit id="invalidNamespaceForProvidedType">
        <source>invalid namespace for provided type</source>
        <target state="translated">namespace inválido para tipo fornecido</target>
        <note />
      </trans-unit>
      <trans-unit id="invalidFullNameForProvidedType">
        <source>invalid full name for provided type</source>
        <target state="translated">nome completo inválido para tipo fornecido</target>
        <note />
      </trans-unit>
      <trans-unit id="etProviderReturnedNull">
        <source>The type provider returned 'null', which is not a valid return value from '{0}'</source>
        <target state="translated">O provedor de tipos retornou 'null', o que não é um valor retornado válido de '{0}'.</target>
        <note />
      </trans-unit>
      <trans-unit id="etTypeProviderConstructorException">
        <source>The type provider constructor has thrown an exception: {0}</source>
        <target state="translated">O construtor do provedor de tipos gerou uma exceção: {0}</target>
        <note />
      </trans-unit>
      <trans-unit id="etNullProvidedExpression">
        <source>Type provider '{0}' returned null from GetInvokerExpression.</source>
        <target state="translated">O provedor de tipos '{0}' retornou nulo de GetInvokerExpression.</target>
        <note />
      </trans-unit>
      <trans-unit id="etProvidedAppliedTypeHadWrongName">
        <source>The type provider '{0}' returned an invalid type from 'ApplyStaticArguments'. A type with name '{1}' was expected, but a type with name '{2}' was returned.</source>
        <target state="translated">O provedor de tipos '{0}' retornou um tipo inválido de 'ApplyStaticArguments'. Um tipo com nome '{1}' era esperado, mas um tipo com nome '{2}' foi retornado.</target>
        <note />
      </trans-unit>
      <trans-unit id="etProvidedAppliedMethodHadWrongName">
        <source>The type provider '{0}' returned an invalid method from 'ApplyStaticArgumentsForMethod'. A method with name '{1}' was expected, but a method with name '{2}' was returned.</source>
        <target state="translated">O provedor de tipos '{0}' retornou um método inválido de 'AplicarArgumentosEstáticosParaMétodo'. Um método com o nome '{1}' era esperado, mas um método com o nome '{2}' foi retornado.</target>
        <note />
      </trans-unit>
      <trans-unit id="tcTypeTestLossy">
        <source>This type test or downcast will erase the provided type '{0}' to the type '{1}'</source>
        <target state="translated">Esse teste de tipo ou downcast irá apagar o tipo fornecido '{0}' para o tipo '{1}'</target>
        <note />
      </trans-unit>
      <trans-unit id="tcTypeCastErased">
        <source>This downcast will erase the provided type '{0}' to the type '{1}'.</source>
        <target state="translated">Este downcast apagará o tipo fornecido '{0}' para o tipo '{1}'.</target>
        <note />
      </trans-unit>
      <trans-unit id="tcTypeTestErased">
        <source>This type test with a provided type '{0}' is not allowed because this provided type will be erased to '{1}' at runtime.</source>
        <target state="translated">Este teste de tipo com um tipo fornecido '{0}' não é permitido porque este tipo fornecido será apagado para '{1}' no tempo de execução.</target>
        <note />
      </trans-unit>
      <trans-unit id="tcCannotInheritFromErasedType">
        <source>Cannot inherit from erased provided type</source>
        <target state="translated">Não é possível herdar de um tipo fornecido apagado</target>
        <note />
      </trans-unit>
      <trans-unit id="etInvalidTypeProviderAssemblyName">
        <source>Assembly '{0}' hase TypeProviderAssembly attribute with invalid value '{1}'. The value should be a valid assembly name</source>
        <target state="translated">O assembly '{0}' possui um atributo TypeProviderAssembly com valor inválido '{1}'. O valor deve ser um nome de assembly válido</target>
        <note />
      </trans-unit>
      <trans-unit id="tcInvalidMemberNameCtor">
        <source>Invalid member name. Members may not have name '.ctor' or '.cctor'</source>
        <target state="translated">Nome de membro inválido. Os membros não podem ter os nomes '.ctor' ou '.cctor'</target>
        <note />
      </trans-unit>
      <trans-unit id="tcInferredGenericTypeGivesRiseToInconsistency">
        <source>The function or member '{0}' is used in a way that requires further type annotations at its definition to ensure consistency of inferred types. The inferred signature is '{1}'.</source>
        <target state="translated">A função ou o membro '{0}' é usado de uma forma que requer anotações de tipo adicionais em sua definição para garantir a consistência de tipos deduzidos. A assinatura deduzida é '{1}'.</target>
        <note />
      </trans-unit>
      <trans-unit id="tcInvalidTypeArgumentCount">
        <source>The number of type arguments did not match: '{0}' given, '{1}' expected. This may be related to a previously reported error.</source>
        <target state="translated">O número de argumentos de tipo não corresponde: '{0}' fornecido, '{1}' esperado. Isso pode estar relacionado a um erro relatado anteriormente.</target>
        <note />
      </trans-unit>
      <trans-unit id="tcCannotOverrideSealedMethod">
        <source>Cannot override inherited member '{0}' because it is sealed</source>
        <target state="translated">Não é possível substituir o membro herdado '{0}' porque ele é sealed</target>
        <note />
      </trans-unit>
      <trans-unit id="etProviderErrorWithContext">
        <source>The type provider '{0}' reported an error in the context of provided type '{1}', member '{2}'. The error: {3}</source>
        <target state="translated">O provedor de tipos '{0}' relatou um erro no contexto do tipo fornecido '{1}', membro '{2}'. Erro: {3}</target>
        <note />
      </trans-unit>
      <trans-unit id="etProvidedTypeWithNameException">
        <source>An exception occurred when accessing the '{0}' of a provided type: {1}</source>
        <target state="translated">Exceção ao acessar o '{0}' de um tipo fornecido: {1}</target>
        <note />
      </trans-unit>
      <trans-unit id="etProvidedTypeWithNullOrEmptyName">
        <source>The '{0}' of a provided type was null or empty.</source>
        <target state="translated">O '{0}' de um tipo fornecido era nulo ou vazio.</target>
        <note />
      </trans-unit>
      <trans-unit id="etIllegalCharactersInTypeName">
        <source>Character '{0}' is not allowed in provided type name '{1}'</source>
        <target state="translated">O caractere '{0}' não é permitido no nome de tipo fornecido '{1}'.</target>
        <note />
      </trans-unit>
      <trans-unit id="tcJoinMustUseSimplePattern">
        <source>In queries, '{0}' must use a simple pattern</source>
        <target state="translated">Em consultas, '{0}' deve usar um padrão simples</target>
        <note />
      </trans-unit>
      <trans-unit id="tcMissingCustomOperation">
        <source>A custom query operation for '{0}' is required but not specified</source>
        <target state="translated">Uma consulta de operação personalizada para '{0}' é necessária, mas não foi especificada</target>
        <note />
      </trans-unit>
      <trans-unit id="etBadUnnamedStaticArgs">
        <source>Named static arguments must come after all unnamed static arguments</source>
        <target state="translated">Argumentos estáticos nomeados devem ser colocados após todos os argumentos estáticos não nomeados</target>
        <note />
      </trans-unit>
      <trans-unit id="etStaticParameterRequiresAValue">
        <source>The static parameter '{0}' of the provided type or method '{1}' requires a value. Static parameters to type providers may be optionally specified using named arguments, e.g. '{2}&lt;{3}=...&gt;'.</source>
        <target state="translated">O parâmetro estático '{0}' do tipo fornecido ou método '{1}' requer um valor. Parâmetros estáticos para provedores de tipos podem, opcionalmente, ser especificados usando argumentos nomeados, por exemplo, e.g. '{2}&lt;{3}=...&gt;'.</target>
        <note />
      </trans-unit>
      <trans-unit id="etNoStaticParameterWithName">
        <source>No static parameter exists with name '{0}'</source>
        <target state="translated">Não existe um parâmetro estático com o nome '{0}'</target>
        <note />
      </trans-unit>
      <trans-unit id="etStaticParameterAlreadyHasValue">
        <source>The static parameter '{0}' has already been given a value</source>
        <target state="translated">O parâmetro estático '{0}' já recebeu um valor</target>
        <note />
      </trans-unit>
      <trans-unit id="etMultipleStaticParameterWithName">
        <source>Multiple static parameters exist with name '{0}'</source>
        <target state="translated">Há vários parâmetros estáticos com o nome '{0}'</target>
        <note />
      </trans-unit>
      <trans-unit id="tcCustomOperationMayNotBeUsedInConjunctionWithNonSimpleLetBindings">
        <source>A custom operation may not be used in conjunction with a non-value or recursive 'let' binding in another part of this computation expression</source>
        <target state="translated">Uma operação personalizada não pode ser usada em conjunto com uma vinculação 'let' recursiva ou sem valor em outra parte desta expressão computacional</target>
        <note />
      </trans-unit>
      <trans-unit id="tcCustomOperationMayNotBeUsedHere">
        <source>A custom operation may not be used in conjunction with 'use', 'try/with', 'try/finally', 'if/then/else' or 'match' operators within this computation expression</source>
        <target state="translated">Uma operação personalizada não pode ser usada em conjunto com os operadores 'use', 'try/with', 'try/finally', 'if/then/else' ou 'match' nesta expressão computacional</target>
        <note />
      </trans-unit>
      <trans-unit id="tcCustomOperationMayNotBeOverloaded">
        <source>The custom operation '{0}' refers to a method which is overloaded. The implementations of custom operations may not be overloaded.</source>
        <target state="translated">A operação personalizada '{0}' refere-se a um método que está sobrecarregado. As implementações das operações personalizadas não podem ser sobrecarregadas.</target>
        <note />
      </trans-unit>
      <trans-unit id="tcIfThenElseMayNotBeUsedWithinQueries">
        <source>An if/then/else expression may not be used within queries. Consider using either an if/then expression, or use a sequence expression instead.</source>
        <target state="translated">Uma expressão if/then/else não pode ser usada em consultas. Considere usar uma expressão if/then ou uma expressão de sequência.</target>
        <note />
      </trans-unit>
      <trans-unit id="ilxgenUnexpectedArgumentToMethodHandleOfDuringCodegen">
        <source>Invalid argument to 'methodhandleof' during codegen</source>
        <target state="translated">Argumento inválido para 'methodhandleof' durante geração de código</target>
        <note />
      </trans-unit>
      <trans-unit id="etProvidedTypeReferenceMissingArgument">
        <source>A reference to a provided type was missing a value for the static parameter '{0}'. You may need to recompile one or more referenced assemblies.</source>
        <target state="translated">Uma referência para um tipo fornecido não continha um valor para o parâmetro estático '{0}'. Talvez seja necessário recompilar um ou mais assemblies referenciados.</target>
        <note />
      </trans-unit>
      <trans-unit id="etProvidedTypeReferenceInvalidText">
        <source>A reference to a provided type had an invalid value '{0}' for a static parameter. You may need to recompile one or more referenced assemblies.</source>
        <target state="translated">Uma referência a um tipo fornecido possuía um valor inválido '{0}' para um parâmetro estático. Talvez seja necessário recompilar um ou mais assemblies referenciados.</target>
        <note />
      </trans-unit>
      <trans-unit id="tcCustomOperationNotUsedCorrectly">
        <source>'{0}' is not used correctly. This is a custom operation in this query or computation expression.</source>
        <target state="translated">'{0}' não está sendo usado corretamente. Esta é uma operação personalizada nesta consulta ou expressão de computação.</target>
        <note />
      </trans-unit>
      <trans-unit id="tcCustomOperationNotUsedCorrectly2">
        <source>'{0}' is not used correctly. Usage: {1}. This is a custom operation in this query or computation expression.</source>
        <target state="translated">'{0}' não está sendo usado corretamente. Uso: {1}. Esta é uma operação personalizada nesta consulta ou expressão de computação.</target>
        <note />
      </trans-unit>
      <trans-unit id="customOperationTextLikeJoin">
        <source>{0} var in collection {1} (outerKey = innerKey). Note that parentheses are required after '{2}'</source>
        <target state="translated">{0} var na coleção {1} (outerKey = innerKey). Observe que os parênteses são necessários após '{2}'</target>
        <note />
      </trans-unit>
      <trans-unit id="customOperationTextLikeGroupJoin">
        <source>{0} var in collection {1} (outerKey = innerKey) into group. Note that parentheses are required after '{2}'</source>
        <target state="translated">{0} var na coleção {1} (outerKey = innerKey) para o grupo. Observe que os parênteses são necessários após '{2}'</target>
        <note />
      </trans-unit>
      <trans-unit id="customOperationTextLikeZip">
        <source>{0} var in collection</source>
        <target state="translated">{0} var na coleção</target>
        <note />
      </trans-unit>
      <trans-unit id="tcBinaryOperatorRequiresVariable">
        <source>'{0}' must be followed by a variable name. Usage: {1}.</source>
        <target state="translated">'{0}' deve ser seguido por um nome de variável. Uso: {1}.</target>
        <note />
      </trans-unit>
      <trans-unit id="tcOperatorIncorrectSyntax">
        <source>Incorrect syntax for '{0}'. Usage: {1}.</source>
        <target state="translated">Sintaxe incorreta para '{0}'. Uso: {1}.</target>
        <note />
      </trans-unit>
      <trans-unit id="tcBinaryOperatorRequiresBody">
        <source>'{0}' must come after a 'for' selection clause and be followed by the rest of the query. Syntax: ... {1} ...</source>
        <target state="translated">'{0}' deve vir após uma cláusula de seleção 'for' e ser seguido pelo restante da consulta. Sintaxe: ... {1} ...</target>
        <note />
      </trans-unit>
      <trans-unit id="tcCustomOperationHasIncorrectArgCount">
        <source>'{0}' is used with an incorrect number of arguments. This is a custom operation in this query or computation expression. Expected {1} argument(s), but given {2}.</source>
        <target state="translated">'{0}' é usado com um número incorreto de argumentos. Esta é uma operação personalizada nesta consulta ou expressão de computação. {1} argumentos são esperados, mas {2} foram fornecidos.</target>
        <note />
      </trans-unit>
      <trans-unit id="parsExpectedExpressionAfterToken">
        <source>Expected an expression after this point</source>
        <target state="translated">Expressão esperada após este ponto</target>
        <note />
      </trans-unit>
      <trans-unit id="parsExpectedTypeAfterToken">
        <source>Expected a type after this point</source>
        <target state="translated">Um tipo é esperado após este ponto</target>
        <note />
      </trans-unit>
      <trans-unit id="parsUnmatchedLBrackLess">
        <source>Unmatched '[&lt;'. Expected closing '&gt;]'</source>
        <target state="translated">'[&lt;' sem correspondência. '&gt;]' de fechamento esperado</target>
        <note />
      </trans-unit>
      <trans-unit id="parsUnexpectedEndOfFileMatch">
        <source>Unexpected end of input in 'match' expression. Expected 'match &lt;expr&gt; with | &lt;pat&gt; -&gt; &lt;expr&gt; | &lt;pat&gt; -&gt; &lt;expr&gt; ...'.</source>
        <target state="translated">Fim inesperado de entrada na expressão 'match'. 'match &lt;expr&gt; with | &lt;pat&gt; -&gt; &lt;expr&gt; | &lt;pat&gt; -&gt; &lt;expr&gt; ...' esperado.</target>
        <note />
      </trans-unit>
      <trans-unit id="parsUnexpectedEndOfFileTry">
        <source>Unexpected end of input in 'try' expression. Expected 'try &lt;expr&gt; with &lt;rules&gt;' or 'try &lt;expr&gt; finally &lt;expr&gt;'.</source>
        <target state="translated">Fim inesperado de entrada na expressão 'try'. 'try &lt;expr&gt; with &lt;regras&gt;' ou 'try &lt;expr&gt; finally &lt;expr&gt;' esperado.</target>
        <note />
      </trans-unit>
      <trans-unit id="parsUnexpectedEndOfFileWhile">
        <source>Unexpected end of input in 'while' expression. Expected 'while &lt;expr&gt; do &lt;expr&gt;'.</source>
        <target state="translated">Fim inesperado de entrada na expressão 'while'. 'while &lt;expr&gt; do &lt;expr&gt;' esperado.</target>
        <note />
      </trans-unit>
      <trans-unit id="parsUnexpectedEndOfFileFor">
        <source>Unexpected end of input in 'for' expression. Expected 'for &lt;pat&gt; in &lt;expr&gt; do &lt;expr&gt;'.</source>
        <target state="translated">Fim inesperado de entrada na expressão 'for'. 'for &lt;pat&gt; in &lt;expr&gt; do &lt;expr&gt;' esperado.</target>
        <note />
      </trans-unit>
      <trans-unit id="parsUnexpectedEndOfFileWith">
        <source>Unexpected end of input in 'match' or 'try' expression</source>
        <target state="translated">Fim inesperado de entrada na expressão 'match' ou 'try'.</target>
        <note />
      </trans-unit>
      <trans-unit id="parsUnexpectedEndOfFileThen">
        <source>Unexpected end of input in 'then' branch of conditional expression. Expected 'if &lt;expr&gt; then &lt;expr&gt;' or 'if &lt;expr&gt; then &lt;expr&gt; else &lt;expr&gt;'.</source>
        <target state="translated">Fim inesperado de entrada em ramificação 'then' de expressão condicional. 'if &lt;expr&gt; then &lt;expr&gt;' ou 'if &lt;expr&gt; then &lt;expr&gt; else &lt;expr&gt;' esperado.</target>
        <note />
      </trans-unit>
      <trans-unit id="parsUnexpectedEndOfFileElse">
        <source>Unexpected end of input in 'else' branch of conditional expression. Expected 'if &lt;expr&gt; then &lt;expr&gt;' or 'if &lt;expr&gt; then &lt;expr&gt; else &lt;expr&gt;'.</source>
        <target state="translated">Fim inesperado de entrada em ramificação 'else' de expressão condicional. 'if &lt;expr&gt; then &lt;expr&gt;' ou 'if &lt;expr&gt; then &lt;expr&gt; else &lt;expr&gt;' esperado.</target>
        <note />
      </trans-unit>
      <trans-unit id="parsUnexpectedEndOfFileFunBody">
        <source>Unexpected end of input in body of lambda expression. Expected 'fun &lt;pat&gt; ... &lt;pat&gt; -&gt; &lt;expr&gt;'.</source>
        <target state="translated">Fim inesperado de entrada no corpo da expressão lambda. 'fun &lt;pat&gt; ... &lt;pat&gt; -&gt; &lt;expr&gt;' esperado.</target>
        <note />
      </trans-unit>
      <trans-unit id="parsUnexpectedEndOfFileTypeArgs">
        <source>Unexpected end of input in type arguments</source>
        <target state="translated">Fim inesperado de entrada em argumentos de tipo</target>
        <note />
      </trans-unit>
      <trans-unit id="parsUnexpectedEndOfFileTypeSignature">
        <source>Unexpected end of input in type signature</source>
        <target state="translated">Fim inesperado de entrada em assinatura de tipo</target>
        <note />
      </trans-unit>
      <trans-unit id="parsUnexpectedEndOfFileTypeDefinition">
        <source>Unexpected end of input in type definition</source>
        <target state="translated">Fim inesperado de entrada em definição de tipo</target>
        <note />
      </trans-unit>
      <trans-unit id="parsUnexpectedEndOfFileObjectMembers">
        <source>Unexpected end of input in object members</source>
        <target state="translated">Fim inesperado de entrada em membros de objeto.</target>
        <note />
      </trans-unit>
      <trans-unit id="parsUnexpectedEndOfFileDefinition">
        <source>Unexpected end of input in value, function or member definition</source>
        <target state="translated">Fim inesperado de entrada em definição de valor, função ou membro</target>
        <note />
      </trans-unit>
      <trans-unit id="parsUnexpectedEndOfFileExpression">
        <source>Unexpected end of input in expression</source>
        <target state="translated">Fim inesperado de entrada na expressão</target>
        <note />
      </trans-unit>
      <trans-unit id="parsExpectedNameAfterToken">
        <source>Unexpected end of type. Expected a name after this point.</source>
        <target state="translated">Fim de tipo inesperado. Esperado um nome após este ponto.</target>
        <note />
      </trans-unit>
      <trans-unit id="parsUnmatchedLet">
        <source>Incomplete value or function definition. If this is in an expression, the body of the expression must be indented to the same column as the 'let' keyword.</source>
        <target state="translated">Definição incompleta de valor ou função. Se isso for uma expressão, o corpo da expressão deverá ser recuado para a mesma coluna que a palavra-chave 'let'.</target>
        <note />
      </trans-unit>
      <trans-unit id="parsUnmatchedLetBang">
        <source>Incomplete value definition. If this is in an expression, the body of the expression must be indented to the same column as the 'let!' keyword.</source>
        <target state="translated">Definição incompleta de valor. Se isso for uma expressão, o corpo da expressão deverá ser recuado para a mesma coluna que a palavra-chave 'let'.</target>
        <note />
      </trans-unit>
      <trans-unit id="parsUnmatchedUseBang">
        <source>Incomplete value definition. If this is in an expression, the body of the expression must be indented to the same column as the 'use!' keyword.</source>
        <target state="translated">Definição incompleta de valor. Se isso for uma expressão, o corpo da expressão deverá ser recuado para a mesma coluna que a palavra-chave 'use!'.</target>
        <note />
      </trans-unit>
      <trans-unit id="parsUnmatchedUse">
        <source>Incomplete value definition. If this is in an expression, the body of the expression must be indented to the same column as the 'use' keyword.</source>
        <target state="translated">Definição incompleta de valor. Se isso for uma expressão, o corpo da expressão deverá ser recuado para a mesma coluna que a palavra-chave 'use'.</target>
        <note />
      </trans-unit>
      <trans-unit id="parsWhileDoExpected">
        <source>Missing 'do' in 'while' expression. Expected 'while &lt;expr&gt; do &lt;expr&gt;'.</source>
        <target state="translated">'do' ausente em expressão 'while'. 'while &lt;expr&gt; do &lt;expr&gt;' esperado.</target>
        <note />
      </trans-unit>
      <trans-unit id="parsForDoExpected">
        <source>Missing 'do' in 'for' expression. Expected 'for &lt;pat&gt; in &lt;expr&gt; do &lt;expr&gt;'.</source>
        <target state="translated">'do' ausente em expressão 'for'. Esperado 'for &lt;pat&gt; in &lt;expr&gt; do &lt;expr&gt;'.</target>
        <note />
      </trans-unit>
      <trans-unit id="tcInvalidRelationInJoin">
        <source>Invalid join relation in '{0}'. Expected 'expr &lt;op&gt; expr', where &lt;op&gt; is =, =?, ?= or ?=?.</source>
        <target state="translated">Relação de junção inválida em '{0}'. 'expr &lt;op&gt; expr' é esperado, onde &lt;op&gt; é =, =?, ?= ou ?=?.</target>
        <note />
      </trans-unit>
      <trans-unit id="typeInfoCallsWord">
        <source>Calls</source>
        <target state="translated">Chamadas</target>
        <note />
      </trans-unit>
      <trans-unit id="impInvalidNumberOfGenericArguments">
        <source>Invalid number of generic arguments to type '{0}' in provided type. Expected '{1}' arguments, given '{2}'.</source>
        <target state="translated">Número inválido de argumentos genéricos para o tipo '{0}' no tipo fornecido. '{1}' argumentos esperados, '{2}' recebidos.</target>
        <note />
      </trans-unit>
      <trans-unit id="impInvalidMeasureArgument1">
        <source>Invalid value '{0}' for unit-of-measure parameter '{1}'</source>
        <target state="translated">Valor inválido '{0}' para parâmetro de unidade de medida '{1}'</target>
        <note />
      </trans-unit>
      <trans-unit id="impInvalidMeasureArgument2">
        <source>Invalid value unit-of-measure parameter '{0}'</source>
        <target state="translated">Valor inválido do parâmetro de unidade de medida '{0}'</target>
        <note />
      </trans-unit>
      <trans-unit id="etPropertyNeedsCanWriteOrCanRead">
        <source>Property '{0}' on provided type '{1}' is neither readable nor writable as it has CanRead=false and CanWrite=false</source>
        <target state="translated">A propriedade '{0}' no tipo fornecido '{1}' não é legível nem gravável, pois possui CanRead=false e CanWrite=false</target>
        <note />
      </trans-unit>
      <trans-unit id="tcIntoNeedsRestOfQuery">
        <source>A use of 'into' must be followed by the remainder of the computation</source>
        <target state="translated">O uso de 'into' deve ser seguido pelo restante da computação</target>
        <note />
      </trans-unit>
      <trans-unit id="tcOperatorDoesntAcceptInto">
        <source>The operator '{0}' does not accept the use of 'into'</source>
        <target state="translated">O operador '{0}' não aceita o uso de 'into'</target>
        <note />
      </trans-unit>
      <trans-unit id="tcCustomOperationInvalid">
        <source>The definition of the custom operator '{0}' does not use a valid combination of attribute flags</source>
        <target state="translated">A definição do operador personalizado '{0}' não usa uma combinação válida de sinalizadores de atributos</target>
        <note />
      </trans-unit>
      <trans-unit id="tcThisTypeMayNotHaveACLIMutableAttribute">
        <source>This type definition may not have the 'CLIMutable' attribute. Only record types may have this attribute.</source>
        <target state="translated">Esta definição de tipo pode não ter o atributo CLIMutable'. Somente tipos de registro podem ter este atributo.</target>
        <note />
      </trans-unit>
      <trans-unit id="tcAutoPropertyRequiresImplicitConstructionSequence">
        <source>'member val' definitions are only permitted in types with a primary constructor. Consider adding arguments to your type definition, e.g. 'type X(args) = ...'.</source>
        <target state="translated">As definições de 'member val' são permitidas apenas em tipos com um construtor primário. Considere adicionar argumentos à sua definição de tipo, por exemplo, 'type X(args) = ...'.</target>
        <note />
      </trans-unit>
      <trans-unit id="parsMutableOnAutoPropertyShouldBeGetSet">
        <source>Property definitions may not be declared mutable. To indicate that this property can be set, use 'member val PropertyName = expr with get,set'.</source>
        <target state="translated">As definições de propriedades podem não ser declaradas mutáveis. Para indicar que esta propriedade pode ser definida, use 'member val PropertyName = expr com get,set'.</target>
        <note />
      </trans-unit>
      <trans-unit id="parsMutableOnAutoPropertyShouldBeGetSetNotJustSet">
        <source>To indicate that this property can be set, use 'member val PropertyName = expr with get,set'.</source>
        <target state="translated">Para indicar que esta propriedade pode ser definida, use 'member val PropertyName = expr com get,set'.</target>
        <note />
      </trans-unit>
      <trans-unit id="chkNoByrefsOfByrefs">
        <source>Type '{0}' is illegal because in byref&lt;T&gt;, T cannot contain byref types.</source>
        <target state="translated">O tipo '{0}' é inválido porque o byref&lt;T&gt;, T não pode conter tipos byref.</target>
        <note />
      </trans-unit>
      <trans-unit id="tastopsMaxArrayThirtyTwo">
        <source>F# supports array ranks between 1 and 32. The value {0} is not allowed.</source>
        <target state="translated">F# dá suporte a classificações de matriz entre 1 e 32. O valor {0} não é permitido.</target>
        <note />
      </trans-unit>
      <trans-unit id="tcNoIntegerForLoopInQuery">
        <source>In queries, use the form 'for x in n .. m do ...' for ranging over integers</source>
        <target state="translated">Em consultas, use o formato 'for x in n .. m do ...' para inteiros abrangentes</target>
        <note />
      </trans-unit>
      <trans-unit id="tcNoWhileInQuery">
        <source>'while' expressions may not be used in queries</source>
        <target state="translated">As expressões 'while' não podem ser usadas em consultas</target>
        <note />
      </trans-unit>
      <trans-unit id="tcNoTryFinallyInQuery">
        <source>'try/finally' expressions may not be used in queries</source>
        <target state="translated">As expressões 'try/finally' não podem ser usadas em consultas</target>
        <note />
      </trans-unit>
      <trans-unit id="tcUseMayNotBeUsedInQueries">
        <source>'use' expressions may not be used in queries</source>
        <target state="translated">As expressões 'use' não podem ser usadas em consultas</target>
        <note />
      </trans-unit>
      <trans-unit id="tcBindMayNotBeUsedInQueries">
        <source>'let!', 'use!' and 'do!' expressions may not be used in queries</source>
        <target state="translated">As expressões 'let!', 'use!' e 'do!' não podem ser usadas em consultas</target>
        <note />
      </trans-unit>
      <trans-unit id="tcReturnMayNotBeUsedInQueries">
        <source>'return' and 'return!' may not be used in queries</source>
        <target state="translated">'return' e 'return!' não podem ser usados em consultas</target>
        <note />
      </trans-unit>
      <trans-unit id="tcUnrecognizedQueryOperator">
        <source>This is not a known query operator. Query operators are identifiers such as 'select', 'where', 'sortBy', 'thenBy', 'groupBy', 'groupValBy', 'join', 'groupJoin', 'sumBy' and 'averageBy', defined using corresponding methods on the 'QueryBuilder' type.</source>
        <target state="translated">Este não é um operador de consulta válido. Operadores de consulta são identificadores como 'select', 'where', 'sortBy', 'thenBy', 'groupBy', 'groupValBy', 'join', 'groupJoin', 'sumBy' e 'averageBy' definidos usando métodos correspondentes no tipo 'QueryBuilder'.</target>
        <note />
      </trans-unit>
      <trans-unit id="tcTryWithMayNotBeUsedInQueries">
        <source>'try/with' expressions may not be used in queries</source>
        <target state="translated">As expressões 'try/with' não podem ser usadas em consultas</target>
        <note />
      </trans-unit>
      <trans-unit id="tcNonSimpleLetBindingInQuery">
        <source>This 'let' definition may not be used in a query. Only simple value definitions may be used in queries.</source>
        <target state="translated">Esta definição 'let' não pode ser usada em uma consulta. Somente definições de valores simples podem ser usadas em consultas.</target>
        <note />
      </trans-unit>
      <trans-unit id="etTooManyStaticParameters">
        <source>Too many static parameters. Expected at most {0} parameters, but got {1} unnamed and {2} named parameters.</source>
        <target state="translated">Excesso de parâmetros estáticos. Eram esperados no máximo {0} parâmetros, mas {1} parâmetros não nomeados e {2} parâmetros nomeados foram recebidos.</target>
        <note />
      </trans-unit>
      <trans-unit id="infosInvalidProvidedLiteralValue">
        <source>Invalid provided literal value '{0}'</source>
        <target state="translated">Valor literal fornecido '{0}' inválido</target>
        <note />
      </trans-unit>
      <trans-unit id="invalidPlatformTarget">
        <source>The 'anycpu32bitpreferred' platform can only be used with EXE targets. You must use 'anycpu' instead.</source>
        <target state="translated">A plataforma 'anycpu32bitpreferred' só pode ser usada com destinos EXE. Em vez disso, use 'anycpu'.</target>
        <note />
      </trans-unit>
      <trans-unit id="tcThisValueMayNotBeInlined">
        <source>This member, function or value declaration may not be declared 'inline'</source>
        <target state="translated">Esta declaração de membro, função ou valor não pode ser declarada 'inline'</target>
        <note />
      </trans-unit>
      <trans-unit id="etErasedTypeUsedInGeneration">
        <source>The provider '{0}' returned a non-generated type '{1}' in the context of a set of generated types. Consider adjusting the type provider to only return generated types.</source>
        <target state="translated">O provedor '{0}' retornou um tipo não gerado '{1}' no contexto de um conjunto de tipos gerados. Considere ajustar o provedor de tipos para retornar somente tipos gerados.</target>
        <note />
      </trans-unit>
      <trans-unit id="tcUnrecognizedQueryBinaryOperator">
        <source>Arguments to query operators may require parentheses, e.g. 'where (x &gt; y)' or 'groupBy (x.Length / 10)'</source>
        <target state="translated">Argumentos de operadores de consultas podem exigir parênteses, por exemplo, 'where (x &gt; y)' ou 'groupBy (x.Length / 10)'</target>
        <note />
      </trans-unit>
      <trans-unit id="crefNoSetOfHole">
        <source>A quotation may not involve an assignment to or taking the address of a captured local variable</source>
        <target state="translated">Uma cotação não pode incluir uma atribuição para ou assumir o endereço de uma variável local capturada</target>
        <note />
      </trans-unit>
      <trans-unit id="nicePrintOtherOverloads1">
        <source>+ 1 overload</source>
        <target state="translated">+ 1 sobrecarga</target>
        <note />
      </trans-unit>
      <trans-unit id="nicePrintOtherOverloadsN">
        <source>+ {0} overloads</source>
        <target state="translated">+ {0} sobrecargas</target>
        <note />
      </trans-unit>
      <trans-unit id="erasedTo">
        <source>Erased to</source>
        <target state="translated">Apagado para</target>
        <note />
      </trans-unit>
      <trans-unit id="parsUnfinishedExpression">
        <source>Unexpected token '{0}' or incomplete expression</source>
        <target state="translated">Token '{0}' inesperado ou expressão incompleta</target>
        <note />
      </trans-unit>
      <trans-unit id="parsAttributeOnIncompleteCode">
        <source>Cannot find code target for this attribute, possibly because the code after the attribute is incomplete.</source>
        <target state="translated">Não é possível encontrar o destino de código para este atributo, possivelmente porque o código após o atributo está incompleto.</target>
        <note />
      </trans-unit>
      <trans-unit id="parsTypeNameCannotBeEmpty">
        <source>Type name cannot be empty.</source>
        <target state="translated">O nome do tipo não pode ficar vazio.</target>
        <note />
      </trans-unit>
      <trans-unit id="buildProblemReadingAssembly">
        <source>Problem reading assembly '{0}': {1}</source>
        <target state="translated">Problema ao ler assembly '{0}': {1}</target>
        <note />
      </trans-unit>
      <trans-unit id="tcTPFieldMustBeLiteral">
        <source>Invalid provided field. Provided fields of erased provided types must be literals.</source>
        <target state="translated">Campo fornecido inválido. Os campos fornecidos de tipos fornecidos apagados devem ser literais.</target>
        <note />
      </trans-unit>
      <trans-unit id="loadingDescription">
        <source>(loading description...)</source>
        <target state="translated">(carregando descrição...)</target>
        <note />
      </trans-unit>
      <trans-unit id="descriptionUnavailable">
        <source>(description unavailable...)</source>
        <target state="translated">(descrição não disponível...)</target>
        <note />
      </trans-unit>
      <trans-unit id="chkTyparMultipleClassConstraints">
        <source>A type variable has been constrained by multiple different class types. A type variable may only have one class constraint.</source>
        <target state="translated">Uma variável de tipo foi restringida por vários tipos de classes diferentes. Uma variável de tipo só pode conter uma restrição de classe.</target>
        <note />
      </trans-unit>
      <trans-unit id="tcMatchMayNotBeUsedWithQuery">
        <source>'match' expressions may not be used in queries</source>
        <target state="translated">As expressões 'match' não podem ser usadas em consultas</target>
        <note />
      </trans-unit>
      <trans-unit id="memberOperatorDefinitionWithNonTripleArgument">
        <source>Infix operator member '{0}' has {1} initial argument(s). Expected a tuple of 3 arguments</source>
        <target state="translated">O membro do operador infixo '{0}' possui {1} argumentos iniciais. Uma tupla de 3 argumentos é esperada</target>
        <note />
      </trans-unit>
      <trans-unit id="cannotResolveNullableOperators">
        <source>The operator '{0}' cannot be resolved. Consider opening the module 'Microsoft.FSharp.Linq.NullableOperators'.</source>
        <target state="translated">O operador '{0}' não pode ser resolvido. Considere abrir o módulo 'Microsoft.FSharp.Linq.NullableOperators'.</target>
        <note />
      </trans-unit>
      <trans-unit id="tcOperatorRequiresIn">
        <source>'{0}' must be followed by 'in'. Usage: {1}.</source>
        <target state="translated">'{0}' deve ser seguido por 'in'. Uso: {1}.</target>
        <note />
      </trans-unit>
      <trans-unit id="parsIllegalMemberVarInObjectImplementation">
        <source>Neither 'member val' nor 'override val' definitions are permitted in object expressions.</source>
        <target state="translated">As definições de 'member val' e 'override val' não são permitidas em expressões de objetos.</target>
        <note />
      </trans-unit>
      <trans-unit id="tcEmptyCopyAndUpdateRecordInvalid">
        <source>Copy-and-update record expressions must include at least one field.</source>
        <target state="translated">As expressões de registros copiar e atualizar devem incluir pelo menos um campo.</target>
        <note />
      </trans-unit>
      <trans-unit id="parsUnderscoreInvalidFieldName">
        <source>'_' cannot be used as field name</source>
        <target state="translated">'_' não pode ser usado como nome de campo</target>
        <note />
      </trans-unit>
      <trans-unit id="tcGeneratedTypesShouldBeInternalOrPrivate">
        <source>The provided types generated by this use of a type provider may not be used from other F# assemblies and should be marked internal or private. Consider using 'type internal TypeName = ...' or 'type private TypeName = ...'.</source>
        <target state="translated">Os tipos fornecidos gerados por este uso de um provedor de tipos não podem ser usados de outros assemblies F# e devem ser marcados como internos ou privados. Considere usar 'type internal TypeName = ...' ou 'type private TypeName = ...'.</target>
        <note />
      </trans-unit>
      <trans-unit id="chkGetterAndSetterHaveSamePropertyType">
        <source>A property's getter and setter must have the same type. Property '{0}' has getter of type '{1}' but setter of type '{2}'.</source>
        <target state="translated">O getter e o setter de uma propriedade devem ter o mesmo tipo. A propriedade '{0}' possui getter do tipo '{1}', mas setter do tipo '{2}'.</target>
        <note />
      </trans-unit>
      <trans-unit id="tcRuntimeSuppliedMethodCannotBeUsedInUserCode">
        <source>Array method '{0}' is supplied by the runtime and cannot be directly used in code. For operations with array elements consider using family of GetArray/SetArray functions from LanguagePrimitives.IntrinsicFunctions module.</source>
        <target state="translated">O método de matriz '{0}' é fornecido pelo tempo de execução e não pode ser usado diretamente no código. Para operações com elementos de matriz, considere usar a família de funções GetArray/SetArray do módulo LanguagePrimitives.IntrinsicFunctions.</target>
        <note />
      </trans-unit>
      <trans-unit id="tcUnionCaseConstructorDoesNotHaveFieldWithGivenName">
        <source>Union case/exception '{0}' does not have field named '{1}'.</source>
        <target state="translated">O caso união/exceção '{0}' não possui um campo chamado '{1}'.</target>
        <note />
      </trans-unit>
      <trans-unit id="tcUnionCaseFieldCannotBeUsedMoreThanOnce">
        <source>Union case/exception field '{0}' cannot be used more than once.</source>
        <target state="translated">O campo '{0}' do caso união/exceção não pode ser usado mais de uma vez.</target>
        <note />
      </trans-unit>
      <trans-unit id="tcFieldNameIsUsedModeThanOnce">
        <source>Named field '{0}' is used more than once.</source>
        <target state="translated">O campo nomeado '{0}' é usado mais de uma vez.</target>
        <note />
      </trans-unit>
      <trans-unit id="tcFieldNameConflictsWithGeneratedNameForAnonymousField">
        <source>Named field '{0}' conflicts with autogenerated name for anonymous field.</source>
        <target state="translated">O campo nomeado '{0}' está em conflito com o nome gerado automaticamente para o campo anônimo.</target>
        <note />
      </trans-unit>
      <trans-unit id="tastConstantExpressionOverflow">
        <source>This literal expression or attribute argument results in an arithmetic overflow.</source>
        <target state="translated">Esta expressão literal ou este argumento de atributo resulta em um estouro aritmético.</target>
        <note />
      </trans-unit>
      <trans-unit id="tcIllegalStructTypeForConstantExpression">
        <source>This is not valid literal expression. The [&lt;Literal&gt;] attribute will be ignored.</source>
        <target state="translated">Expressão literal inválida. O atributo [&lt;Literal&gt;] será ignorado.</target>
        <note />
      </trans-unit>
      <trans-unit id="fscSystemRuntimeInteropServicesIsRequired">
        <source>System.Runtime.InteropServices assembly is required to use UnknownWrapper\DispatchWrapper classes.</source>
        <target state="translated">O assembly System.Runtime.InteropServices é necessário para usar classes as UnknownWrapper\DispatchWrapper.</target>
        <note />
      </trans-unit>
      <trans-unit id="abImplicitHeapAllocation">
        <source>The mutable local '{0}' is implicitly allocated as a reference cell because it has been captured by a closure. This warning is for informational purposes only to indicate where implicit allocations are performed.</source>
        <target state="translated">O local mutável '{0}' está alocado implicitamente como uma célula de referência porque foi capturado por um fechamento. Este aviso é somente para fins informativos para indicar onde alocações implícitas são executadas.</target>
        <note />
      </trans-unit>
      <trans-unit id="estApplyStaticArgumentsForMethodNotImplemented">
        <source>A type provider implemented GetStaticParametersForMethod, but ApplyStaticArgumentsForMethod was not implemented or invalid</source>
        <target state="translated">Um provedor de tipos implementado ObterParâmetrosEstáticosParaMétodo, mas AplicarArgumentosEstatísticasParaMétodo não foi implementado ou inválido</target>
        <note />
      </trans-unit>
      <trans-unit id="etErrorApplyingStaticArgumentsToMethod">
        <source>An error occured applying the static arguments to a provided method</source>
        <target state="translated">Ocorreu um erro ao aplicar os argumentos estáticos para um método fornecido</target>
        <note />
      </trans-unit>
      <trans-unit id="pplexUnexpectedChar">
        <source>Unexpected character '{0}' in preprocessor expression</source>
        <target state="translated">Caractere inesperado '{0}' na expressão do pré-processador</target>
        <note />
      </trans-unit>
      <trans-unit id="ppparsUnexpectedToken">
        <source>Unexpected token '{0}' in preprocessor expression</source>
        <target state="translated">Token inesperado '{0}' na expressão do pré-processador</target>
        <note />
      </trans-unit>
      <trans-unit id="ppparsIncompleteExpression">
        <source>Incomplete preprocessor expression</source>
        <target state="translated">Expressão incompleta do pré-processador</target>
        <note />
      </trans-unit>
      <trans-unit id="ppparsMissingToken">
        <source>Missing token '{0}' in preprocessor expression</source>
        <target state="translated">Token ausente '{0}' na expressão do pré-processador</target>
        <note />
      </trans-unit>
      <trans-unit id="pickleMissingDefinition">
        <source>An error occurred while reading the F# metadata node at position {0} in table '{1}' of assembly '{2}'. The node had no matching declaration. Please report this warning. You may need to recompile the F# assembly you are using.</source>
        <target state="translated">Ocorreu um erro ao ler o nó de metadados F# na posição {0} na tabela '{1}' do assembly '{2}'. O nó não tinha declaração correspondente. Reporte este aviso. Pode ser necessário recompilar o assembly F# que você está usando.</target>
        <note />
      </trans-unit>
      <trans-unit id="checkNotSufficientlyGenericBecauseOfScope">
        <source>Type inference caused the type variable {0} to escape its scope. Consider adding an explicit type parameter declaration or adjusting your code to be less generic.</source>
        <target state="translated">A inferência de tipos causou um escape no escopo da variável de tipo {0}. Considere adicionar uma declaração de parâmetro de tipo explícito ou ajustar seu código para ser menos genérico.</target>
        <note />
      </trans-unit>
      <trans-unit id="checkNotSufficientlyGenericBecauseOfScopeAnon">
        <source>Type inference caused an inference type variable to escape its scope. Consider adding type annotations to make your code less generic.</source>
        <target state="translated">A inferência de tipos causou um escape no escopo de uma variável de tipo de inferência. Considere adicionar anotações de tipo para tornar seu código menos genérico.</target>
        <note />
      </trans-unit>
      <trans-unit id="checkRaiseFamilyFunctionArgumentCount">
        <source>Redundant arguments are being ignored in function '{0}'. Expected {1} but got {2} arguments.</source>
        <target state="translated">Argumentos redundantes estão sendo ignorados na função '{0}'. Era esperado {1} mas foi obtido {2} argumentos.</target>
        <note />
      </trans-unit>
      <trans-unit id="checkLowercaseLiteralBindingInPattern">
        <source>Lowercase literal '{0}' is being shadowed by a new pattern with the same name. Only uppercase and module-prefixed literals can be used as named patterns.</source>
        <target state="translated">O literal em minúsculas '{0}' está sendo ocultado por um novo padrão com o mesmo nome. Somente literais com prefixo de módulo e em maiúsculas podem ser usados como padrões de nomes.</target>
        <note />
      </trans-unit>
      <trans-unit id="tcLiteralDoesNotTakeArguments">
        <source>This literal pattern does not take arguments</source>
        <target state="translated">Esse padrão literal não tem argumentos</target>
        <note />
      </trans-unit>
      <trans-unit id="tcConstructorsIllegalInAugmentation">
        <source>Constructors are not permitted as extension members - they must be defined as part of the original definition of the type</source>
        <target state="translated">Os construtores não são permitidos como membros de extensão - eles devem ser definidos como parte da definição original do tipo</target>
        <note />
      </trans-unit>
      <trans-unit id="optsInvalidResponseFile">
        <source>Invalid response file '{0}' ( '{1}' )</source>
        <target state="translated">Arquivo de resposta '{0}' inválido ( '{1}' )</target>
        <note />
      </trans-unit>
      <trans-unit id="optsResponseFileNotFound">
        <source>Response file '{0}' not found in '{1}'</source>
        <target state="translated">Arquivo de resposta '{0}' não encontrado em '{1}'</target>
        <note />
      </trans-unit>
      <trans-unit id="optsResponseFileNameInvalid">
        <source>Response file name '{0}' is empty, contains invalid characters, has a drive specification without an absolute path, or is too long</source>
        <target state="translated">O nome do arquivo de resposta '{0}' está vazio, contém caracteres inválidos, tem uma especificação de unidade sem um caminho absoluto ou é muito longo</target>
        <note />
      </trans-unit>
      <trans-unit id="fsharpCoreNotFoundToBeCopied">
        <source>Cannot find FSharp.Core.dll in compiler's directory</source>
        <target state="translated">Não é possível localizar FSharp.Core.dll no diretório do compilador</target>
        <note />
      </trans-unit>
      <trans-unit id="tcTupleStructMismatch">
        <source>One tuple type is a struct tuple, the other is a reference tuple</source>
        <target state="translated">Um tipo de tupla é uma tupla de struct, o outro é uma tupla de referência</target>
        <note />
      </trans-unit>
      <trans-unit id="etMissingStaticArgumentsToMethod">
        <source>This provided method requires static parameters</source>
        <target state="translated">Esse método fornecido requer parâmetros estáticos</target>
        <note />
      </trans-unit>
      <trans-unit id="considerUpcast">
        <source>The conversion from {0} to {1} is a compile-time safe upcast, not a downcast. Consider using 'upcast' instead of 'downcast'.</source>
        <target state="translated">A conversão de {0} para {1} é um upcast de segurança de tempo de compilação, não um downcast. Considere usar 'upcast' em vez de 'downcast'.</target>
        <note />
      </trans-unit>
      <trans-unit id="considerUpcastOperator">
        <source>The conversion from {0} to {1} is a compile-time safe upcast, not a downcast. Consider using the :&gt; (upcast) operator instead of the :?&gt; (downcast) operator.</source>
        <target state="translated">A conversão de {0} para {1} é o upcast de segurança de tempo de compilação, não um downcast. Considere usar o operador :&gt; (upcast) em vez do operador :?&gt; (downcast).</target>
        <note />
      </trans-unit>
      <trans-unit id="tcRecImplied">
        <source>The 'rec' on this module is implied by an outer 'rec' declaration and is being ignored</source>
        <target state="translated">O 'rec' neste módulo é implícito por uma declaração 'rec' externa e está sendo ignorado</target>
        <note />
      </trans-unit>
      <trans-unit id="tcOpenFirstInMutRec">
        <source>In a recursive declaration group, 'open' declarations must come first in each module</source>
        <target state="translated">Em um grupo de declaração recursivo, as declarações 'open' devem vir antes em cada módulo</target>
        <note />
      </trans-unit>
      <trans-unit id="tcModuleAbbrevFirstInMutRec">
        <source>In a recursive declaration group, module abbreviations must come after all 'open' declarations and before other declarations</source>
        <target state="translated">Em um grupo de declaração recursivo, as abreviações de módulo devem vir após todas as declarações 'open' e antes de outras declarações</target>
        <note />
      </trans-unit>
      <trans-unit id="tcUnsupportedMutRecDecl">
        <source>This declaration is not supported in recursive declaration groups</source>
        <target state="translated">Não há suporte para esta declaração em grupos de declaração recursivos</target>
        <note />
      </trans-unit>
      <trans-unit id="parsInvalidUseOfRec">
        <source>Invalid use of 'rec' keyword</source>
        <target state="translated">Uso inválido da palavra-chave 'rec'</target>
        <note />
      </trans-unit>
      <trans-unit id="tcStructUnionMultiCaseDistinctFields">
        <source>If a union type has more than one case and is a struct, then all fields within the union type must be given unique names.</source>
        <target state="translated">Se um tipo de união tiver mais de um caso e for struct, então todos os campos dentro do tipo de união deverão ter nomes exclusivos.</target>
        <note />
      </trans-unit>
      <trans-unit id="CallerMemberNameIsOverriden">
        <source>The CallerMemberNameAttribute applied to parameter '{0}' will have no effect. It is overridden by the CallerFilePathAttribute.</source>
        <target state="translated">O CallerMemberNameAttribute aplicado ao parâmetro '{0}' não terá nenhum efeito. Ele será substituído pelo CallerFilePathAttribute.</target>
        <note />
      </trans-unit>
      <trans-unit id="tcFixedNotAllowed">
        <source>Invalid use of 'fixed'. 'fixed' may only be used in a declaration of the form 'use x = fixed expr' where the expression is an array, the address of a field, the address of an array element or a string'</source>
        <target state="translated">Uso inválido da 'fixed'. 'fixed' somente pode ser usada em uma declaração no formato 'use x = fixed expr', em que a expressão é uma matriz, o endereço de um campo, o endereço de um elemento de matriz ou uma cadeia de caracteres</target>
        <note />
      </trans-unit>
      <trans-unit id="tcCouldNotFindOffsetToStringData">
        <source>Could not find method System.Runtime.CompilerServices.OffsetToStringData in references when building 'fixed' expression.</source>
        <target state="translated">Não foi possível encontrar o método System.Runtime.CompilerServices.OffsetToStringData nas referências ao compilar a expressão 'fixed'.</target>
        <note />
      </trans-unit>
      <trans-unit id="chkNoByrefReturnOfLocal">
        <source>The address of the variable '{0}' cannot be used at this point. A method or function may not return the address of this local value.</source>
        <target state="translated">O endereço da variável '{0}' não pode ser usado neste momento. Um método ou uma função pode não retornar o endereço deste valor local.</target>
        <note />
      </trans-unit>
      <trans-unit id="tcNamedActivePattern">
        <source>{0} is an active pattern and cannot be treated as a discriminated union case with named fields.</source>
        <target state="translated">{0} é um padrão ativo e não pode ser tratado como um caso de união discriminada com campos nomeados.</target>
        <note />
      </trans-unit>
      <trans-unit id="DefaultParameterValueNotAppropriateForArgument">
        <source>The default value does not have the same type as the argument. The DefaultParameterValue attribute and any Optional attribute will be ignored. Note: 'null' needs to be annotated with the correct type, e.g. 'DefaultParameterValue(null:obj)'.</source>
        <target state="translated">O valor padrão não tem o mesmo tipo que o argumento. O atributo DefaultParameterValue e qualquer atributo Optional serão ignorados. Observação: 'null' precisa ser anotado com o tipo correto, por exemplo, 'DefaultParameterValue(null:obj)'.</target>
        <note />
      </trans-unit>
      <trans-unit id="tcGlobalsSystemTypeNotFound">
        <source>The system type '{0}' was required but no referenced system DLL contained this type</source>
        <target state="translated">O tipo de sistema '{0}' era necessário, mas nenhum DLL de sistema referenciado o continha</target>
        <note />
      </trans-unit>
      <trans-unit id="typrelMemberHasMultiplePossibleDispatchSlots">
        <source>The member '{0}' matches multiple overloads of the same method.\nPlease restrict it to one of the following:{1}.</source>
        <target state="translated">O membro '{0}' corresponde a várias sobrecargas do mesmo método.\nLimite-o a uma das seguintes:{1}.</target>
        <note />
      </trans-unit>
      <trans-unit id="methodIsNotStatic">
        <source>Method or object constructor '{0}' is not static</source>
        <target state="translated">O método ou o construtor de objeto '{0}' não é estático</target>
        <note />
      </trans-unit>
      <trans-unit id="parsUnexpectedSymbolEqualsInsteadOfIn">
        <source>Unexpected symbol '=' in expression. Did you intend to use 'for x in y .. z do' instead?</source>
        <target state="translated">Símbolo inesperado '=' na expressão. Você pretendia usar 'for x in y .. z do' em vez disso?</target>
        <note />
      </trans-unit>
      <trans-unit id="keywordDescriptionAbstract">
        <source>Indicates a method that either has no implementation in the type in which it is declared or that is virtual and has a default implementation.</source>
        <target state="translated">Indica um método que não tem implementação no tipo no qual ele é declarado ou que é virtual e tem uma implementação padrão.</target>
        <note />
      </trans-unit>
      <trans-unit id="keyworkDescriptionAnd">
        <source>Used in mutually recursive bindings, in property declarations, and with multiple constraints on generic parameters.</source>
        <target state="translated">Usado em associações mutualmente recursivas, em declarações de propriedade e em múltiplas restrições em parâmetros genéricos.</target>
        <note />
      </trans-unit>
      <trans-unit id="keywordDescriptionAs">
        <source>Used to give the current class object an object name. Also used to give a name to a whole pattern within a pattern match.</source>
        <target state="translated">Usado para dar ao objeto de classe atual um nome de objeto. Também usado para dar um nome para um padrão completo em uma correspondência de padrão.</target>
        <note />
      </trans-unit>
      <trans-unit id="keywordDescriptionAssert">
        <source>Used to verify code during debugging.</source>
        <target state="translated">Usado para verificar o código durante a depuração.</target>
        <note />
      </trans-unit>
      <trans-unit id="keywordDescriptionBase">
        <source>Used as the name of the base class object.</source>
        <target state="translated">Usado como o nome do objeto de classe base.</target>
        <note />
      </trans-unit>
      <trans-unit id="keywordDescriptionBegin">
        <source>In verbose syntax, indicates the start of a code block.</source>
        <target state="translated">Na sintaxe detalhada, indica o começo de um bloco de código.</target>
        <note />
      </trans-unit>
      <trans-unit id="keywordDescriptionClass">
        <source>In verbose syntax, indicates the start of a class definition.</source>
        <target state="translated">Na sintaxe detalhada, indica o começo de uma definição de classe.</target>
        <note />
      </trans-unit>
      <trans-unit id="keywordDescriptionDefault">
        <source>Indicates an implementation of an abstract method; used together with an abstract method declaration to create a virtual method.</source>
        <target state="translated">Indica uma implementação de um método abstrato; usado em conjunto com uma declaração de método abstrato para criar um método virtual.</target>
        <note />
      </trans-unit>
      <trans-unit id="keywordDescriptionDelegate">
        <source>Used to declare a delegate.</source>
        <target state="translated">Usada para declarar um delegado.</target>
        <note />
      </trans-unit>
      <trans-unit id="keywordDescriptionDo">
        <source>Used in looping constructs or to execute imperative code.</source>
        <target state="translated">Usado em construções de looping ou para executar código imperativo.</target>
        <note />
      </trans-unit>
      <trans-unit id="keywordDescriptionDone">
        <source>In verbose syntax, indicates the end of a block of code in a looping expression.</source>
        <target state="translated">Na sintaxe detalhada, indica o fim de um bloco de código em uma expressão de looping.</target>
        <note />
      </trans-unit>
      <trans-unit id="keywordDescriptionDowncast">
        <source>Used to convert to a type that is lower in the inheritance chain.</source>
        <target state="translated">Usada para converter para um tipo que é inferior na cadeia de herança.</target>
        <note />
      </trans-unit>
      <trans-unit id="keywordDescriptionDownto">
        <source>In a for expression, used when counting in reverse.</source>
        <target state="translated">Em uma expressão, usado ao contar regressivamente.</target>
        <note />
      </trans-unit>
      <trans-unit id="keywordDescriptionElif">
        <source>Used in conditional branching. A short form of else if.</source>
        <target state="translated">Usado em ramificação condicional. Uma forma abreviada de else if.</target>
        <note />
      </trans-unit>
      <trans-unit id="keywordDescriptionElse">
        <source>Used in conditional branching.</source>
        <target state="translated">Usado em ramificação condicional.</target>
        <note />
      </trans-unit>
      <trans-unit id="keywordDescriptionEnd">
        <source>In type definitions and type extensions, indicates the end of a section of member definitions. In verbose syntax, used to specify the end of a code block that starts with the begin keyword.</source>
        <target state="translated">Em definições e extensões de tipo, indica o final de uma seção de definições de membro. Na sintaxe detalhada, é usado para especificar o final de um bloco de código que começa com a palavra-chave "begin".</target>
        <note />
      </trans-unit>
      <trans-unit id="keywordDescriptionException">
        <source>Used to declare an exception type.</source>
        <target state="translated">Usado para declarar um tipo de exceção.</target>
        <note />
      </trans-unit>
      <trans-unit id="keywordDescriptionExtern">
        <source>Indicates that a declared program element is defined in another binary or assembly.</source>
        <target state="translated">Indica que um elemento de programa declarado é definido em outro binário ou assembly.</target>
        <note />
      </trans-unit>
      <trans-unit id="keywordDescriptionTrueFalse">
        <source>Used as a Boolean literal.</source>
        <target state="translated">Usado como um literal Booliano.</target>
        <note />
      </trans-unit>
      <trans-unit id="keywordDescriptionFinally">
        <source>Used together with try to introduce a block of code that executes regardless of whether an exception occurs.</source>
        <target state="translated">Usado junto com try para introduzir um bloco de código que é executado independentemente da ocorrência de uma exceção.</target>
        <note />
      </trans-unit>
      <trans-unit id="keywordDescriptionFor">
        <source>Used in looping constructs.</source>
        <target state="translated">Usado em constructos de looping.</target>
        <note />
      </trans-unit>
      <trans-unit id="keywordDescriptionFun">
        <source>Used in lambda expressions, also known as anonymous functions.</source>
        <target state="translated">Usado em expressões lambda, também conhecidas como funções anônimas.</target>
        <note />
      </trans-unit>
      <trans-unit id="keywordDescriptionFunction">
        <source>Used as a shorter alternative to the fun keyword and a match expression in a lambda expression that has pattern matching on a single argument.</source>
        <target state="translated">Usado como uma alternativa menor para a palavra-chave "fun" e uma expressão de correspondência em uma expressão lambda que tem correspondência de padrão em um único argumento.</target>
        <note />
      </trans-unit>
      <trans-unit id="keywordDescriptionGlobal">
        <source>Used to reference the top-level .NET namespace.</source>
        <target state="translated">Usado para referenciar o namespace .NET de nível superior.</target>
        <note />
      </trans-unit>
      <trans-unit id="keywordDescriptionIf">
        <source>Used in conditional branching constructs.</source>
        <target state="translated">Usado em constructos de ramificação condicional.</target>
        <note />
      </trans-unit>
      <trans-unit id="keywordDescriptionIn">
        <source>Used for sequence expressions and, in verbose syntax, to separate expressions from bindings.</source>
        <target state="translated">Usada para expressões de sequência e, na sintaxe detalhada, para separar expressões de ligações.</target>
        <note />
      </trans-unit>
      <trans-unit id="keywordDescriptionInherit">
        <source>Used to specify a base class or base interface.</source>
        <target state="translated">Usado para especificar uma classe base ou interface base.</target>
        <note />
      </trans-unit>
      <trans-unit id="keywordDescriptionInline">
        <source>Used to indicate a function that should be integrated directly into the caller's code.</source>
        <target state="translated">Usado para indicar a função que deve ser integrada diretamente no código do chamador.</target>
        <note />
      </trans-unit>
      <trans-unit id="keywordDescriptionInterface">
        <source>Used to declare and implement interfaces.</source>
        <target state="translated">Usado para declarar e implementar interfaces.</target>
        <note />
      </trans-unit>
      <trans-unit id="keywordDescriptionInternal">
        <source>Used to specify that a member is visible inside an assembly but not outside it.</source>
        <target state="translated">Usado para especificar que membro está visível dentro de um assembly, mas não fora dele.</target>
        <note />
      </trans-unit>
      <trans-unit id="keywordDescriptionLazy">
        <source>Used to specify a computation that is to be performed only when a result is needed.</source>
        <target state="translated">Usado para especificar uma computação que deve ser executada somente quando um resultado é necessário.</target>
        <note />
      </trans-unit>
      <trans-unit id="keywordDescriptionLet">
        <source>Used to associate, or bind, a name to a value or function.</source>
        <target state="translated">Usado para associar um nome para uma função ou valor.</target>
        <note />
      </trans-unit>
      <trans-unit id="keywordDescriptionLetBang">
        <source>Used in asynchronous workflows to bind a name to the result of an asynchronous computation, or, in other computation expressions, used to bind a name to a result, which is of the computation type.</source>
        <target state="translated">Usado em fluxos de trabalho assíncronos para associar um nome ao resultado de uma computação assíncrona ou, em outras expressões de cálculo, usado para associar um nome a um resultado, que é do tipo de computação.</target>
        <note />
      </trans-unit>
      <trans-unit id="keywordDescriptionMatch">
        <source>Used to branch by comparing a value to a pattern.</source>
        <target state="translated">Usado para ramificar ao comparar um valor a um padrão.</target>
        <note />
      </trans-unit>
      <trans-unit id="keywordDescriptionMember">
        <source>Used to declare a property or method in an object type.</source>
        <target state="translated">Usado para declarar uma propriedade ou método em um tipo de objeto.</target>
        <note />
      </trans-unit>
      <trans-unit id="keywordDescriptionModule">
        <source>Used to associate a name with a group of related types, values, and functions, to logically separate it from other code.</source>
        <target state="translated">Usado para associar um nome com um grupo de tipos, valores e funções relacionados para separá-lo de outro código.</target>
        <note />
      </trans-unit>
      <trans-unit id="keywordDescriptionMutable">
        <source>Used to declare a variable, that is, a value that can be changed.</source>
        <target state="translated">Usado para declarar uma variável, ou seja, um valor que pode ser alterado.</target>
        <note />
      </trans-unit>
      <trans-unit id="keywordDescriptionNamespace">
        <source>Used to associate a name with a group of related types and modules, to logically separate it from other code.</source>
        <target state="translated">Usado para associar um nome com um grupo de tipos e módulos relacionados, para separá-lo logicamente de outro código.</target>
        <note />
      </trans-unit>
      <trans-unit id="keywordDescriptionNew">
        <source>Used to declare, define, or invoke a constructor that creates or that can create an object. Also used in generic parameter constraints to indicate that a type must have a certain constructor.</source>
        <target state="translated">Usado para declarar, definir ou invocar um construtor que cria ou que pode criar um objeto. Também usado em restrições de parâmetro genérico para indicar que um tipo deve ter um certo construtor.</target>
        <note />
      </trans-unit>
      <trans-unit id="keywordDescriptionNot">
        <source>Not actually a keyword. However, not struct in combination is used as a generic parameter constraint.</source>
        <target state="translated">Não é uma palavra-chave real. No entanto, o "not struct" em combinação é usado como uma restrição de parâmetro genérico.</target>
        <note />
      </trans-unit>
      <trans-unit id="keywordDescriptionNull">
        <source>Indicates the absence of an object. Also used in generic parameter constraints.</source>
        <target state="translated">Indica a ausência de um objeto. Também usado em restrições de parâmetros genéricos.</target>
        <note />
      </trans-unit>
      <trans-unit id="keywordDescriptionOf">
        <source>Used in discriminated unions to indicate the type of categories of values, and in delegate and exception declarations.</source>
        <target state="translated">Usado em uniões discriminadas para indicar o tipo de categorias de valores e nas declarações de delegado e exceção.</target>
        <note />
      </trans-unit>
      <trans-unit id="keywordDescriptionOpen">
        <source>Used to make the contents of a namespace or module available without qualification.</source>
        <target state="translated">Usado para disponibilizar o conteúdo de um namespace ou módulo sem qualificação.</target>
        <note />
      </trans-unit>
      <trans-unit id="keywordDescriptionOr">
        <source>Used with Boolean conditions as a Boolean or operator. Equivalent to ||. Also used in member constraints.</source>
        <target state="translated">Usado com condições Boolianas como um Booliano ou operador. Equivalente a ||. Também usado em restrições de membro.</target>
        <note />
      </trans-unit>
      <trans-unit id="keywordDescriptionOverride">
        <source>Used to implement a version of an abstract or virtual method that differs from the base version.</source>
        <target state="translated">Usado para implantar uma versão de um resumo ou método virtual que difere da versão de base.</target>
        <note />
      </trans-unit>
      <trans-unit id="keywordDescriptionPrivate">
        <source>Restricts access to a member to code in the same type or module.</source>
        <target state="translated">Restringe o acesso a um membro para codificar no mesmo tipo ou módulo.</target>
        <note />
      </trans-unit>
      <trans-unit id="keywordDescriptionPublic">
        <source>Allows access to a member from outside the type.</source>
        <target state="translated">Permite acesso a um membro de fora do tipo.</target>
        <note />
      </trans-unit>
      <trans-unit id="keywordDescriptionRec">
        <source>Used to indicate that a function is recursive.</source>
        <target state="translated">Usado para indicar que uma função é recursiva.</target>
        <note />
      </trans-unit>
      <trans-unit id="keywordDescriptionReturn">
        <source>Used to indicate a value to provide as the result of a computation expression.</source>
        <target state="translated">Usado para indicar o valor a ser fornecido como o resultado de uma expressão de computação.</target>
        <note />
      </trans-unit>
      <trans-unit id="keywordDescriptionReturnBang">
        <source>Used to indicate a computation expression that, when evaluated, provides the result of the containing computation expression.</source>
        <target state="translated">Usado para indicar uma expressão de computação que, quando avaliada, fornece o resultado da expressão de computação que a contém.</target>
        <note />
      </trans-unit>
      <trans-unit id="keywordDescriptionSelect">
        <source>Used in query expressions to specify what fields or columns to extract. Note that this is a contextual keyword, which means that it is not actually a reserved word and it only acts like a keyword in appropriate context.</source>
        <target state="translated">Usado em expressões de consulta para especificar quais campos ou colunas extrair. Observe que isso é uma palavra-chave contextual, o que significa que não é realmente uma palavra reservada e age apenas como uma palavra-chave no contexto apropriado.</target>
        <note />
      </trans-unit>
      <trans-unit id="keywordDescriptionStatic">
        <source>Used to indicate a method or property that can be called without an instance of a type, or a value member that is shared among all instances of a type.</source>
        <target state="translated">Usado para indicar um método ou propriedade que podem ser chamados sem uma instância de um tipo ou um membro de valor que é compartilhado entre todas as instâncias de um tipo.</target>
        <note />
      </trans-unit>
      <trans-unit id="keywordDescriptionStruct">
        <source>Used to declare a structure type. Also used in generic parameter constraints. Used for OCaml compatibility in module definitions.</source>
        <target state="translated">Usado para declarar um tipo de estrutura. Também usado nas restrições de parâmetro genérico. Usado para compatibilidade OCaml nas definições do módulo.</target>
        <note />
      </trans-unit>
      <trans-unit id="keywordDescriptionThen">
        <source>Used in conditional expressions. Also used to perform side effects after object construction.</source>
        <target state="translated">Usado em expressões condicionais. Também usado para desempenhar efeitos colaterais depois de construção de objeto.</target>
        <note />
      </trans-unit>
      <trans-unit id="keywordDescriptionTo">
        <source>Used in for loops to indicate a range.</source>
        <target state="translated">Usado em loops para indicar um intervalo.</target>
        <note />
      </trans-unit>
      <trans-unit id="keywordDescriptionTry">
        <source>Used to introduce a block of code that might generate an exception. Used together with with or finally.</source>
        <target state="translated">Usado para introduzir um bloco de código que pode gerar uma exceção. Usado junto com with ou finally.</target>
        <note />
      </trans-unit>
      <trans-unit id="keywordDescriptionType">
        <source>Used to declare a class, record, structure, discriminated union, enumeration type, unit of measure, or type abbreviation.</source>
        <target state="translated">Usado para declarar uma classe, registro, estrutura, união discriminada, tipo de enumeração, unidade de medida ou abreviação de tipo.</target>
        <note />
      </trans-unit>
      <trans-unit id="keywordDescriptionUpcast">
        <source>Used to convert to a type that is higher in the inheritance chain.</source>
        <target state="translated">Usada para converter para um tipo que é superior na cadeia de herança.</target>
        <note />
      </trans-unit>
      <trans-unit id="keywordDescriptionUse">
        <source>Used instead of let for values that require Dispose to be called to free resources.</source>
        <target state="translated">Usado ao invés de let para valores que necessitam que Dispose seja chamado para liberar recursos.</target>
        <note />
      </trans-unit>
      <trans-unit id="keywordDescriptionUseBang">
        <source>Used instead of let! in asynchronous workflows and other computation expressions for values that require Dispose to be called to free resources.</source>
        <target state="translated">Usado ao invés de let! em fluxos de trabalho assíncronos e outras expressões de computação para valores que necessitam que Dispose seja chamado para liberar recursos.</target>
        <note />
      </trans-unit>
      <trans-unit id="keywordDescriptionVal">
        <source>Used in a signature to indicate a value, or in a type to declare a member, in limited situations.</source>
        <target state="translated">Usado em uma assinatura para indicar um valor ou em um tipo para declarar um membro em situações limitadas.</target>
        <note />
      </trans-unit>
      <trans-unit id="keywordDescriptionVoid">
        <source>Indicates the .NET void type. Used when interoperating with other .NET languages.</source>
        <target state="translated">Indica o tipo void .NET. Usado ao interoperar com outras linguagens .NET.</target>
        <note />
      </trans-unit>
      <trans-unit id="keywordDescriptionWhen">
        <source>Used for Boolean conditions (when guards) on pattern matches and to introduce a constraint clause for a generic type parameter.</source>
        <target state="translated">Usado para condições boolianas (when guards) em correspondências de padrão e para introduzir uma cláusula de restrição para um parâmetro de tipo genérico.</target>
        <note />
      </trans-unit>
      <trans-unit id="keywordDescriptionWhile">
        <source>Introduces a looping construct.</source>
        <target state="translated">Apresenta um constructo de looping.</target>
        <note />
      </trans-unit>
      <trans-unit id="keywordDescriptionWith">
        <source>Used together with the match keyword in pattern matching expressions. Also used in object expressions, record copying expressions, and type extensions to introduce member definitions, and to introduce exception handlers.</source>
        <target state="translated">Usado em conjunto com a palavra-chave correspondente em expressões de correspondência de padrão. Também usado em expressões de objeto, expressões de cópia de registros e extensões de tipo para apresentar as definições de membro e introduzir os manipuladores de exceção.</target>
        <note />
      </trans-unit>
      <trans-unit id="keywordDescriptionYield">
        <source>Used in a sequence expression to produce a value for a sequence.</source>
        <target state="translated">Usado em uma expressão de sequência para produzir um valor de uma sequência.</target>
        <note />
      </trans-unit>
      <trans-unit id="keywordDescriptionYieldBang">
        <source>Used in a computation expression to append the result of a given computation expression to a collection of results for the containing computation expression.</source>
        <target state="translated">Usado em uma expressão de computação para acrescentar ao resultado de uma expressão de computação fornecida a uma coleção de resultados para a expressão de computação que a contém.</target>
        <note />
      </trans-unit>
      <trans-unit id="keywordDescriptionRightArrow">
        <source>In function types, delimits arguments and return values. Yields an expression (in sequence expressions); equivalent to the yield keyword. Used in match expressions</source>
        <target state="translated">Em tipos de função, delimita argumentos e valores retornados. Produz uma expressão (em expressões de sequência); equivalente à palavra-chave de rendimento. Usado em expressões de correspondência</target>
        <note />
      </trans-unit>
      <trans-unit id="keywordDescriptionLeftArrow">
        <source>Assigns a value to a variable.</source>
        <target state="translated">Atribui um valor a uma variável.</target>
        <note />
      </trans-unit>
      <trans-unit id="keywordDescriptionCast">
        <source>Converts a type to type that is higher in the hierarchy.</source>
        <target state="translated">Converte um tipo em um tipo em posição superior na hierarquia.</target>
        <note />
      </trans-unit>
      <trans-unit id="keywordDescriptionDynamicCast">
        <source>Converts a type to a type that is lower in the hierarchy.</source>
        <target state="translated">Converte um tipo em um tipo em posição inferior na hierarquia.</target>
        <note />
      </trans-unit>
      <trans-unit id="keywordDescriptionTypedQuotation">
        <source>Delimits a typed code quotation.</source>
        <target state="translated">Delimita uma citação tipada do código.</target>
        <note />
      </trans-unit>
      <trans-unit id="keywordDescriptionUntypedQuotation">
        <source>Delimits a untyped code quotation.</source>
        <target state="translated">Delimita uma citação não tipada do código.</target>
        <note />
      </trans-unit>
      <trans-unit id="itemNotFoundDuringDynamicCodeGen">
        <source>{0} '{1}' not found in assembly '{2}'. A possible cause may be a version incompatibility. You may need to explicitly reference the correct version of this assembly to allow all referenced components to use the correct version.</source>
        <target state="translated">{0} '{1}' não encontrado no assembly '{2}'. Uma possível causa seria uma incompatibilidade de versão. Talvez seja necessário fazer uma referência explicitamente à versão correta deste assembly para permitir que todos os componentes referenciados possam utilizar a versão correta.</target>
        <note />
      </trans-unit>
      <trans-unit id="itemNotFoundInTypeDuringDynamicCodeGen">
        <source>{0} '{1}' not found in type '{2}' from assembly '{3}'. A possible cause may be a version incompatibility. You may need to explicitly reference the correct version of this assembly to allow all referenced components to use the correct version.</source>
        <target state="translated">{0} '{1}' não encontrado no tipo '{2}' do assembly '{3}'. Uma possível causa seria uma incompatibilidade de versão. Talvez seja necessário fazer uma referência explicitamente à versão correta deste assembly para permitir que todos os componentes referenciados utilizem a versão correta.</target>
        <note />
      </trans-unit>
      <trans-unit id="descriptionWordIs">
        <source>is</source>
        <target state="translated">is</target>
        <note />
      </trans-unit>
      <trans-unit id="notAFunction">
        <source>This value is not a function and cannot be applied.</source>
        <target state="translated">Este valor não é uma função e não pode ser aplicado.</target>
        <note />
      </trans-unit>
      <trans-unit id="notAFunctionButMaybeIndexerWithName">
        <source>This value is not a function and cannot be applied. Did you intend to access the indexer via {0}.[index] instead?</source>
        <target state="translated">Este valor não é uma função e não pode ser aplicado. Você pretendia acessar o indexador por meio do {0}.[index] como alternativa?</target>
        <note />
      </trans-unit>
      <trans-unit id="notAFunctionButMaybeIndexer">
        <source>This expression is not a function and cannot be applied. Did you intend to access the indexer via expr.[index] instead?</source>
        <target state="translated">Esta expressão não é uma função e não pode ser aplicada. Você pretendia acessar o indexador por meio do expr.[index] como alternativa?</target>
        <note />
      </trans-unit>
      <trans-unit id="notAFunctionButMaybeDeclaration">
        <source>This value is not a function and cannot be applied. Did you forget to terminate a declaration?</source>
        <target state="translated">Este valor não é uma função e não pode ser aplicado. Você esqueceu de finalizar a declaração?</target>
        <note />
      </trans-unit>
      <trans-unit id="ArgumentsInSigAndImplMismatch">
        <source>The argument names in the signature '{0}' and implementation '{1}' do not match. The argument name from the signature file will be used. This may cause problems when debugging or profiling.</source>
        <target state="translated">Os nomes de argumento na assinatura '{0}' e na implementação '{1}' não coincidem. O nome do argumento do arquivo da assinatura será usado. Isso pode causar problemas durante a depuração ou a criação de perfil.</target>
        <note />
      </trans-unit>
      <trans-unit id="pickleUnexpectedNonZero">
        <source>An error occurred while reading the F# metadata of assembly '{0}'. A reserved construct was utilized. You may need to upgrade your F# compiler or use an earlier version of the assembly that doesn't make use of a specific construct.</source>
        <target state="translated">Ocorreu um erro ao ler os metadados F# do assembly '{0}'. Foi utilizada um constructo reservado. Talvez seja necessário atualizar seu compilador F# ou usar uma versão anterior do assembly que não faça uso de um constructo específico.</target>
        <note />
      </trans-unit>
      <trans-unit id="tcTupleMemberNotNormallyUsed">
        <source>This method or property is not normally used from F# code, use an explicit tuple pattern for deconstruction instead.</source>
        <target state="translated">Essa propriedade ou esse método normalmente não é usado no código F#. Use um padrão de tupla explícito para a desconstrução.</target>
        <note />
      </trans-unit>
      <trans-unit id="implicitlyDiscardedInSequenceExpression">
        <source>This expression returns a value of type '{0}' but is implicitly discarded. Consider using 'let' to bind the result to a name, e.g. 'let result = expression'. If you intended to use the expression as a value in the sequence then use an explicit 'yield'.</source>
        <target state="translated">Essa expressão retorna um valor de tipo '{0}', mas é descartada de forma implícita. Considere o uso de 'let' para associar o resultado a um nome, por exemplo, 'let result = expression'. Se você pretende usar a expressão como um valor na sequência, use um “yield” explícito.</target>
        <note />
      </trans-unit>
      <trans-unit id="implicitlyDiscardedSequenceInSequenceExpression">
        <source>This expression returns a value of type '{0}' but is implicitly discarded. Consider using 'let' to bind the result to a name, e.g. 'let result = expression'. If you intended to use the expression as a value in the sequence then use an explicit 'yield!'.</source>
        <target state="translated">Essa expressão retorna um valor de tipo '{0}', mas é descartada de forma implícita. Considere o uso de 'let' para associar o resultado a um nome, por exemplo, 'let result = expression'. Se você pretende usar a expressão como um valor na sequência, use um “yield!” explícito.</target>
        <note />
      </trans-unit>
<<<<<<< HEAD
      <trans-unit id="parsUnmatchedBraceBar">
        <source>Unmatched '{{|'</source>
        <target state="new">Unmatched '{{|'</target>
        <note />
      </trans-unit>
      <trans-unit id="typeInfoAnonRecdField">
        <source>anonymous record field</source>
        <target state="new">anonymous record field</target>
        <note />
      </trans-unit>
      <trans-unit id="tcAnonRecdCcuMismatch">
        <source>Two anonymous record types are from different assemblies '{0}' and '{1}'</source>
        <target state="new">Two anonymous record types are from different assemblies '{0}' and '{1}'</target>
        <note />
      </trans-unit>
      <trans-unit id="tcAnonRecdFieldNameMismatch">
        <source>Two anonymous record types have mismatched sets of field names '{0}' and '{1}'</source>
        <target state="new">Two anonymous record types have mismatched sets of field names '{0}' and '{1}'</target>
        <note />
      </trans-unit>
      <trans-unit id="parsInvalidAnonRecdExpr">
        <source>Invalid anonymous record expression</source>
        <target state="new">Invalid anonymous record expression</target>
        <note />
      </trans-unit>
      <trans-unit id="parsInvalidAnonRecdType">
        <source>Invalid anonymous record type</source>
        <target state="new">Invalid anonymous record type</target>
        <note />
      </trans-unit>
      <trans-unit id="tcCopyAndUpdateNeedsRecordType">
        <source>The input to a copy-and-update expression that creates an anonymous record must be either an anonymous record or a record</source>
        <target state="new">The input to a copy-and-update expression that creates an anonymous record must be either an anonymous record or a record</target>
=======
      <trans-unit id="ilreadFileChanged">
        <source>The file '{0}' changed on disk unexpectedly, please reload.</source>
        <target state="translated">O arquivo '{0}' foi alterado no disco inesperadamente. Recarregue-o.</target>
>>>>>>> c5d58714
        <note />
      </trans-unit>
    </body>
  </file>
</xliff><|MERGE_RESOLUTION|>--- conflicted
+++ resolved
@@ -6982,7 +6982,6 @@
         <target state="translated">Essa expressão retorna um valor de tipo '{0}', mas é descartada de forma implícita. Considere o uso de 'let' para associar o resultado a um nome, por exemplo, 'let result = expression'. Se você pretende usar a expressão como um valor na sequência, use um “yield!” explícito.</target>
         <note />
       </trans-unit>
-<<<<<<< HEAD
       <trans-unit id="parsUnmatchedBraceBar">
         <source>Unmatched '{{|'</source>
         <target state="new">Unmatched '{{|'</target>
@@ -7016,11 +7015,11 @@
       <trans-unit id="tcCopyAndUpdateNeedsRecordType">
         <source>The input to a copy-and-update expression that creates an anonymous record must be either an anonymous record or a record</source>
         <target state="new">The input to a copy-and-update expression that creates an anonymous record must be either an anonymous record or a record</target>
-=======
+        <note />
+      </trans-unit>
       <trans-unit id="ilreadFileChanged">
         <source>The file '{0}' changed on disk unexpectedly, please reload.</source>
         <target state="translated">O arquivo '{0}' foi alterado no disco inesperadamente. Recarregue-o.</target>
->>>>>>> c5d58714
         <note />
       </trans-unit>
     </body>
