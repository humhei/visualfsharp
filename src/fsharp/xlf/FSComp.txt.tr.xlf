--- conflicted
+++ resolved
@@ -7080,7 +7080,6 @@
       <trans-unit id="tcActivePatternsDoNotHaveFields">
         <source>Active patterns do not have fields. This syntax is invalid.</source>
         <target state="new">Active patterns do not have fields. This syntax is invalid.</target>
-<<<<<<< HEAD
         <note />
       </trans-unit>
       <trans-unit id="tcConstructorDoesNotHaveFieldWithGivenName">
@@ -7111,13 +7110,6 @@
       <trans-unit id="csTypeHasNullAsTrueValue">
         <source>The type '{0}' has 'null' as a true representation value but a constraint does not permit this</source>
         <target state="new">The type '{0}' has 'null' as a true representation value but a constraint does not permit this</target>
-=======
->>>>>>> 099c3db9
-        <note />
-      </trans-unit>
-      <trans-unit id="tcConstructorDoesNotHaveFieldWithGivenName">
-        <source>The constructor does not have a field named '{0}'.</source>
-        <target state="new">The constructor does not have a field named '{0}'.</target>
         <note />
       </trans-unit>
       <trans-unit id="tcAnonRecdCcuMismatch">
@@ -7165,7 +7157,6 @@
         <target state="new">The input to a copy-and-update expression that creates an anonymous record must be either an anonymous record or a record</target>
         <note />
       </trans-unit>
-<<<<<<< HEAD
       <trans-unit id="tcLangFeatureNotEnabled50">
         <source>This language feature is not enabled, use /langversion:5.0 or greater to enable it</source>
         <target state="new">This language feature is not enabled, use /langversion:5.0 or greater to enable it</target>
@@ -7194,7 +7185,8 @@
       <trans-unit id="chkValueWithDefaultValueMustHaveDefaultValueNulls">
         <source>Nullability warning. The 'DefaultValue' attribute is used but the type (or one of its fields if a struct) is non-nullable.</source>
         <target state="new">Nullability warning. The 'DefaultValue' attribute is used but the type (or one of its fields if a struct) is non-nullable.</target>
-=======
+        <note />
+      </trans-unit>
       <trans-unit id="chkInvalidFunctionParameterType">
         <source>The parameter '{0}' has an invalid type '{1}'. This is not permitted by the rules of Common IL.</source>
         <target state="new">The parameter '{0}' has an invalid type '{1}'. This is not permitted by the rules of Common IL.</target>
@@ -7203,7 +7195,6 @@
       <trans-unit id="chkInvalidFunctionReturnType">
         <source>The function or method has an invalid return type '{0}'. This is not permitted by the rules of Common IL.</source>
         <target state="new">The function or method has an invalid return type '{0}'. This is not permitted by the rules of Common IL.</target>
->>>>>>> 099c3db9
         <note />
       </trans-unit>
     </body>
