// Copyright (c) Microsoft Corporation.  All Rights Reserved.  Licensed under the Apache License, Version 2.0.  See License.txt in the project root for license information.

// Various tests for the:
// Microsoft.FSharp.Control.MailboxProcessor type

namespace FSharp.Core.Unittests.FSharp_Core.Microsoft_FSharp_Control

open System
open FSharp.Core.Unittests.LibraryTestFx
open NUnit.Framework
open System.Threading
open System.Collections.Generic

type Message = 
    | Increment of int 
    | Fetch of AsyncReplyChannel<int> 
    | Reset

[<TestFixture>]
type MailboxProcessorType() =

    let getSimpleMailbox() =
        let mailbox =
            new MailboxProcessor<Message>(fun inbox ->
                    let rec loop n =
                         async { 
                            let! msg = inbox.Receive()
                                 
                            // Sleep 100ms - to validate timing out later
                            do! Async.Sleep(100)

                            match msg with
                            | Increment m -> return! loop (n + m)
                            | Reset       -> return! loop 0
                            | Fetch chan  -> do chan.Reply(n)
                                             return! loop n 
                            ()
                        }
                    loop 0
            )
        mailbox

    [<Test>]
    member this.DefaultTimeout() =

        let mailbox = getSimpleMailbox()
        mailbox.Start()

        // Verify default is infinite
        Assert.AreEqual(mailbox.DefaultTimeout, -1)

        mailbox.Post(Reset)
        mailbox.Post(Increment(1))
        let result = mailbox.TryPostAndReply(fun chan -> Fetch chan)
        match result with 
        | Some(1) -> ()
        | None    -> Assert.Fail("Timed out")
        | _       -> Assert.Fail("Did not reply with expected value.")

        // Verify timeout when updating default timeout
        // We expect this to fail because of the 100ms sleep in the mailbox
        mailbox.DefaultTimeout <- 10
        mailbox.Post(Reset)
        mailbox.Post(Increment(1))
        let result = mailbox.TryPostAndReply(fun chan -> Fetch chan)
        match result with 
        | None    -> ()
        | _       -> Assert.Fail("Replied with a value, expected to time out.")

        ()

    [<Test>]
<<<<<<< HEAD


    [<Test>]
    member this.``Scan handles cancellation token``() =
=======
    member this.``Receive handles cancellation token``() =
        let result = ref None

        // https://github.com/Microsoft/visualfsharp/issues/3337
        let cts = new CancellationTokenSource ()

        let addMsg msg =
            match !result with
            | Some text -> result := Some(text + " " + msg)
            | None -> result := Some msg

        let mb =
            MailboxProcessor.Start (
                fun inbox -> async {
                    use disp =
                        { new IDisposable with
                            member this.Dispose () =
                                addMsg "Disposed"
                        }

                    while true do
                        let! (msg : int) = inbox.Receive ()
                        addMsg (sprintf "Received %i" msg)
                }, cancellationToken = cts.Token)

        mb.Post 1
        Thread.Sleep 1000
        cts.Cancel ()
        Thread.Sleep 4000

        Assert.AreEqual(Some("Received 1 Disposed"), !result)


    [<Test>]
    member this.``Receive with timeout argument handles cancellation token``() =
>>>>>>> b44cf37f
        let result = ref None

        // https://github.com/Microsoft/visualfsharp/issues/3337
        let cts = new CancellationTokenSource ()

        let addMsg msg =
            match !result with
            | Some text -> result := Some(text + " " + msg)
            | None -> result := Some msg

        let mb =
            MailboxProcessor.Start (
                fun inbox -> async {
                    use disp =
                        { new IDisposable with
                            member this.Dispose () =
                                addMsg "Disposed"
                        }

                    while true do
<<<<<<< HEAD
                        let! (msg : int) = inbox.Scan (fun msg -> Some(async { return msg }) )
                        addMsg (sprintf "Scanned %i" msg)
=======
                        let! (msg : int) = inbox.Receive (100000)
                        addMsg (sprintf "Received %i" msg)
>>>>>>> b44cf37f
                }, cancellationToken = cts.Token)

        mb.Post 1
        Thread.Sleep 1000
        cts.Cancel ()
        Thread.Sleep 4000

<<<<<<< HEAD
        Assert.AreEqual(Some("Scanned 1 Disposed"), !result)

=======
        Assert.AreEqual(Some("Received 1 Disposed"),!result)

    [<Test>]
    member this.``Receive Races with Post``() =
        let receiveEv = new ManualResetEvent(false)
        let postEv = new ManualResetEvent(false)
        let finishedEv = new ManualResetEvent(false)
        let mb =
            MailboxProcessor.Start (
                fun inbox -> async {
                    while true do
                        let w = receiveEv.WaitOne()
                        receiveEv.Reset() |> ignore
                        let! (msg) = inbox.Receive ()
                        finishedEv.Set() |> ignore
                })
        let post =
            async {
                while true do
                    let r = postEv.WaitOne()
                    postEv.Reset() |> ignore
                    mb.Post(fun () -> ())
            } |> Async.Start
        for i in 0 .. 10000 do
            if i % 2 = 0 then
                receiveEv.Set() |> ignore
                postEv.Set() |> ignore
            else
                postEv.Set() |> ignore
                receiveEv.Set() |> ignore

            finishedEv.WaitOne() |> ignore
            finishedEv.Reset() |> ignore

    [<Test>]
>>>>>>> b44cf37f
    member this.Dispose() =

        // No unit test actually hit the Dispose method for the Mailbox...
        let test() = 
            use mailbox = getSimpleMailbox()

            mailbox.Start()

            mailbox.Post(Reset)
            mailbox.Post(Increment(10))

        test()
        <|MERGE_RESOLUTION|>--- conflicted
+++ resolved
@@ -70,12 +70,6 @@
         ()
 
     [<Test>]
-<<<<<<< HEAD
-
-
-    [<Test>]
-    member this.``Scan handles cancellation token``() =
-=======
     member this.``Receive handles cancellation token``() =
         let result = ref None
 
@@ -108,10 +102,8 @@
 
         Assert.AreEqual(Some("Received 1 Disposed"), !result)
 
-
     [<Test>]
     member this.``Receive with timeout argument handles cancellation token``() =
->>>>>>> b44cf37f
         let result = ref None
 
         // https://github.com/Microsoft/visualfsharp/issues/3337
@@ -132,13 +124,8 @@
                         }
 
                     while true do
-<<<<<<< HEAD
-                        let! (msg : int) = inbox.Scan (fun msg -> Some(async { return msg }) )
-                        addMsg (sprintf "Scanned %i" msg)
-=======
                         let! (msg : int) = inbox.Receive (100000)
                         addMsg (sprintf "Received %i" msg)
->>>>>>> b44cf37f
                 }, cancellationToken = cts.Token)
 
         mb.Post 1
@@ -146,11 +133,40 @@
         cts.Cancel ()
         Thread.Sleep 4000
 
-<<<<<<< HEAD
+        Assert.AreEqual(Some("Received 1 Disposed"),!result)
+
+    [<Test>]
+    member this.``Scan handles cancellation token``() =
+        let result = ref None
+
+        // https://github.com/Microsoft/visualfsharp/issues/3337
+        let cts = new CancellationTokenSource ()
+
+        let addMsg msg =
+            match !result with
+            | Some text -> result := Some(text + " " + msg)
+            | None -> result := Some msg
+
+        let mb =
+            MailboxProcessor.Start (
+                fun inbox -> async {
+                    use disp =
+                        { new IDisposable with
+                            member this.Dispose () =
+                                addMsg "Disposed"
+                        }
+
+                    while true do
+                        let! (msg : int) = inbox.Scan (fun msg -> Some(async { return msg }) )
+                        addMsg (sprintf "Scanned %i" msg)
+                }, cancellationToken = cts.Token)
+
+        mb.Post 1
+        Thread.Sleep 1000
+        cts.Cancel ()
+        Thread.Sleep 4000
+
         Assert.AreEqual(Some("Scanned 1 Disposed"), !result)
-
-=======
-        Assert.AreEqual(Some("Received 1 Disposed"),!result)
 
     [<Test>]
     member this.``Receive Races with Post``() =
@@ -185,7 +201,6 @@
             finishedEv.Reset() |> ignore
 
     [<Test>]
->>>>>>> b44cf37f
     member this.Dispose() =
 
         // No unit test actually hit the Dispose method for the Mailbox...
@@ -198,4 +213,3 @@
             mailbox.Post(Increment(10))
 
         test()
-        