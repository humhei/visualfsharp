﻿// Copyright (c) Microsoft Corporation.  All Rights Reserved.  See License.txt in the project root for license information.

namespace Microsoft.FSharp.Compiler.SourceCodeServices

open Microsoft.FSharp.Compiler
open Microsoft.FSharp.Compiler.AbstractIL.Internal.Library
open Microsoft.FSharp.Compiler.AbstractIL.IL
open Microsoft.FSharp.Compiler.Lib
open Microsoft.FSharp.Compiler.Infos
open Microsoft.FSharp.Compiler.Range
open Microsoft.FSharp.Compiler.Tast
open Microsoft.FSharp.Compiler.Tastops
open Microsoft.FSharp.Compiler.QuotationTranslator
open Microsoft.FSharp.Compiler.TypeRelations

[<AutoOpen>]
module ExprTranslationImpl = 

    let nonNil x = not (List.isEmpty x)

    type ExprTranslationEnv = 
        { //Map from Val to binding index
          vs: ValMap<unit>; 
          //Map from typar stamps to binding index
          tyvs: StampMap<FSharpGenericParameter>;
          // Map for values bound by the 
          //     'let v = isinst e in .... if nonnull v then ...v .... ' 
          // construct arising out the compilation of pattern matching. We decode these back to the form
          //     'if istype v then ...unbox v .... ' 
          isinstVals: ValMap<TType * Expr> 
          substVals: ValMap<Expr> }

        static member Empty = 
            { vs=ValMap<_>.Empty; 
              tyvs = Map.empty ;
              isinstVals = ValMap<_>.Empty 
              substVals = ValMap<_>.Empty }

        member env.BindTypar (v:Typar, gp) = 
            { env with tyvs = env.tyvs.Add(v.Stamp, gp ) }

        member env.BindTypars vs = 
            (env, vs) ||> List.fold (fun env v -> env.BindTypar v) // fold left-to-right because indexes are left-to-right 

        member env.BindVal v = 
            { env with vs = env.vs.Add v () }

        member env.BindIsInstVal v (ty, e) = 
            { env with isinstVals =  env.isinstVals.Add v (ty, e) }

        member env.BindSubstVal v e = 
            { env with substVals = env.substVals.Add v e  }

        member env.BindVals vs = (env, vs) ||> List.fold (fun env v -> env.BindVal v) 
        member env.BindCurriedVals vsl = (env, vsl) ||> List.fold (fun env vs -> env.BindVals vs) 

    exception IgnoringPartOfQuotedTermWarning of string * Range.range

    let wfail (msg, m:range) = failwith (msg + sprintf " at %s" (m.ToString()))


/// The core tree of data produced by converting F# compiler TAST expressions into the form which we make available through the compiler API
/// through active patterns.
type E =
    | Value  of FSharpMemberOrFunctionOrValue
    | ThisValue  of FSharpType 
    | BaseValue  of FSharpType 
    | Application of FSharpExpr * FSharpType list * FSharpExpr list  
    | Lambda of FSharpMemberOrFunctionOrValue * FSharpExpr  
    | TypeLambda of FSharpGenericParameter list * FSharpExpr  
    | Quote  of FSharpExpr  
    | IfThenElse   of FSharpExpr * FSharpExpr * FSharpExpr  
    | DecisionTree   of FSharpExpr * (FSharpMemberOrFunctionOrValue list * FSharpExpr) list
    | DecisionTreeSuccess of int * FSharpExpr list
    | Call of FSharpExpr option * FSharpMemberOrFunctionOrValue * FSharpType list * FSharpType list * FSharpExpr list 
    | NewObject of FSharpMemberOrFunctionOrValue * FSharpType list * FSharpExpr list 
    | LetRec of ( FSharpMemberOrFunctionOrValue * FSharpExpr) list * FSharpExpr  
    | Let of (FSharpMemberOrFunctionOrValue * FSharpExpr) * FSharpExpr 
    | NewRecord of FSharpType * FSharpExpr list 
    | ObjectExpr of FSharpType * FSharpExpr * FSharpObjectExprOverride list * (FSharpType * FSharpObjectExprOverride list) list
    | FSharpFieldGet of  FSharpExpr option * FSharpType * FSharpField 
    | FSharpFieldSet of  FSharpExpr option * FSharpType * FSharpField * FSharpExpr 
    | NewUnionCase of FSharpType * FSharpUnionCase * FSharpExpr list  
    | UnionCaseGet of FSharpExpr * FSharpType * FSharpUnionCase * FSharpField 
    | UnionCaseSet of FSharpExpr * FSharpType * FSharpUnionCase * FSharpField  * FSharpExpr
    | UnionCaseTag of FSharpExpr * FSharpType 
    | UnionCaseTest of FSharpExpr  * FSharpType * FSharpUnionCase 
    | TraitCall of FSharpType list * string * Ast.MemberFlags * FSharpType list * FSharpType list * FSharpExpr list
    | NewTuple of FSharpType * FSharpExpr list  
    | TupleGet of FSharpType * int * FSharpExpr 
    | Coerce of FSharpType * FSharpExpr  
    | NewArray of FSharpType * FSharpExpr list  
    | TypeTest of FSharpType * FSharpExpr  
    | AddressSet of FSharpExpr * FSharpExpr  
    | ValueSet of FSharpMemberOrFunctionOrValue * FSharpExpr  
    | Unused
    | DefaultValue of FSharpType  
    | Const of obj * FSharpType
    | AddressOf of FSharpExpr 
    | Sequential of FSharpExpr * FSharpExpr  
    | FastIntegerForLoop of FSharpExpr * FSharpExpr * FSharpExpr * bool
    | WhileLoop of FSharpExpr * FSharpExpr  
    | TryFinally of FSharpExpr * FSharpExpr  
    | TryWith of FSharpExpr * FSharpMemberOrFunctionOrValue * FSharpExpr * FSharpMemberOrFunctionOrValue * FSharpExpr  
    | NewDelegate of FSharpType * FSharpExpr  
    | ILFieldGet of FSharpExpr option * FSharpType * string 
    | ILFieldSet of FSharpExpr option * FSharpType * string  * FSharpExpr 
    | ILAsm of string * FSharpType list * FSharpExpr list

/// Used to represent the information at an object expression member 
and [<Sealed>]  FSharpObjectExprOverride(sgn: FSharpAbstractSignature, gps: FSharpGenericParameter list, args:FSharpMemberOrFunctionOrValue list list, body: FSharpExpr) = 
    member __.Signature = sgn
    member __.GenericParameters = gps
    member __.CurriedParameterGroups = args
    member __.Body = body

/// The type of expressions provided through the compiler API.
and [<Sealed>] FSharpExpr (cenv, f: (unit -> FSharpExpr) option, e: E, m:range, ty) =

    member x.Range = m
    member x.Type = FSharpType(cenv, ty)
    member x.cenv = cenv
    member x.E = match f with None -> e | Some f -> f().E
    override x.ToString() = sprintf "%+A" x.E

    member x.ImmediateSubExpressions = 
        match x.E with 
        | E.Value _v -> []
        | E.Const (_constValue, _ty) -> []
        | E.TypeLambda (_v, body) -> [body]
        | E.Lambda (_v, body) -> [body]
        | E.Application (f, _tyargs, arg) -> f :: arg
        | E.IfThenElse (e1, e2, e3) -> [e1;e2;e3]
        | E.Let ((_bindingVar, bindingExpr), b) -> [bindingExpr;b]
        | E.LetRec (ves, b) -> (List.map snd ves) @ [b]
        | E.NewRecord (_recordType, es) -> es
        | E.NewUnionCase (_unionType, _unionCase, es) -> es
        | E.NewTuple (_tupleType, es) -> es
        | E.TupleGet (_tupleType, _itemIndex, tupleExpr) -> [tupleExpr]
        | E.Call (objOpt, _b, _c, _d, es) -> (match objOpt with None -> es | Some x -> x::es)
        | E.NewObject (_a, _b, c) -> c
        | E.FSharpFieldGet (objOpt, _b, _c) -> (match objOpt with None -> [] | Some x -> [x])
        | E.FSharpFieldSet (objOpt, _b, _c, d) -> (match objOpt with None -> [d] | Some x -> [x;d])
        | E.UnionCaseGet (obj, _b, _c, _d) -> [obj]
        | E.UnionCaseTag (obj, _b) -> [obj]
        | E.UnionCaseTest (obj, _b, _c) -> [obj]
        | E.NewArray (_ty, elems) -> elems
        | E.Coerce (_ty, b) -> [b]
        | E.Quote (a) -> [a]
        | E.TypeTest (_ty, b) -> [b]
        | E.Sequential (a, b) -> [a;b]
        | E.FastIntegerForLoop (a, b, c, _dir) -> [a;b;c]
        | E.WhileLoop (guard, body) -> [guard; body]
        | E.TryFinally (body, b) -> [body; b]
        | E.TryWith (body, _b, _c, _d, handler) -> [body; handler]
        | E.NewDelegate (_ty, body) -> [body]
        | E.DefaultValue (_ty) -> []
        | E.AddressSet (lvalueExpr, rvalueExpr) -> [lvalueExpr; rvalueExpr]
        | E.ValueSet (_v, rvalueExpr) -> [rvalueExpr]
        | E.AddressOf (lvalueExpr) -> [lvalueExpr]
        | E.ThisValue (_ty) -> []
        | E.BaseValue (_ty) -> []
        | E.ILAsm (_code, _tyargs, argExprs) -> argExprs
        | E.ILFieldGet (objOpt, _ty, _fieldName) -> (match objOpt with None -> [] | Some x -> [x])
        | E.ILFieldSet (objOpt, _ty, _fieldName, d) -> (match objOpt with None -> [d] | Some x -> [x;d])
        | E.ObjectExpr (_ty, basecall, overrides, interfaceImpls) -> 
             [ yield basecall; 
               for m in overrides do yield m.Body
               for (_, ms) in interfaceImpls do for m in ms do yield m.Body ]
        | E.DecisionTree (inputExpr, targetCases) -> 
            [ yield inputExpr; 
              for (_targetVars, targetExpr) in targetCases do yield targetExpr ]
        | E.DecisionTreeSuccess (_targetNumber, targetArgs) -> targetArgs
        | E.UnionCaseSet (obj, _unionType, _unionCase, _unionField, valueExpr) -> [ yield obj; yield valueExpr ]
        | E.TraitCall (_sourceTypes, _traitName, _memberFlags, _paramTypes, _retTypes, args) -> args
        | E.Unused -> [] // unexpected


/// The implementation of the conversion operation
module FSharpExprConvert =

    let IsStaticInitializationField (rfref: RecdFieldRef)  = 
        rfref.RecdField.IsCompilerGenerated && 
        rfref.RecdField.IsStatic &&
        rfref.RecdField.IsMutable &&
        rfref.RecdField.Name.StartsWithOrdinal("init") 

        // Match "if [AI_clt](init@41, 6) then IntrinsicFunctions.FailStaticInit () else ()"
    let (|StaticInitializationCheck|_|) e = 
        match e with 
        | Expr.Match (_, _, TDSwitch(Expr.Op(TOp.ILAsm ([ AI_clt ], _), _, [Expr.Op(TOp.ValFieldGet rfref, _, _, _) ;_], _), _, _, _), _, _, _) when IsStaticInitializationField rfref -> Some ()
        | _ -> None

        // Match "init@41 <- 6"
    let (|StaticInitializationCount|_|) e = 
        match e with 
        | Expr.Op(TOp.ValFieldSet rfref, _, _, _)  when IsStaticInitializationField rfref -> Some ()
        | _ -> None

    let (|ILUnaryOp|_|) e = 
        match e with 
        | AI_neg -> Some mkCallUnaryNegOperator
        | AI_not -> Some mkCallUnaryNotOperator
        | _ -> None

    let (|ILBinaryOp|_|) e = 
        match e with 
        | AI_add        -> Some mkCallAdditionOperator
        | AI_add_ovf
        | AI_add_ovf_un -> Some mkCallAdditionChecked
        | AI_sub        -> Some mkCallSubtractionOperator
        | AI_sub_ovf
        | AI_sub_ovf_un -> Some mkCallSubtractionChecked
        | AI_mul        -> Some mkCallMultiplyOperator
        | AI_mul_ovf
        | AI_mul_ovf_un -> Some mkCallMultiplyChecked
        | AI_div
        | AI_div_un     -> Some mkCallDivisionOperator
        | AI_rem
        | AI_rem_un     -> Some mkCallModulusOperator
        | AI_ceq        -> Some mkCallEqualsOperator
        | AI_clt
        | AI_clt_un     -> Some mkCallLessThanOperator
        | AI_cgt
        | AI_cgt_un     -> Some mkCallGreaterThanOperator
        | AI_and        -> Some mkCallBitwiseAndOperator
        | AI_or         -> Some mkCallBitwiseOrOperator
        | AI_xor        -> Some mkCallBitwiseXorOperator
        | AI_shl        -> Some mkCallShiftLeftOperator
        | AI_shr
        | AI_shr_un     -> Some mkCallShiftRightOperator
        | _ -> None

    let (|ILConvertOp|_|) e = 
        match e with 
        | AI_conv basicTy ->
            match basicTy with
            | DT_R  -> Some mkCallToDoubleOperator
            | DT_I1 -> Some mkCallToSByteOperator
            | DT_U1 -> Some mkCallToByteOperator
            | DT_I2 -> Some mkCallToInt16Operator
            | DT_U2 -> Some mkCallToUInt16Operator
            | DT_I4 -> Some mkCallToInt32Operator
            | DT_U4 -> Some mkCallToUInt32Operator
            | DT_I8 -> Some mkCallToInt64Operator
            | DT_U8 -> Some mkCallToUInt64Operator
            | DT_R4 -> Some mkCallToSingleOperator
            | DT_R8 -> Some mkCallToDoubleOperator
            | DT_I  -> Some mkCallToIntPtrOperator
            | DT_U  -> Some mkCallToUIntPtrOperator
            | DT_REF -> None
        | AI_conv_ovf basicTy
        | AI_conv_ovf_un basicTy ->
            match basicTy with
            | DT_R  -> Some mkCallToDoubleOperator
            | DT_I1 -> Some mkCallToSByteChecked
            | DT_U1 -> Some mkCallToByteChecked
            | DT_I2 -> Some mkCallToInt16Checked
            | DT_U2 -> Some mkCallToUInt16Checked
            | DT_I4 -> Some mkCallToInt32Checked
            | DT_U4 -> Some mkCallToUInt32Checked
            | DT_I8 -> Some mkCallToInt64Checked
            | DT_U8 -> Some mkCallToUInt64Checked
            | DT_R4 -> Some mkCallToSingleOperator
            | DT_R8 -> Some mkCallToDoubleOperator
            | DT_I  -> Some mkCallToIntPtrChecked
            | DT_U  -> Some mkCallToUIntPtrChecked
            | DT_REF -> None
        | _ -> None

    let (|TTypeConvOp|_|) (cenv:SymbolEnv) ty = 
        let g = cenv.g
        match ty with
        | TType_app (tcref,_, _) ->
            match tcref with
            | _ when tyconRefEq g tcref g.sbyte_tcr      -> Some mkCallToSByteOperator
            | _ when tyconRefEq g tcref g.byte_tcr       -> Some mkCallToByteOperator
            | _ when tyconRefEq g tcref g.int16_tcr      -> Some mkCallToInt16Operator
            | _ when tyconRefEq g tcref g.uint16_tcr     -> Some mkCallToUInt16Operator
            | _ when tyconRefEq g tcref g.int_tcr        -> Some mkCallToIntOperator
            | _ when tyconRefEq g tcref g.int32_tcr      -> Some mkCallToInt32Operator
            | _ when tyconRefEq g tcref g.uint32_tcr     -> Some mkCallToUInt32Operator
            | _ when tyconRefEq g tcref g.int64_tcr      -> Some mkCallToInt64Operator
            | _ when tyconRefEq g tcref g.uint64_tcr     -> Some mkCallToUInt64Operator
            | _ when tyconRefEq g tcref g.float32_tcr    -> Some mkCallToSingleOperator
            | _ when tyconRefEq g tcref g.float_tcr      -> Some mkCallToDoubleOperator
            | _ when tyconRefEq g tcref g.nativeint_tcr  -> Some mkCallToIntPtrOperator
            | _ when tyconRefEq g tcref g.unativeint_tcr -> Some mkCallToUIntPtrOperator
            | _ -> None
        | _ -> None

    let ConvType cenv ty = FSharpType(cenv, ty)
    let ConvTypes cenv tys = List.map (ConvType cenv) tys
    let ConvILTypeRefApp (cenv:SymbolEnv) m tref tyargs = 
        let tcref = Import.ImportILTypeRef cenv.amap m tref
        ConvType cenv (mkAppTy tcref tyargs)

    let ConvUnionCaseRef cenv (ucref:UnionCaseRef) = FSharpUnionCase(cenv, ucref)
    let ConvRecdFieldRef cenv (rfref:RecdFieldRef) = FSharpField(cenv, rfref )

    let rec exprOfExprAddr (cenv:SymbolEnv) expr = 
        match expr with 
        | Expr.Op(op, tyargs, args, m) -> 
            match op, args, tyargs  with
            | TOp.LValueOp(LAddrOf _, vref), _, _ -> exprForValRef m vref
            | TOp.ValFieldGetAddr(rfref, _), [], _ -> mkStaticRecdFieldGet(rfref, tyargs, m)
            | TOp.ValFieldGetAddr(rfref, _), [arg], _ -> mkRecdFieldGetViaExprAddr(exprOfExprAddr cenv arg, rfref, tyargs, m)
            | TOp.UnionCaseFieldGetAddr(uref, n, _), [arg], _ -> mkUnionCaseFieldGetProvenViaExprAddr(exprOfExprAddr cenv arg, uref, tyargs, n, m)
            | TOp.ILAsm([ I_ldflda(fspec) ], rtys), [arg], _  -> mkAsmExpr([ mkNormalLdfld(fspec) ], tyargs, [exprOfExprAddr cenv arg], rtys, m)
            | TOp.ILAsm([ I_ldsflda(fspec) ], rtys), _, _  -> mkAsmExpr([ mkNormalLdsfld(fspec) ], tyargs, args, rtys, m)
            | TOp.ILAsm(([ I_ldelema(_ro, _isNativePtr, shape, _tyarg) ] ), _), (arr::idxs), [elemty]  -> 
                match shape.Rank, idxs with 
                | 1, [idx1] -> mkCallArrayGet cenv.g m elemty arr idx1
                | 2, [idx1; idx2] -> mkCallArray2DGet cenv.g m elemty arr idx1 idx2
                | 3, [idx1; idx2; idx3] -> mkCallArray3DGet cenv.g m elemty arr idx1 idx2 idx3
                | 4, [idx1; idx2; idx3; idx4] -> mkCallArray4DGet cenv.g m elemty arr idx1 idx2 idx3 idx4
                | _ -> expr
            | _ -> expr
        | _ -> expr


    let Mk cenv m ty e = FSharpExpr(cenv, None, e, m, ty)

    let Mk2 cenv (orig:Expr) e = FSharpExpr(cenv, None, e, orig.Range, tyOfExpr cenv.g orig)

    let rec ConvLValueExpr (cenv:SymbolEnv) env expr = ConvExpr cenv env (exprOfExprAddr cenv expr)

    and ConvExpr cenv env expr = 
        Mk2 cenv expr (ConvExprPrim cenv env expr) 

    and ConvExprLinear cenv env expr contf = 
        ConvExprPrimLinear cenv env expr (fun exprR -> contf (Mk2 cenv expr exprR))

    // Tail recursive function to process the subset of expressions considered "linear"
    and ConvExprPrimLinear cenv env expr contf = 

        match expr with 
        // Large lists 
        | Expr.Op(TOp.UnionCase ucref, tyargs, [e1;e2], _) -> 
            let mkR = ConvUnionCaseRef cenv ucref 
            let typR = ConvType cenv (mkAppTy ucref.TyconRef tyargs)
            let e1R = ConvExpr cenv env e1
            // tail recursive 
            ConvExprLinear cenv env e2 (contf << (fun e2R -> E.NewUnionCase(typR, mkR, [e1R; e2R]) ))

        // Large sequences of let bindings
        | Expr.Let (bind, body, _, _) ->  
            match ConvLetBind cenv env bind with 
            | None, env -> ConvExprPrimLinear cenv env body contf
            | Some(bindR), env -> 
                // tail recursive 
                ConvExprLinear cenv env body (contf << (fun bodyR -> E.Let(bindR, bodyR)))

        // Remove initialization checks
        // Remove static initialization counter updates
        // Remove static initialization counter checks
        //
        // Put in ConvExprPrimLinear because of the overlap with Expr.Sequential below
        //
        // TODO: allow clients to see static initialization checks if they want to
        | Expr.Sequential(ObjectInitializationCheck cenv.g, x1, NormalSeq, _, _) 
        | Expr.Sequential  (StaticInitializationCount, x1, NormalSeq, _, _)              
        | Expr.Sequential  (StaticInitializationCheck, x1, NormalSeq, _, _) ->
            ConvExprPrim cenv env x1 |> contf

        // Large sequences of sequential code
        | Expr.Sequential (e1, e2, NormalSeq, _, _)  -> 
            let e1R = ConvExpr cenv env e1
            // tail recursive 
            ConvExprLinear cenv env e2 (contf << (fun e2R -> E.Sequential(e1R, e2R)))

        | Expr.Sequential  (x0, x1, ThenDoSeq, _, _) ->  E.Sequential(ConvExpr cenv env x0, ConvExpr cenv env x1) 

        | ModuleValueOrMemberUse cenv.g (vref, vFlags, _f, _fty, tyargs, curriedArgs) when (nonNil tyargs || nonNil curriedArgs) && vref.IsMemberOrModuleBinding ->
            ConvModuleValueOrMemberUseLinear cenv env (expr, vref, vFlags, tyargs, curriedArgs) contf

        | Expr.Match (_spBind, m, dtree, tgs, _, retTy) ->
            let dtreeR = ConvDecisionTree cenv env retTy dtree m
            // tailcall 
            ConvTargetsLinear cenv env (List.ofArray tgs) (contf << fun (targetsR: _ list) -> 
                let (|E|) (x:FSharpExpr) = x.E

                // If the match is really an "if-then-else" then return it as such.
                match dtreeR with 
                | E(E.IfThenElse(a, E(E.DecisionTreeSuccess(0, [])), E(E.DecisionTreeSuccess(1, [])))) -> E.IfThenElse(a, snd targetsR.[0], snd targetsR.[1])
                | _ -> E.DecisionTree(dtreeR, targetsR))

        | _ -> 
            ConvExprPrim cenv env expr |> contf


    /// A nasty function copied from creflect.fs. Made nastier by taking a continuation to process the 
    /// arguments to the call in a tail-recursive fashion.
    and ConvModuleValueOrMemberUseLinear (cenv:SymbolEnv) env (expr:Expr, vref, vFlags, tyargs, curriedArgs) contf =
        let m = expr.Range 

        let (numEnclTypeArgs, _, isNewObj, _valUseFlags, _isSelfInit, takesInstanceArg, _isPropGet, _isPropSet) = 
            GetMemberCallInfo cenv.g (vref, vFlags)

        let isMember, curriedArgInfos = 

            match vref.MemberInfo with 
            | Some _ when not vref.IsExtensionMember -> 
                // This is an application of a member method
                // We only count one argument block for these.
                let _tps, curriedArgInfos, _, _ = GetTypeOfMemberInFSharpForm cenv.g vref 
                true, curriedArgInfos
            | _ -> 
                // This is an application of a module value or extension member
                let arities = arityOfVal vref.Deref 
                let _tps, curriedArgInfos, _, _ = GetTopValTypeInFSharpForm cenv.g arities vref.Type m
                false, curriedArgInfos

        // Compute the object arguments as they appear in a compiled call
        // Strip off the object argument, if any. The curriedArgInfos are already adjusted to compiled member form
        let objArgs, curriedArgs = 
            match takesInstanceArg, curriedArgs with 
            | false, curriedArgs -> [], curriedArgs
            | true, (objArg::curriedArgs) -> [objArg], curriedArgs
            | true, [] -> failwith ("warning: unexpected missing object argument when generating quotation for call to F# object member "+vref.LogicalName)

        // Check to see if there aren't enough arguments or if there is a tuple-arity mismatch
        // If so, adjust and try again
        if curriedArgs.Length < curriedArgInfos.Length ||
            ((List.truncate curriedArgInfos.Length curriedArgs, curriedArgInfos) ||> List.exists2 (fun arg argInfo -> (argInfo.Length > (tryDestRefTupleExpr arg).Length))) then

            // Too few arguments or incorrect tupling? Convert to a lambda and beta-reduce the 
            // partially applied arguments to 'let' bindings 
            let topValInfo = 
                match vref.ValReprInfo with 
                | None -> failwith ("no arity information found for F# value "+vref.LogicalName)
                | Some a -> a 

            let expr, exprty = AdjustValForExpectedArity cenv.g m vref vFlags topValInfo 
            let splitCallExpr = MakeApplicationAndBetaReduce cenv.g (expr, exprty, [tyargs], curriedArgs, m)
            // tailcall
            ConvExprPrimLinear cenv env splitCallExpr contf

        else        
            let curriedArgs, laterArgs = List.splitAt curriedArgInfos.Length curriedArgs 

            // detuple the args
            let untupledCurriedArgs = 
                (curriedArgs, curriedArgInfos) ||> List.map2 (fun arg curriedArgInfo -> 
                    let numUntupledArgs = curriedArgInfo.Length 
                    (if numUntupledArgs = 0 then [] 
                        elif numUntupledArgs = 1 then [arg] 
                        else tryDestRefTupleExpr arg))

            let contf2 = 
                match laterArgs with 
                | [] -> contf 
                | _ -> (fun subCallR -> (subCallR, laterArgs) ||> List.fold (fun fR arg -> E.Application (Mk2 cenv arg fR, [], [ConvExpr cenv env arg])) |> contf)
                    
            if isMember then 
                let callArgs = (objArgs::untupledCurriedArgs) |> List.concat
                let enclTyArgs, methTyArgs = List.splitAfter numEnclTypeArgs tyargs
                // tailcall
                ConvObjectModelCallLinear cenv env (isNewObj, FSharpMemberOrFunctionOrValue(cenv, vref), enclTyArgs, methTyArgs, callArgs) contf2
            else
                let v = FSharpMemberOrFunctionOrValue(cenv, vref)
                // tailcall
                ConvObjectModelCallLinear cenv env (false, v, [], tyargs, List.concat untupledCurriedArgs) contf2

    and ConvExprPrim (cenv:SymbolEnv) (env:ExprTranslationEnv) expr = 
        let g = cenv.g
        // Eliminate integer 'for' loops 
        let expr = DetectAndOptimizeForExpression g OptimizeIntRangesOnly expr

        // Eliminate subsumption coercions for functions. This must be done post-typechecking because we need
        // complete inference types.
        let expr = NormalizeAndAdjustPossibleSubsumptionExprs g expr

        // Remove TExpr_ref nodes
        let expr = stripExpr expr 

        match expr with 
        
        // Uses of possibly-polymorphic values which were not polymorphic in the end
        | Expr.App(InnerExprPat(Expr.Val _ as ve), _fty, [], [], _) -> 
            ConvExprPrim cenv env ve

        // These cases are the start of a "linear" sequence where we use tail recursion to allow use to 
        // deal with large expressions.
        | Expr.Op(TOp.UnionCase _, _, [_;_], _) // big lists
        | Expr.Let _   // big linear sequences of 'let'
        | Expr.Match _   // big linear sequences of 'match ... -> ....' 
        | Expr.Sequential _ ->
            ConvExprPrimLinear cenv env expr (fun e -> e)

        | ModuleValueOrMemberUse g (vref, vFlags, _f, _fty, tyargs, curriedArgs) when (* (nonNil tyargs || nonNil curriedArgs) && *) vref.IsMemberOrModuleBinding ->
            // Process applications of top-level values in a tail-recursive way
            ConvModuleValueOrMemberUseLinear cenv env (expr, vref, vFlags, tyargs, curriedArgs) (fun e -> e)

        | Expr.Val(vref, _vFlags, m) -> 
            ConvValRef cenv env m vref 

        // Simple applications 
        | Expr.App(f, _fty, tyargs, args, _m) -> 
            E.Application (ConvExpr cenv env f, ConvTypes cenv tyargs, ConvExprs cenv env args) 
    
        | Expr.Const(c, m, ty) -> 
            ConvConst cenv env m c ty

        | Expr.LetRec(binds, body, _, _) -> 
            let vs = valsOfBinds binds
            let vsR = vs |> List.map (ConvVal cenv)
            let env = env.BindVals vs
            let bodyR = ConvExpr cenv env body 
            let bindsR = List.zip vsR (binds |> List.map (fun b -> b.Expr |> ConvExpr cenv env))
            E.LetRec(bindsR, bodyR) 
  
        | Expr.Lambda(_, _, _, vs, b, _, _) -> 
            let v, b = MultiLambdaToTupledLambda g vs b 
            let vR = ConvVal cenv v 
            let bR  = ConvExpr cenv (env.BindVal v) b 
            E.Lambda(vR, bR) 

        | Expr.Quote(ast, _, _, _, _) -> 
            E.Quote(ConvExpr cenv env ast) 

        | Expr.TyLambda (_, tps, b, _, _) -> 
            let gps = [ for tp in tps -> FSharpGenericParameter(cenv, tp) ]
            let env = env.BindTypars (Seq.zip tps gps |> Seq.toList)
            E.TypeLambda(gps, ConvExpr cenv env b) 

        | Expr.Obj (_, ty, _, _, [TObjExprMethod(TSlotSig(_, ctyp, _, _, _, _), _, tps, [tmvs], e, _) as tmethod], _, m) when isDelegateTy g ty -> 
            let f = mkLambdas g m tps tmvs (e, GetFSharpViewOfReturnType g (returnTyOfMethod g tmethod))
            let fR = ConvExpr cenv env f 
            let tyargR = ConvType cenv ctyp 
            E.NewDelegate(tyargR, fR) 

        | Expr.StaticOptimization (_, _, x, _) -> 
            ConvExprPrim cenv env x

        | Expr.TyChoose _  -> 
            ConvExprPrim cenv env (ChooseTyparSolutionsForFreeChoiceTypars g cenv.amap expr)

        | Expr.Obj (_lambdaId, ty, _basev, basecall, overrides, iimpls, _m)      -> 
            let basecallR = ConvExpr cenv env basecall
            let ConvertMethods methods = 
                [ for (TObjExprMethod(slotsig, _, tps, tmvs, body, _)) in methods -> 
                    let vslR = List.map (List.map (ConvVal cenv)) tmvs 
                    let sgn = FSharpAbstractSignature(cenv, slotsig)
                    let tpsR = [ for tp in tps -> FSharpGenericParameter(cenv, tp) ]
                    let env = ExprTranslationEnv.Empty.BindTypars (Seq.zip tps tpsR |> Seq.toList)
                    let env = env.BindCurriedVals tmvs
                    let bodyR = ConvExpr cenv env body
                    FSharpObjectExprOverride(sgn, tpsR, vslR, bodyR) ]
            let overridesR = ConvertMethods overrides 
            let iimplsR = List.map (fun (ity, impls) -> ConvType cenv ity, ConvertMethods impls) iimpls

            E.ObjectExpr(ConvType cenv ty, basecallR, overridesR, iimplsR)

        | Expr.Op(op, tyargs, args, m) -> 
            match op, tyargs, args with 
            | TOp.UnionCase ucref, _, _ -> 
                let mkR = ConvUnionCaseRef cenv ucref 
                let typR = ConvType cenv (mkAppTy ucref.TyconRef tyargs)
                let argsR = ConvExprs cenv env args
                E.NewUnionCase(typR, mkR, argsR) 

            | TOp.Tuple tupInfo, tyargs, _ -> 
                let tyR = ConvType cenv (mkAnyTupledTy g tupInfo tyargs)
                let argsR = ConvExprs cenv env args
                E.NewTuple(tyR, argsR) 

            | TOp.Recd (_, tcref), _, _  -> 
                let typR = ConvType cenv (mkAppTy tcref tyargs)
                let argsR = ConvExprs cenv env args
                E.NewRecord(typR, argsR) 

            | TOp.UnionCaseFieldGet (ucref, n), tyargs, [e1] -> 
                let mkR = ConvUnionCaseRef cenv ucref 
                let typR = ConvType cenv (mkAppTy ucref.TyconRef tyargs)
                let projR = FSharpField(cenv, ucref, n)
                E.UnionCaseGet(ConvExpr cenv env e1, typR, mkR, projR) 

            | TOp.UnionCaseFieldSet (ucref, n), tyargs, [e1;e2] -> 
                let mkR = ConvUnionCaseRef cenv ucref 
                let typR = ConvType cenv (mkAppTy ucref.TyconRef tyargs)
                let projR = FSharpField(cenv, ucref, n)
                E.UnionCaseSet(ConvExpr cenv env e1, typR, mkR, projR, ConvExpr cenv env e2) 

            | TOp.UnionCaseFieldGetAddr _, _tyargs, _ ->
                E.AddressOf(ConvLValueExpr cenv env expr) 

            | TOp.ValFieldGetAddr _, _tyargs, _ -> 
                E.AddressOf(ConvLValueExpr cenv env expr)

            | TOp.ValFieldGet(rfref), tyargs, [] ->
                let projR = ConvRecdFieldRef cenv rfref 
                let typR = ConvType cenv (mkAppTy rfref.TyconRef tyargs)
                E.FSharpFieldGet(None, typR, projR) 

            | TOp.ValFieldGet(rfref), tyargs, [obj] ->
                let objR = ConvLValueExpr cenv env obj
                let projR = ConvRecdFieldRef cenv rfref 
                let typR = ConvType cenv (mkAppTy rfref.TyconRef tyargs)
                E.FSharpFieldGet(Some objR, typR, projR) 

            | TOp.TupleFieldGet(tupInfo, n), tyargs, [e] -> 
                let tyR = ConvType cenv (mkAnyTupledTy g tupInfo tyargs)
                E.TupleGet(tyR, n, ConvExpr cenv env e) 

            | TOp.ILAsm([ I_ldfld(_, _, fspec) ], _), enclTypeArgs, [obj] -> 
                let typR = ConvILTypeRefApp cenv m fspec.DeclaringTypeRef enclTypeArgs 
                let objR = ConvLValueExpr cenv env obj
                E.ILFieldGet(Some objR, typR, fspec.Name) 

            | TOp.ILAsm(( [ I_ldsfld (_, fspec) ] | [ I_ldsfld (_, fspec); AI_nop ]), _), enclTypeArgs, []  -> 
                let typR = ConvILTypeRefApp cenv m fspec.DeclaringTypeRef enclTypeArgs 
                E.ILFieldGet(None, typR, fspec.Name) 

            | TOp.ILAsm([ I_stfld(_, _, fspec) ], _), enclTypeArgs, [obj;arg]  -> 
                let typR = ConvILTypeRefApp cenv m fspec.DeclaringTypeRef enclTypeArgs 
                let objR = ConvLValueExpr cenv env obj
                let argR = ConvExpr cenv env arg
                E.ILFieldSet(Some objR, typR, fspec.Name, argR) 

            | TOp.ILAsm([ I_stsfld(_, fspec) ], _), enclTypeArgs, [arg]  -> 
                let typR = ConvILTypeRefApp cenv m fspec.DeclaringTypeRef enclTypeArgs 
                let argR = ConvExpr cenv env arg
                E.ILFieldSet(None, typR, fspec.Name, argR) 

            | TOp.ILAsm([ ], [tty]), _, [arg] -> 
                match tty with
                | TTypeConvOp cenv convOp ->
                    let ty = tyOfExpr g arg
                    let op = convOp g m ty arg
                    ConvExprPrim cenv env op
                | _ ->
                    ConvExprPrim cenv env arg

            | TOp.ILAsm([ I_box _ ], _), [ty], [arg] -> 
                let op = mkCallBox g m ty arg
                ConvExprPrim cenv env op

            | TOp.ILAsm([ I_unbox_any _ ], _), [ty], [arg] -> 
                let op = mkCallUnbox g m ty arg
                ConvExprPrim cenv env op

            | TOp.ILAsm([ I_isinst _ ], _), [ty], [arg] -> 
                let op = mkCallTypeTest g m ty arg
                ConvExprPrim cenv env op

            | TOp.ILAsm ([ I_call (Normalcall, mspec, None) ], _), _, [arg]
              when mspec.MethodRef.DeclaringTypeRef.Name = "System.String" && mspec.Name = "GetHashCode" ->
                let ty = tyOfExpr g arg
                let op = mkCallHash g m ty arg
                ConvExprPrim cenv env op

            | TOp.ILCall(_, _, _, _, _, _, _, mref, _, _, _), [],
              [Expr.Op(TOp.ILAsm([ I_ldtoken (ILToken.ILType _) ], _), [ty], _, _)]
              when mref.DeclaringTypeRef.Name = "System.Type" && mref.Name = "GetTypeFromHandle" -> 
                let op = mkCallTypeOf g m ty
                ConvExprPrim cenv env op

            | TOp.ILAsm([ EI_ilzero _ ], _), [ty], _ -> 
                E.DefaultValue (ConvType cenv ty)

            | TOp.ILAsm([ AI_ldnull; AI_cgt_un ], _), _, [arg] -> 
                let elemTy = tyOfExpr g arg
                let nullVal = mkNull m elemTy
                let op = mkCallNotEqualsOperator g m elemTy arg nullVal
                ConvExprPrim cenv env op

            | TOp.ILAsm([ I_ldlen; AI_conv DT_I4 ], _), _, [arr] -> 
                let arrayTy = tyOfExpr g arr
                let elemTy = destArrayTy g arrayTy
                let op = mkCallArrayLength g m elemTy arr
                ConvExprPrim cenv env op

            | TOp.ILAsm([ I_newarr (ILArrayShape [(Some 0, None)], _)], _), [elemTy], xa ->
                E.NewArray(ConvType cenv elemTy, ConvExprs cenv env xa)

            | TOp.ILAsm([ I_ldelem_any (ILArrayShape [(Some 0, None)], _)], _), [elemTy], [arr; idx1]  -> 
                let op = mkCallArrayGet g m elemTy arr idx1
                ConvExprPrim cenv env op

            | TOp.ILAsm([ I_stelem_any (ILArrayShape [(Some 0, None)], _)], _), [elemTy], [arr; idx1; v]  -> 
                let op = mkCallArraySet g m elemTy arr idx1 v
                ConvExprPrim cenv env op

            | TOp.ILAsm([ ILUnaryOp unaryOp ], _), _, [arg] -> 
                let ty = tyOfExpr g arg
                let op = unaryOp g m ty arg
                ConvExprPrim cenv env op

            | TOp.ILAsm([ ILBinaryOp binaryOp ], _), _, [arg1;arg2] -> 
                let ty = tyOfExpr g arg1
                let op = binaryOp g m ty arg1 arg2
                ConvExprPrim cenv env op

            | TOp.ILAsm([ ILConvertOp convertOp1; ILConvertOp convertOp2 ], _), _, [arg] -> 
                let ty1 = tyOfExpr g arg
                let op1 = convertOp1 g m ty1 arg
                let ty2 = tyOfExpr g op1
                let op2 = convertOp2 g m ty2 op1
                ConvExprPrim cenv env op2

            | TOp.ILAsm([ ILConvertOp convertOp ], [TType_app (tcref,_, _)]), _, [arg] -> 
                let ty = tyOfExpr g arg
                let op =
                    if tyconRefEq g tcref g.char_tcr
                    then mkCallToCharOperator g m ty arg
                    else convertOp g m ty arg
                ConvExprPrim cenv env op

            | TOp.ILAsm([ I_throw ], _), _, [arg1]  -> 
                let raiseExpr = mkCallRaise g m (tyOfExpr g expr) arg1 
                ConvExprPrim cenv env raiseExpr        

            | TOp.ILAsm(il, _), tyargs, args                         -> 
                E.ILAsm(sprintf "%+A" il, ConvTypes cenv tyargs, ConvExprs cenv env args)

            | TOp.ExnConstr tcref, tyargs, args              -> 
                E.NewRecord(ConvType cenv (mkAppTy tcref tyargs), ConvExprs cenv env args) 

            | TOp.ValFieldSet rfref, _tinst, [obj;arg]     -> 
                let objR = ConvLValueExpr cenv env obj
                let argR = ConvExpr cenv env arg
                let typR = ConvType cenv (mkAppTy rfref.TyconRef tyargs)
                let projR = ConvRecdFieldRef cenv rfref 
                E.FSharpFieldSet(Some objR, typR, projR, argR) 

            | TOp.ValFieldSet rfref, _tinst, [arg]     -> 
                let argR = ConvExpr cenv env arg
                let typR = ConvType cenv (mkAppTy rfref.TyconRef tyargs)
                let projR = ConvRecdFieldRef cenv rfref 
                E.FSharpFieldSet(None, typR, projR, argR) 

            | TOp.ExnFieldGet(tcref, i), [], [obj] -> 
                let exnc = stripExnEqns tcref
                let fspec = exnc.TrueInstanceFieldsAsList.[i]
                let fref = mkRecdFieldRef tcref fspec.Name
                let typR = ConvType cenv (mkAppTy tcref tyargs)
                let objR = ConvExpr cenv env (mkCoerceExpr (obj, mkAppTy tcref [], m, g.exn_ty))
                E.FSharpFieldGet(Some objR, typR, ConvRecdFieldRef cenv fref) 

            | TOp.ExnFieldSet(tcref, i), [], [obj;e2] -> 
                let exnc = stripExnEqns tcref
                let fspec = exnc.TrueInstanceFieldsAsList.[i]
                let fref = mkRecdFieldRef tcref fspec.Name
                let typR = ConvType cenv (mkAppTy tcref tyargs)
                let objR = ConvExpr cenv env (mkCoerceExpr (obj, mkAppTy tcref [], m, g.exn_ty))
                E.FSharpFieldSet(Some objR, typR, ConvRecdFieldRef cenv fref, ConvExpr cenv env e2) 

            | TOp.Coerce, [tgtTy;srcTy], [x]  -> 
                if typeEquiv g tgtTy srcTy then 
                    ConvExprPrim cenv env x
                else
                    E.Coerce(ConvType cenv tgtTy, ConvExpr cenv env x) 

            | TOp.Reraise, [toTy], []         -> 
                // rebuild reraise<T>() and Convert 
                mkReraiseLibCall g toTy m |> ConvExprPrim cenv env 

            | TOp.LValueOp(LAddrOf _, vref), [], [] -> 
                E.AddressOf(ConvExpr cenv env (exprForValRef m vref)) 

            | TOp.LValueOp(LByrefSet, vref), [], [e] -> 
                E.AddressSet(ConvExpr cenv env (exprForValRef m vref), ConvExpr cenv env e) 

            | TOp.LValueOp(LSet, vref), [], [e] -> 
                E.ValueSet(FSharpMemberOrFunctionOrValue(cenv, vref), ConvExpr cenv env e) 

            | TOp.LValueOp(LByrefGet, vref), [], [] -> 
                ConvValRef cenv env m vref 

            | TOp.Array, [ty], xa -> 
                    E.NewArray(ConvType cenv ty, ConvExprs cenv env xa)                             

            | TOp.While _, [], [Expr.Lambda(_, _, _, [_], test, _, _);Expr.Lambda(_, _, _, [_], body, _, _)]  -> 
                    E.WhileLoop(ConvExpr cenv env test, ConvExpr cenv env body) 
        
            | TOp.For(_, dir), [], [Expr.Lambda(_, _, _, [_], lim0, _, _); Expr.Lambda(_, _, _, [_], SimpleArrayLoopUpperBound, lm, _); SimpleArrayLoopBody g (arr, elemTy, body)] ->
                let lim1 = 
                    let len = mkCallArrayLength g lm elemTy arr // Array.length arr
                    mkCallSubtractionOperator g lm g.int32_ty len (mkOne g lm) // len - 1
                E.FastIntegerForLoop(ConvExpr cenv env lim0, ConvExpr cenv env lim1, ConvExpr cenv env body, dir <> FSharpForLoopDown) 

            | TOp.For(_, dir), [], [Expr.Lambda(_, _, _, [_], lim0, _, _); Expr.Lambda(_, _, _, [_], lim1, lm, _); body]  -> 
                let lim1 =
                    if dir = CSharpForLoopUp then
                        mkCallSubtractionOperator g lm g.int32_ty lim1 (mkOne g lm) // len - 1
                    else lim1
                E.FastIntegerForLoop(ConvExpr cenv env lim0, ConvExpr cenv env lim1, ConvExpr cenv env body, dir <> FSharpForLoopDown) 

            | TOp.ILCall(_, _, _, isNewObj, valUseFlags, _isProp, _, ilMethRef, enclTypeArgs, methTypeArgs, _tys), [], callArgs -> 
                ConvILCall cenv env (isNewObj, valUseFlags, ilMethRef, enclTypeArgs, methTypeArgs, callArgs, m)

            | TOp.TryFinally _, [_resty], [Expr.Lambda(_, _, _, [_], e1, _, _); Expr.Lambda(_, _, _, [_], e2, _, _)] -> 
                E.TryFinally(ConvExpr cenv env e1, ConvExpr cenv env e2) 

            | TOp.TryCatch _, [_resty], [Expr.Lambda(_, _, _, [_], e1, _, _); Expr.Lambda(_, _, _, [vf], ef, _, _); Expr.Lambda(_, _, _, [vh], eh, _, _)] -> 
                let vfR = ConvVal cenv vf
                let envf = env.BindVal vf
                let vhR = ConvVal cenv vh
                let envh = env.BindVal vh
                E.TryWith(ConvExpr cenv env e1, vfR, ConvExpr cenv envf ef, vhR, ConvExpr cenv envh eh) 

            | TOp.Bytes bytes, [], [] -> E.Const(box bytes, ConvType cenv (tyOfExpr g expr))

            | TOp.UInt16s arr, [], [] -> E.Const(box arr, ConvType cenv (tyOfExpr g expr))
              
            | TOp.UnionCaseProof _, _, [e]       -> ConvExprPrim cenv env e  // Note: we erase the union case proof conversions when converting to quotations
            | TOp.UnionCaseTagGet tycr, tyargs, [arg1]          -> 
                let typR = ConvType cenv (mkAppTy tycr tyargs)
                E.UnionCaseTag(ConvExpr cenv env arg1, typR) 

            | TOp.TraitCall (TTrait(tys, nm, memFlags, argtys, _rty, _colution)), _, _                    -> 
                let tysR = ConvTypes cenv tys
                let tyargsR = ConvTypes cenv tyargs
                let argtysR = ConvTypes cenv argtys
                let argsR = ConvExprs cenv env args
                E.TraitCall(tysR, nm, memFlags, argtysR, tyargsR, argsR) 

            | TOp.RefAddrGet readonly, [ty], [e]  -> 
                let replExpr = mkRecdFieldGetAddrViaExprAddr(readonly, e, mkRefCellContentsRef g, [ty], m)
                ConvExprPrim cenv env replExpr

            | _ -> wfail (sprintf "unhandled construct in AST", m)
        | _ -> 
            wfail (sprintf "unhandled construct in AST", expr.Range)


    and ConvLetBind cenv env (bind : Binding) = 
        match bind.Expr with 
        // Map for values bound by the 
        //     'let v = isinst e in .... if nonnull v then ...v .... ' 
        // construct arising out the compilation of pattern matching. We decode these back to the form
        //     'if istype e then ...unbox e .... ' 
        // It's bit annoying that pattern matching does this tranformation. Like all premature optimization we pay a 
        // cost here to undo it.
        | Expr.Op(TOp.ILAsm([ I_isinst _ ], _), [ty], [e], _) -> 
            None, env.BindIsInstVal bind.Var (ty, e)
    
        // Remove let <compilerGeneratedVar> = <var> from quotation tree
        | Expr.Val _ when bind.Var.IsCompilerGenerated -> 
            None, env.BindSubstVal bind.Var bind.Expr

        // Remove let <compilerGeneratedVar> = () from quotation tree
        | Expr.Const(Const.Unit, _, _) when bind.Var.IsCompilerGenerated -> 
            None, env.BindSubstVal bind.Var bind.Expr

        // Remove let unionCase = ... from quotation tree
        | Expr.Op(TOp.UnionCaseProof _, _, [e], _) -> 
            None, env.BindSubstVal bind.Var e

        | _ ->
            let v = bind.Var
            let vR = ConvVal cenv v 
            let rhsR = ConvExpr cenv env bind.Expr
            let envinner = env.BindVal v
            Some(vR, rhsR), envinner

    and ConvILCall (cenv:SymbolEnv) env (isNewObj, valUseFlags, ilMethRef, enclTypeArgs, methTypeArgs, callArgs, m) =
        let g = cenv.g
        let isNewObj = (isNewObj || (match valUseFlags with CtorValUsedAsSuperInit | CtorValUsedAsSelfInit -> true | _ -> false))
        let methName = ilMethRef.Name
        let isPropGet = methName.StartsWithOrdinal("get_")
        let isPropSet = methName.StartsWithOrdinal("set_")
        let isProp = isPropGet || isPropSet
        
        let tcref, subClass = 
            // this does not matter currently, type checking fails to resolve it when a TP references a union case subclass
            try
                // if the type is an union case class, lookup will fail 
                Import.ImportILTypeRef cenv.amap m ilMethRef.DeclaringTypeRef, None
            with _ ->
                let e = ilMethRef.DeclaringTypeRef
                let parent = ILTypeRef.Create(e.Scope, e.Enclosing.Tail, e.Enclosing.Head)
                Import.ImportILTypeRef cenv.amap m parent, Some e.Name
                
        let enclosingType = generalizedTyOfTyconRef g tcref
        
        let makeCall minfo =
            ConvObjectModelCallLinear cenv env (isNewObj, minfo, enclTypeArgs, methTypeArgs, callArgs) id   

        let makeFSCall isMember (vr: ValRef) =
            let memOrVal =
                if isMember then
                    let minfo = MethInfo.FSMeth(g, enclosingType, vr, None)
                    FSharpMemberOrFunctionOrValue(cenv, minfo)
                else
                    FSharpMemberOrFunctionOrValue(cenv, vr)
            makeCall memOrVal

        // takes a possibly fake ValRef and tries to resolve it to an F# expression
        let makeFSExpr isMember (vr: ValRef) =
            let nlr = vr.nlr 
            let enclosingEntity = 
                try
                    nlr.EnclosingEntity.Deref 
                with _ ->
                    failwithf "Failed to resolve type '%s'" (nlr.EnclosingEntity.CompiledName)
            let ccu = nlr.EnclosingEntity.nlr.Ccu
            let vName = nlr.ItemKey.PartialKey.LogicalName // this is actually compiled name
            let findByName =
                enclosingEntity.MembersOfFSharpTyconSorted |> List.filter (fun v -> v.CompiledName = vName)
            match findByName with
            | [v] -> 
                makeFSCall isMember v
            | [] ->
                let typR = ConvType cenv (mkAppTy tcref enclTypeArgs)
                if enclosingEntity.IsModuleOrNamespace then
                    let findModuleMemberByName = 
                        enclosingEntity.ModuleOrNamespaceType.AllValsAndMembers 
                        |> Seq.filter (fun v -> 
                            v.CompiledName = vName &&
                                match v.DeclaringEntity with
                                | Parent p -> p.PublicPath = enclosingEntity.PublicPath
                                | _ -> false 
                        ) |> List.ofSeq
                    match findModuleMemberByName with
                    | [v] ->
                        let vr = VRefLocal v
                        makeFSCall isMember vr
                    | [] ->
                        let isPropGet = vName.StartsWithOrdinal("get_")
                        let isPropSet = vName.StartsWithOrdinal("set_")
                        if isPropGet || isPropSet then
                            let name = PrettyNaming.ChopPropertyName vName          
                            let findByName =
                                enclosingEntity.ModuleOrNamespaceType.AllValsAndMembers 
                                |> Seq.filter (fun v -> v.CompiledName = name)
                                |> List.ofSeq
                            match findByName with
                            | [ v ] ->
                                let m = FSharpMemberOrFunctionOrValue(cenv, VRefLocal v)
                                if isPropGet then
                                    E.Value m
                                else     
                                    let valR = ConvExpr cenv env callArgs.Head
                                    E.ValueSet (m, valR)
                            | _ -> failwith "Failed to resolve module value unambigously"
                        else
                            failwith "Failed to resolve module member" 
                    | _ ->
                        failwith "Failed to resolve overloaded module member"
                elif enclosingEntity.IsRecordTycon then
                    if isProp then
                        let name = PrettyNaming.ChopPropertyName vName                                    
                        let projR = ConvRecdFieldRef cenv (RFRef(tcref, name))
                        let objR = ConvLValueExpr cenv env callArgs.Head
                        if isPropGet then
                            E.FSharpFieldGet(Some objR, typR, projR)
                        else
                            let valR = ConvExpr cenv env callArgs.Tail.Head
                            E.FSharpFieldSet(Some objR, typR, projR, valR)
                    elif vName = ".ctor" then
                        let argsR = ConvExprs cenv env callArgs
                        E.NewRecord(typR, argsR)
                    else
                        failwith "Failed to recognize record type member"
                elif enclosingEntity.IsUnionTycon then
                    if vName = "GetTag" || vName = "get_Tag" then
                        let objR = ConvExpr cenv env callArgs.Head
                        E.UnionCaseTag(objR, typR) 
                    elif vName.StartsWithOrdinal("New") then
                        let name = vName.Substring(3)
                        let mkR = ConvUnionCaseRef cenv (UCRef(tcref, name))
                        let argsR = ConvExprs cenv env callArgs
                        E.NewUnionCase(typR, mkR, argsR)
                    elif vName.StartsWithOrdinal("Is") then
                        let name = vName.Substring(2)
                        let mkR = ConvUnionCaseRef cenv (UCRef(tcref, name))
                        let objR = ConvExpr cenv env callArgs.Head
                        E.UnionCaseTest(objR, typR, mkR)
                    else 
                        match subClass with
                        | Some name ->
                            let ucref = UCRef(tcref, name)
                            let mkR = ConvUnionCaseRef cenv ucref                                        
                            let objR = ConvLValueExpr cenv env callArgs.Head
                            let projR = FSharpField(cenv, ucref, ucref.Index)
                            E.UnionCaseGet(objR, typR, mkR, projR)
                        | _ ->
                            failwith "Failed to recognize union type member"
                else
                    let names = enclosingEntity.MembersOfFSharpTyconSorted |> List.map (fun v -> v.CompiledName) |> String.concat ", "
                    failwithf "Member '%s' not found in type %s, found: %s" vName enclosingEntity.DisplayName names
            | _ -> // member is overloaded
                match nlr.ItemKey.TypeForLinkage with
                | None -> failwith "Type of signature could not be resolved"
                | Some keyTy ->
                    let findBySig =
                        findByName |> List.tryFind (fun v -> ccu.MemberSignatureEquality(keyTy, v.Type))
                    match findBySig with
                    | Some v ->
                        makeFSCall isMember v
                    | _ ->
                        failwith "Failed to recognize F# member"

        // First try to resolve it to IL metadata
        let try1 = 
            if tcref.IsILTycon then 
                try 
                    let mdef = resolveILMethodRefWithRescope unscopeILType tcref.ILTyconRawMetadata ilMethRef 
                    let minfo = MethInfo.CreateILMeth(cenv.amap, m, enclosingType, mdef)                     
                    FSharpMemberOrFunctionOrValue(cenv, minfo) |> makeCall |> Some
                with _ -> 
                    None
            else
                None

        // Otherwise try to bind it to an F# symbol
        match try1 with
        | Some res -> res
        | None ->
          try
            // Try to bind the call to an F# method call
            let memberParentName = if tcref.IsModuleOrNamespace then None else Some tcref.LogicalName
            // this logical name is not correct in the presence of CompiledName
            let logicalName = ilMethRef.Name 
            let isMember = memberParentName.IsSome
            if isMember then 
                match ilMethRef.Name, ilMethRef.DeclaringTypeRef.Name with
                | "Invoke", "Microsoft.FSharp.Core.FSharpFunc`2" ->
                    let objR = ConvLValueExpr cenv env callArgs.Head
                    let argR = ConvExpr cenv env callArgs.Tail.Head
                    let typR = ConvType cenv enclTypeArgs.Head
                    E.Application(objR, [typR], [argR])
                | _ ->
                let isCtor = (ilMethRef.Name = ".ctor")
                let isStatic = isCtor || ilMethRef.CallingConv.IsStatic
                let scoref = ilMethRef.DeclaringTypeRef.Scope
                let typars1 = tcref.Typars(m)
                let typars2 = [ 1 .. ilMethRef.GenericArity ] |> List.map (fun _ -> NewRigidTypar "T" m)
                let tinst1 = typars1 |> generalizeTypars
                let tinst2 = typars2 |> generalizeTypars
                // TODO: this will not work for curried methods in F# classes.
                // This is difficult to solve as the information in the ILMethodRef
                // is not sufficient to resolve to a symbol unambiguously in these cases.
                let argtys = [ ilMethRef.ArgTypes |> List.map (ImportILTypeFromMetadata cenv.amap m scoref tinst1 tinst2) ]
                let rty = 
<<<<<<< HEAD
                    match ImportReturnTypeFromMetaData cenv.amap m ilMethRef.ReturnType scoref tinst1 tinst2 with 
                    | None -> if isCtor then  enclosingType else g.unit_ty
=======
                    match ImportReturnTypeFromMetadata cenv.amap m ilMethRef.ReturnType emptyILCustomAttrs scoref tinst1 tinst2 with 
                    | None -> if isCtor then  enclosingType else cenv.g.unit_ty
>>>>>>> 099c3db9
                    | Some ty -> ty

                let linkageType = 
                    let ty = mkIteratedFunTy g (List.map (mkRefTupledTy g) argtys) rty
                    let ty = if isStatic then ty else mkFunTy g enclosingType ty 
                    mkForallTyIfNeeded (typars1 @ typars2) ty

                let argCount = List.sum (List.map List.length argtys)  + (if isStatic then 0 else 1)
                let key = ValLinkageFullKey({ MemberParentMangledName=memberParentName; MemberIsOverride=false; LogicalName=logicalName; TotalArgCount= argCount }, Some linkageType)

                let (PubPath p) = tcref.PublicPath.Value
                let enclosingNonLocalRef = mkNonLocalEntityRef tcref.nlr.Ccu p
                let vref = mkNonLocalValRef enclosingNonLocalRef key
                makeFSExpr isMember vref 

            else 
                let key = ValLinkageFullKey({ MemberParentMangledName=memberParentName; MemberIsOverride=false; LogicalName=logicalName; TotalArgCount= 0 }, None)
                let vref = mkNonLocalValRef tcref.nlr key
                makeFSExpr isMember vref 

          with e -> 
            failwithf "An IL call to '%s' could not be resolved: %s" (ilMethRef.ToString()) e.Message

    and ConvObjectModelCallLinear cenv env (isNewObj, v:FSharpMemberOrFunctionOrValue, enclTyArgs, methTyArgs, callArgs) contf =
        let enclTyArgsR = ConvTypes cenv enclTyArgs
        let methTyArgsR = ConvTypes cenv methTyArgs
        let obj, callArgs = 
            if v.IsInstanceMember then 
                match callArgs with 
                | obj :: rest -> Some obj, rest
                | _ -> failwith (sprintf "unexpected shape of arguments: %A" callArgs)
            else
                None, callArgs
        let objR = Option.map (ConvLValueExpr cenv env) obj
        // tailcall
        ConvExprsLinear cenv env callArgs (contf << fun callArgsR -> 
            if isNewObj then 
                E.NewObject(v, enclTyArgsR, callArgsR) 
            else 
                E.Call(objR, v, enclTyArgsR, methTyArgsR, callArgsR))


    and ConvExprs cenv env args = List.map (ConvExpr cenv env) args 

    // Process a list of expressions in a tail-recursive way. Identical to "ConvExprs" but the result is eventually passed to contf.
    and ConvExprsLinear cenv env args contf = 
        match args with 
        | [] -> contf []
        | [arg] -> ConvExprLinear cenv env arg (fun argR -> contf [argR])
        | arg::rest -> ConvExprLinear cenv env arg (fun argR -> ConvExprsLinear cenv env rest (fun restR -> contf (argR :: restR)))

    and ConvTargetsLinear cenv env tgs contf = 
        match tgs with 
        | [] -> contf []
        | TTarget(vars, rhs, _)::rest -> 
            let varsR = (List.rev vars) |> List.map (ConvVal cenv)
            ConvExprLinear cenv env rhs (fun targetR -> 
            ConvTargetsLinear cenv env rest (fun restR -> 
            contf ((varsR, targetR) :: restR)))

    and ConvValRef cenv env m (vref:ValRef) =
        let v = vref.Deref
        if env.isinstVals.ContainsVal v then 
            let (ty, e) = env.isinstVals.[v]
            ConvExprPrim cenv env (mkCallUnbox cenv.g m ty e)
        elif env.substVals.ContainsVal v then 
            let e = env.substVals.[v]
            ConvExprPrim cenv env e
        elif v.BaseOrThisInfo = CtorThisVal then 
            E.ThisValue(ConvType cenv v.Type) 
        elif v.BaseOrThisInfo = BaseVal then 
            E.BaseValue(ConvType cenv v.Type) 
        else 
            E.Value(FSharpMemberOrFunctionOrValue(cenv, vref)) 

    and ConvVal cenv (v:Val) =  
        let vref = mkLocalValRef v 
        FSharpMemberOrFunctionOrValue(cenv, vref) 

    and ConvConst cenv env m c ty =
        match TryEliminateDesugaredConstants cenv.g m c with 
        | Some e -> ConvExprPrim cenv env e
        | None ->
            let tyR = ConvType cenv ty
            match c with 
            | Const.Bool    i ->  E.Const(box i, tyR)
            | Const.SByte   i ->  E.Const(box i, tyR)
            | Const.Byte    i ->  E.Const(box i, tyR)
            | Const.Int16   i ->  E.Const(box i, tyR)
            | Const.UInt16  i ->  E.Const(box i, tyR)
            | Const.Int32   i ->  E.Const(box i, tyR)
            | Const.UInt32  i ->  E.Const(box i, tyR)
            | Const.Int64   i ->  E.Const(box i, tyR)
            | Const.UInt64  i ->  E.Const(box i, tyR)
            | Const.IntPtr  i ->  E.Const(box (nativeint i), tyR)
            | Const.UIntPtr i ->  E.Const(box (unativeint i), tyR)
            | Const.Decimal i ->  E.Const(box i, tyR)
            | Const.Double  i ->  E.Const(box i, tyR)
            | Const.Single  i ->  E.Const(box i, tyR)
            | Const.String  i ->  E.Const(box i, tyR)
            | Const.Char    i ->  E.Const(box i, tyR)
            | Const.Unit      ->  E.Const(box (), tyR)
            | Const.Zero      ->  E.DefaultValue (ConvType cenv ty)

    and ConvDecisionTree cenv env dtreeRetTy x m = 
        ConvDecisionTreePrim cenv env dtreeRetTy x |> Mk cenv m dtreeRetTy

    and ConvDecisionTreePrim cenv env dtreeRetTy x = 
        match x with 
        | TDSwitch(e1, csl, dfltOpt, m) -> 
            let acc = 
                match dfltOpt with 
                | Some d -> ConvDecisionTreePrim cenv env dtreeRetTy d 
                | None -> wfail( "FSharp.Compiler.Service cannot yet return this kind of pattern match", m)
            (csl, acc) ||> List.foldBack (fun (TCase(discrim, dtree)) acc -> 
                    let acc = acc |> Mk cenv m dtreeRetTy
                    match discrim with 
                    | DecisionTreeTest.UnionCase (ucref, tyargs) -> 
                        let objR = ConvExpr cenv env e1
                        let ucR = ConvUnionCaseRef cenv ucref 
                        let utypR = ConvType cenv (mkAppTy ucref.TyconRef tyargs)
                        E.IfThenElse (E.UnionCaseTest (objR, utypR, ucR) |> Mk cenv m cenv.g.bool_ty, ConvDecisionTree cenv env dtreeRetTy dtree m, acc) 
                    | DecisionTreeTest.Const (Const.Bool true) -> 
                        let e1R = ConvExpr cenv env e1
                        E.IfThenElse (e1R, ConvDecisionTree cenv env dtreeRetTy dtree m, acc) 
                    | DecisionTreeTest.Const (Const.Bool false) -> 
                        let e1R = ConvExpr cenv env e1
                        // Note, reverse the branches
                        E.IfThenElse (e1R, acc, ConvDecisionTree cenv env dtreeRetTy dtree m) 
                    | DecisionTreeTest.Const c -> 
                        let ty = tyOfExpr cenv.g e1
                        let eq = mkCallEqualsOperator cenv.g m ty e1 (Expr.Const (c, m, ty))
                        let eqR = ConvExpr cenv env eq 
                        E.IfThenElse (eqR, ConvDecisionTree cenv env dtreeRetTy dtree m, acc) 
                    | DecisionTreeTest.IsNull -> 
                        // Decompile cached isinst tests
                        match e1 with 
                        | Expr.Val(vref, _, _) when env.isinstVals.ContainsVal vref.Deref  ->
                            let (ty, e) =  env.isinstVals.[vref.Deref]
                            let tyR = ConvType cenv ty
                            let eR = ConvExpr cenv env e
                            // note: reverse the branches - a null test is a failure of an isinst test
                            E.IfThenElse (E.TypeTest (tyR, eR) |> Mk cenv m cenv.g.bool_ty, acc, ConvDecisionTree cenv env dtreeRetTy dtree m) 
                        | _ -> 
                            let ty = tyOfExpr cenv.g e1
                            let eq = mkCallEqualsOperator cenv.g m ty e1 (Expr.Const (Const.Zero, m, ty))
                            let eqR = ConvExpr cenv env eq 
                            E.IfThenElse (eqR, ConvDecisionTree cenv env dtreeRetTy dtree m, acc) 
                    | DecisionTreeTest.IsInst (_srcty, tgty) -> 
                        let e1R = ConvExpr cenv env e1
                        E.IfThenElse (E.TypeTest (ConvType cenv tgty, e1R)  |> Mk cenv m cenv.g.bool_ty, ConvDecisionTree cenv env dtreeRetTy dtree m, acc) 
                    | DecisionTreeTest.ActivePatternCase _ -> wfail("unexpected Test.ActivePatternCase test in quoted expression", m)
                    | DecisionTreeTest.ArrayLength _ -> wfail("FSharp.Compiler.Service cannot yet return array pattern matching", m))

        | TDSuccess (args, n) -> 
                // TAST stores pattern bindings in reverse order for some reason
                // Reverse them here to give a good presentation to the user
                let args = List.rev args
                let argsR = ConvExprs cenv env args          
                E.DecisionTreeSuccess(n, argsR)
          
        | TDBind(bind, rest) -> 
                // The binding may be a compiler-generated binding that gets removed in the quotation presentation
                match ConvLetBind cenv env bind with 
                | None, env -> ConvDecisionTreePrim cenv env dtreeRetTy rest 
                | Some(bindR), env -> E.Let(bindR, ConvDecisionTree cenv env dtreeRetTy rest bind.Var.Range) 

    /// Wrap the conversion in a function to make it on-demand.  Any pattern matching on the FSharpExpr will
    /// force the evaluation of the entire conversion process eagerly.
    let ConvExprOnDemand cenv env expr = 
        FSharpExpr(cenv, Some(fun () -> ConvExpr cenv env expr), E.Unused, expr.Range, tyOfExpr cenv.g expr)



/// The contents of the F# assembly as provided through the compiler API
type FSharpAssemblyContents(cenv: SymbolEnv, mimpls: TypedImplFile list) = 

    new (g, thisCcu, thisCcuType, tcImports, mimpls) = FSharpAssemblyContents(SymbolEnv(g, thisCcu, thisCcuType, tcImports), mimpls)

    member __.ImplementationFiles = 
        [ for mimpl in mimpls -> FSharpImplementationFileContents(cenv, mimpl)]

and FSharpImplementationFileDeclaration = 
    | Entity of FSharpEntity * FSharpImplementationFileDeclaration list
    | MemberOrFunctionOrValue  of FSharpMemberOrFunctionOrValue * FSharpMemberOrFunctionOrValue list list * FSharpExpr
    | InitAction of FSharpExpr

and FSharpImplementationFileContents(cenv, mimpl) = 
    let (TImplFile(qname, _pragmas, ModuleOrNamespaceExprWithSig(_, mdef, _), hasExplicitEntryPoint, isScript, _anonRecdTypes)) = mimpl 
    let rec getDecls2 (ModuleOrNamespaceExprWithSig(_mty, def, _m)) = getDecls def
    and getBind (bind: Binding) = 
        let v = bind.Var
        assert v.IsCompiledAsTopLevel
        let topValInfo = InferArityOfExprBinding cenv.g AllowTypeDirectedDetupling.Yes v bind.Expr
        let tps, _ctorThisValOpt, _baseValOpt, vsl, body, _bodyty = IteratedAdjustArityOfLambda cenv.g cenv.amap topValInfo bind.Expr
        let v = FSharpMemberOrFunctionOrValue(cenv, mkLocalValRef v)
        let gps = v.GenericParameters
        let vslR = List.map (List.map (FSharpExprConvert.ConvVal cenv)) vsl 
        let env = ExprTranslationEnv.Empty.BindTypars (Seq.zip tps gps |> Seq.toList)
        let env = env.BindCurriedVals vsl 
        let e = FSharpExprConvert.ConvExprOnDemand cenv env body
        FSharpImplementationFileDeclaration.MemberOrFunctionOrValue(v, vslR, e) 

    and getDecls mdef = 
        match mdef with 
        | TMDefRec(_isRec, tycons, mbinds, _m) ->
            [ for tycon in tycons do 
                  let entity = FSharpEntity(cenv, mkLocalEntityRef tycon)
                  yield FSharpImplementationFileDeclaration.Entity(entity, []) 
              for mbind in mbinds do 
                  match mbind with 
                  | ModuleOrNamespaceBinding.Module(mspec, def) -> 
                      let entity = FSharpEntity(cenv, mkLocalEntityRef mspec)
                      yield FSharpImplementationFileDeclaration.Entity (entity, getDecls def) 
                  | ModuleOrNamespaceBinding.Binding(bind) -> 
                      yield getBind bind ]
        | TMAbstract(mexpr) -> getDecls2 mexpr
        | TMDefLet(bind, _m)  ->
            [ yield getBind bind  ]
        | TMDefDo(expr, _m)  ->
            [ let expr = FSharpExprConvert.ConvExprOnDemand cenv ExprTranslationEnv.Empty expr
              yield FSharpImplementationFileDeclaration.InitAction(expr)  ]
        | TMDefs(mdefs) -> 
            [ for mdef in mdefs do yield! getDecls mdef ]

    member __.QualifiedName = qname.Text
    member __.FileName = qname.Range.FileName
    member __.Declarations = getDecls mdef 
    member __.HasExplicitEntryPoint = hasExplicitEntryPoint
    member __.IsScript = isScript


module BasicPatterns = 
    let (|Value|_|) (e:FSharpExpr) = match e.E with E.Value (v) -> Some (v) | _ -> None
    let (|Const|_|) (e:FSharpExpr) = match e.E with E.Const (v, ty) -> Some (v, ty) | _ -> None
    let (|TypeLambda|_|) (e:FSharpExpr) = match e.E with E.TypeLambda (v, e) -> Some (v, e) | _ -> None
    let (|Lambda|_|) (e:FSharpExpr) = match e.E with E.Lambda (v, e) -> Some (v, e) | _ -> None
    let (|Application|_|) (e:FSharpExpr) = match e.E with E.Application (f, tys, e) -> Some (f, tys, e) | _ -> None
    let (|IfThenElse|_|) (e:FSharpExpr) = match e.E with E.IfThenElse (e1, e2, e3) -> Some (e1, e2, e3) | _ -> None
    let (|Let|_|) (e:FSharpExpr) = match e.E with E.Let ((v, e), b) -> Some ((v, e), b) | _ -> None
    let (|LetRec|_|) (e:FSharpExpr) = match e.E with E.LetRec (ves, b) -> Some (ves, b) | _ -> None
    let (|NewRecord|_|) (e:FSharpExpr) = match e.E with E.NewRecord (ty, es) -> Some (ty, es) | _ -> None
    let (|NewUnionCase|_|) (e:FSharpExpr) = match e.E with E.NewUnionCase (e, tys, es) -> Some (e, tys, es) | _ -> None
    let (|NewTuple|_|) (e:FSharpExpr) = match e.E with E.NewTuple (ty, es) -> Some (ty, es) | _ -> None
    let (|TupleGet|_|) (e:FSharpExpr) = match e.E with E.TupleGet (ty, n, es) -> Some (ty, n, es) | _ -> None
    let (|Call|_|) (e:FSharpExpr) = match e.E with E.Call (a, b, c, d, e) -> Some (a, b, c, d, e) | _ -> None
    let (|NewObject|_|) (e:FSharpExpr) = match e.E with E.NewObject (a, b, c) -> Some (a, b, c) | _ -> None
    let (|FSharpFieldGet|_|) (e:FSharpExpr) = match e.E with E.FSharpFieldGet (a, b, c) -> Some (a, b, c) | _ -> None
    let (|FSharpFieldSet|_|) (e:FSharpExpr) = match e.E with E.FSharpFieldSet (a, b, c, d) -> Some (a, b, c, d) | _ -> None
    let (|UnionCaseGet|_|) (e:FSharpExpr) = match e.E with E.UnionCaseGet (a, b, c, d) -> Some (a, b, c, d) | _ -> None
    let (|UnionCaseTag|_|) (e:FSharpExpr) = match e.E with E.UnionCaseTag (a, b) -> Some (a, b) | _ -> None
    let (|UnionCaseTest|_|) (e:FSharpExpr) = match e.E with E.UnionCaseTest (a, b, c) -> Some (a, b, c) | _ -> None
    let (|NewArray|_|) (e:FSharpExpr) = match e.E with E.NewArray (a, b) -> Some (a, b) | _ -> None
    let (|Coerce|_|) (e:FSharpExpr) = match e.E with E.Coerce (a, b) -> Some (a, b) | _ -> None
    let (|Quote|_|) (e:FSharpExpr) = match e.E with E.Quote (a) -> Some (a) | _ -> None
    let (|TypeTest|_|) (e:FSharpExpr) = match e.E with E.TypeTest (a, b) -> Some (a, b) | _ -> None
    let (|Sequential|_|) (e:FSharpExpr) = match e.E with E.Sequential (a, b) -> Some (a, b) | _ -> None
    let (|FastIntegerForLoop|_|) (e:FSharpExpr) = match e.E with E.FastIntegerForLoop (a, b, c, d) -> Some (a, b, c, d) | _ -> None
    let (|WhileLoop|_|) (e:FSharpExpr) = match e.E with E.WhileLoop (a, b) -> Some (a, b) | _ -> None
    let (|TryFinally|_|) (e:FSharpExpr) = match e.E with E.TryFinally (a, b) -> Some (a, b) | _ -> None
    let (|TryWith|_|) (e:FSharpExpr) = match e.E with E.TryWith (a, b, c, d, e) -> Some (a, b, c, d, e) | _ -> None
    let (|NewDelegate|_|) (e:FSharpExpr) = match e.E with E.NewDelegate (ty, e) -> Some (ty, e) | _ -> None
    let (|DefaultValue|_|) (e:FSharpExpr) = match e.E with E.DefaultValue (ty) -> Some (ty) | _ -> None
    let (|AddressSet|_|) (e:FSharpExpr) = match e.E with E.AddressSet (a, b) -> Some (a, b) | _ -> None
    let (|ValueSet|_|) (e:FSharpExpr) = match e.E with E.ValueSet (a, b) -> Some (a, b) | _ -> None
    let (|AddressOf|_|) (e:FSharpExpr) = match e.E with E.AddressOf (a) -> Some (a) | _ -> None
    let (|ThisValue|_|) (e:FSharpExpr) = match e.E with E.ThisValue (a) -> Some (a) | _ -> None
    let (|BaseValue|_|) (e:FSharpExpr) = match e.E with E.BaseValue (a) -> Some (a) | _ -> None
    let (|ILAsm|_|) (e:FSharpExpr) = match e.E with E.ILAsm (a, b, c) -> Some (a, b, c) | _ -> None
    let (|ILFieldGet|_|) (e:FSharpExpr) = match e.E with E.ILFieldGet (a, b, c) -> Some (a, b, c) | _ -> None
    let (|ILFieldSet|_|) (e:FSharpExpr) = match e.E with E.ILFieldSet (a, b, c, d) -> Some (a, b, c, d) | _ -> None
    let (|ObjectExpr|_|) (e:FSharpExpr) = match e.E with E.ObjectExpr (a, b, c, d) -> Some (a, b, c, d) | _ -> None
    let (|DecisionTree|_|) (e:FSharpExpr) = match e.E with E.DecisionTree (a, b) -> Some (a, b) | _ -> None
    let (|DecisionTreeSuccess|_|) (e:FSharpExpr) = match e.E with E.DecisionTreeSuccess (a, b) -> Some (a, b) | _ -> None
    let (|UnionCaseSet|_|) (e:FSharpExpr) = match e.E with E.UnionCaseSet (a, b, c, d, e) -> Some (a, b, c, d, e) | _ -> None
    let (|TraitCall|_|) (e:FSharpExpr) = match e.E with E.TraitCall (a, b, c, d, e, f) -> Some (a, b, c, d, e, f) | _ -> None
<|MERGE_RESOLUTION|>--- conflicted
+++ resolved
@@ -1035,13 +1035,8 @@
                 // is not sufficient to resolve to a symbol unambiguously in these cases.
                 let argtys = [ ilMethRef.ArgTypes |> List.map (ImportILTypeFromMetadata cenv.amap m scoref tinst1 tinst2) ]
                 let rty = 
-<<<<<<< HEAD
-                    match ImportReturnTypeFromMetaData cenv.amap m ilMethRef.ReturnType scoref tinst1 tinst2 with 
+                    match ImportReturnTypeFromMetadata cenv.amap m ilMethRef.ReturnType emptyILCustomAttrs scoref tinst1 tinst2 with 
                     | None -> if isCtor then  enclosingType else g.unit_ty
-=======
-                    match ImportReturnTypeFromMetadata cenv.amap m ilMethRef.ReturnType emptyILCustomAttrs scoref tinst1 tinst2 with 
-                    | None -> if isCtor then  enclosingType else cenv.g.unit_ty
->>>>>>> 099c3db9
                     | Some ty -> ty
 
                 let linkageType = 
