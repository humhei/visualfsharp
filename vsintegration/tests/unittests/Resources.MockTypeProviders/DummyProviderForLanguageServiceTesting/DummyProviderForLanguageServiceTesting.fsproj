﻿<?xml version="1.0" encoding="utf-8"?>
<!-- Copyright (c) Microsoft Corporation.  All Rights Reserved.  Licensed under the Apache License, Version 2.0.  See License.txt in the project root for license information. -->
<Project ToolsVersion="14.0" DefaultTargets="Build" xmlns="http://schemas.microsoft.com/developer/msbuild/2003">
  <PropertyGroup>
    <FSharpSourcesRoot>..\..\..\..\..\src</FSharpSourcesRoot>
    <ProjectLanguage>FSharp</ProjectLanguage>
  </PropertyGroup>
  <Import Project="$(FSharpSourcesRoot)\FSharpSource.settings.targets" />
  <PropertyGroup>
    <Configuration Condition=" '$(Configuration)' == '' ">Debug</Configuration>
    <Platform Condition=" '$(Platform)' == '' ">AnyCPU</Platform>
    <SchemaVersion>2.0</SchemaVersion>
    <ProjectGuid>{6AFF752D-E991-4A08-9ED2-5BF46B0E0F8B}</ProjectGuid>
    <OutputType>Library</OutputType>
    <AssemblyName>DummyProviderForLanguageServiceTesting</AssemblyName>
    <TargetType>LIBRARY</TargetType>
    <NoWarn>58;75</NoWarn>
    <GenerateDocumentationFile>false</GenerateDocumentationFile>
    <EnsureThereAreNoUnusedFsSrGenResources>False</EnsureThereAreNoUnusedFsSrGenResources>
    <DefineConstants>DEBUG;TRACE;$(DefineConstants)</DefineConstants>
    <TargetFrameworkVersion>v4.5</TargetFrameworkVersion>
    <CustomOutputPath>true</CustomOutputPath>
    <OutputPath>$(FSharpSourcesRoot)\..\$(Configuration)\$(TargetFramework)\bin\UnitTestsResources\MockTypeProviders</OutputPath>
  </PropertyGroup>
  <ItemGroup>
    <Reference Include="System" />
    <Reference Include="System.Core" />
    <Reference Include="mscorlib" />
    <ProjectReference Include="$(FSharpSourcesRoot)\fsharp\FSharp.Core\FSharp.Core.fsproj">
      <Project>{DED3BBD7-53F4-428A-8C9F-27968E768605}</Project>
      <Name>FSharp.Core</Name>
    </ProjectReference>
  </ItemGroup>
  <ItemGroup>
<<<<<<< HEAD
    <FsSrGen Include="$(FSharpSourcesRoot)\fsharp\FSharp.Data.TypeProviders\FSData.txt">
      <Link>FSData.txt</Link>
    </FsSrGen>
    <Compile Include="ProvidedTypes.fsi" />
    <Compile Include="ProvidedTypes.fs" />
=======
    <FsSrGen Include="FSData.txt" />
    <Compile Include="TypeProviderEmit.fsi" />
    <Compile Include="TypeProviderEmit.fs" />
>>>>>>> 936e6291
    <Compile Include="DummyProviderForLanguageServiceTesting.fs" />
  </ItemGroup>
  <Import Project="$(FSharpSourcesRoot)\FSharpSource.targets" />
</Project><|MERGE_RESOLUTION|>--- conflicted
+++ resolved
@@ -32,17 +32,14 @@
     </ProjectReference>
   </ItemGroup>
   <ItemGroup>
-<<<<<<< HEAD
     <FsSrGen Include="$(FSharpSourcesRoot)\fsharp\FSharp.Data.TypeProviders\FSData.txt">
       <Link>FSData.txt</Link>
     </FsSrGen>
     <Compile Include="ProvidedTypes.fsi" />
     <Compile Include="ProvidedTypes.fs" />
-=======
     <FsSrGen Include="FSData.txt" />
     <Compile Include="TypeProviderEmit.fsi" />
     <Compile Include="TypeProviderEmit.fs" />
->>>>>>> 936e6291
     <Compile Include="DummyProviderForLanguageServiceTesting.fs" />
   </ItemGroup>
   <Import Project="$(FSharpSourcesRoot)\FSharpSource.targets" />
