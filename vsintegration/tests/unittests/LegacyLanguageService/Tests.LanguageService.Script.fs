// Copyright (c) Microsoft Corporation.  All Rights Reserved.  See License.txt in the project root for license information.

namespace Tests.LanguageService.Script

open System
open System.IO
open NUnit.Framework
open Salsa.Salsa
open Salsa.VsOpsUtils
open UnitTests.TestLib.Salsa
open UnitTests.TestLib.Utils
open UnitTests.TestLib.LanguageService
open UnitTests.TestLib.ProjectSystem

[<TestFixture>]
[<Category "LanguageService">]
type UsingMSBuild() as this = 
    inherit LanguageServiceBaseTests() 

    let notAA l = None,l

    let createSingleFileFsx (code : string) = 
        let (_, p, f) = this.CreateSingleFileProject(code, fileKind = SourceFileKind.FSX)
        (p, f)

    let createSingleFileFsxFromLines (code : list<string>) = 
        let (_, p, f) = this.CreateSingleFileProject(code, fileKind = SourceFileKind.FSX)
        (p, f)

    (* Timings ----------------------------------------------------------------------------- *)
    let stopWatch = new System.Diagnostics.Stopwatch()
    let ResetStopWatch() = stopWatch.Reset(); stopWatch.Start()
    let time1 op a message = 
        ResetStopWatch()
        let result = op a
        printf "%s %d ms\n" message stopWatch.ElapsedMilliseconds
        result

    let ShowErrors(project:OpenProject) =     
        for error in (GetErrors(project)) do
            printf "%s\n" (error.ToString())  

    let AssertListContainsInOrder(s:string list,cs:string list) =
        let s : string array = Array.ofList s
        let s : string = String.Join("\n",s)
        AssertContainsInOrder(s,cs)

    /// Assert that there is no squiggle.
    let AssertNoSquiggle(squiggleOption) = 
        match squiggleOption with 
        | None -> ()
        | Some(severity,message) ->
            Assert.Fail(sprintf "Expected no squiggle but got '%A' with message: %s" severity message)

    let VerifyErrorListContainedExpetedStr(expectedStr:string,project : OpenProject) = 
        let errorList = GetErrors(project)
        let GetErrorMessages(errorList : Error list) =
            [ for i = 0 to errorList.Length - 1 do
                yield errorList.[i].Message]
            
        Assert.IsTrue(errorList
                          |> GetErrorMessages
                          |> Seq.exists (fun errorMessage ->
                                errorMessage.Contains(expectedStr)))

    let AssertNoErrorsOrWarnings(project:OpenProject) = 
        let count = List.length (GetErrors(project))
        if count<>0 then
            printf "Saw %d errors and expected none.\n" count
            printf "Errors are: \n" 
            for e in GetErrors project do 
                printf "  path = <<<%s>>>\n" e.Path
                printf "  message = <<<%s> \n" e.Message 
            AssertEqual(0,count)

    let AssertExactlyCountErrorSeenContaining(project:OpenProject,text,expectedCount) =
        let nMatching = (GetErrors(project)) |> List.filter (fun e ->e.ToString().Contains(text)) |> List.length
        match nMatching with
        | 0 -> 
            failwith (sprintf "No errors containing \"%s\"" text)
        | x when x = expectedCount -> ()
        | _ -> 
            failwith (sprintf "Multiple errors containing \"%s\"" text)

    let AssertExactlyOneErrorSeenContaining(project:OpenProject,text) =
        AssertExactlyCountErrorSeenContaining(project,text,1)

    /// Assert that a given squiggle is an Error (or warning) containing the given text        
    let AssertSquiggleIsErrorContaining,AssertSquiggleIsWarningContaining, AssertSquiggleIsErrorNotContaining,AssertSquiggleIsWarningNotContaining =         
        let AssertSquiggle expectedSeverity nameOfExpected nameOfNotExpected assertf (squiggleOption,containing) = 
            match squiggleOption with
            | None -> Assert.Fail("Expected a squiggle but none was seen.")
            | Some(severity,message) ->
                Assert.IsTrue((severity=expectedSeverity), sprintf "Expected %s but saw %s: %s" nameOfExpected nameOfNotExpected message)
                assertf(message,containing)        
        AssertSquiggle Microsoft.VisualStudio.FSharp.LanguageService.Severity.Error    "Error"    "Warning" AssertContains,
        AssertSquiggle Microsoft.VisualStudio.FSharp.LanguageService.Severity.Warning  "Warning"  "Error"   AssertContains,
        AssertSquiggle Microsoft.VisualStudio.FSharp.LanguageService.Severity.Error    "Error"    "Warning" AssertNotContains,
        AssertSquiggle Microsoft.VisualStudio.FSharp.LanguageService.Severity.Warning  "Warning"  "Error"   AssertNotContains 


    //Verify the error list in fsx file containd the expected string
    member private this.VerifyFSXErrorListContainedExpectedString(fileContents : string, expectedStr : string) =
        let (_, project, file) = this.CreateSingleFileProject(fileContents, fileKind = SourceFileKind.FSX)
        VerifyErrorListContainedExpetedStr(expectedStr,project)    

    //Verify no error list in fsx file 
    member private this.VerifyFSXNoErrorList(fileContents : string) =
        let (_, project, file) = this.CreateSingleFileProject(fileContents, fileKind = SourceFileKind.FSX)
        AssertNoErrorsOrWarnings(project)  
    //Verify QuickInfo Containd In Fsx file
    member public this.AssertQuickInfoContainsAtEndOfMarkerInFsxFile (code : string) marker expected =

        let (_, _, file) = this.CreateSingleFileProject(code, fileKind = SourceFileKind.FSX)

        MoveCursorToEndOfMarker(file, marker)
        let tooltip = GetQuickInfoAtCursor file
        AssertContains(tooltip, expected)
    //Verify QuickInfo Containd In Fsx file
    member public this.AssertQuickInfoContainsAtStartOfMarkerInFsxFile (code : string) marker expected =
        let (_, _, file) = this.CreateSingleFileProject((code : string), fileKind = SourceFileKind.FSX)

        MoveCursorToStartOfMarker(file, marker)
        let tooltip = GetQuickInfoAtCursor file
        AssertContains(tooltip, expected)
    //Verify QuickInfo Not Containd In Fsx file     
    member public this.AssertQuickInfoNotContainsAtEndOfMarkerInFsxFile code marker notexpected =
        let (_, _, file) = this.CreateSingleFileProject((code : string), fileKind = SourceFileKind.FSX)

        MoveCursorToEndOfMarker(file, marker)
        let tooltip = GetQuickInfoAtCursor file
        AssertNotContains(tooltip, notexpected)

    /// There was a problem with Salsa that caused squiggles not to be shown for .fsx files.
    [<Test>]
    member public this.``Fsx.Squiggles.ShowInFsxFiles``() =  
        let fileContent = """open Thing1.Thing2"""
        this.VerifyFSXErrorListContainedExpectedString(fileContent,"Thing1")
        
    /// Regression test for FSharp1.0:4861 - #r to non-existent file causes the first line to be squiggled
    /// There was a problem with Salsa that caused squiggles not to be shown for .fsx files.
    [<Test>]
    member public this.``Fsx.Hash.RProperSquiggleForNonExistentFile``() =  
        let fileContent = """#r "NonExistent" """
        this.VerifyFSXErrorListContainedExpectedString(fileContent,"was not found or is invalid") 

    /// Nonexistent hash. There was a problem with Salsa that caused squiggles not to be shown for .fsx files.
    [<Test>]
    member public this.``Fsx.Hash.RDoesNotExist.Bug3325``() =  
        let fileContent = """#r "ThisDLLDoesNotExist" """
        this.VerifyFSXErrorListContainedExpectedString(fileContent,"'ThisDLLDoesNotExist' was not found or is invalid") 

    // There was a spurious error message on the first line.
    [<Test>]
    [<Category("fsx closure")>]
    member public this.``Fsx.ExactlyOneError.Bug4861``() =  
        let code = 
                                      ["#light" // First line is important in this repro
                                       "#r \"Nonexistent\""
                                       ]
        let (project, _) = createSingleFileFsxFromLines code
        AssertExactlyCountErrorSeenContaining(project, "Nonexistent", 2)   // ...and not an error on the first line.
        
    [<Test>]
    member public this.``Fsx.InvalidHashLoad.ShouldBeASquiggle.Bug3012``() =  
        let fileContent = """
            #light
            #load "Bar.fs"
            """
        this.VerifyFSXErrorListContainedExpectedString(fileContent,"Bar.fs") 

    // Transitive to existing property.
    [<Test>]
    [<Category("fsx closure")>]
    member public this.``Fsx.ScriptClosure.TransitiveLoad1``() = 
        use _guard = this.UsingNewVS() 
        let solution = this.CreateSolution()
        let project = CreateProject(solution,"testproject")    
        let file1 = AddFileFromText(project,"File1.fs",
                                    ["namespace Namespace"
                                     "type Foo = "
                                     "     static member public Property = 0"
                                     ])    
        let file1 = OpenFile(project,"File1.fs")   
        let script2 = AddFileFromText(project,"Script2.fsx",
                                      ["#load \"File1.fs\""
                                       ])    
        let script2 = OpenFile(project,"Script2.fsx")   
        let script2 = AddFileFromText(project,"Script1.fsx",
                                      ["#load \"Script1.fsx\""
                                       "Namespace.Foo.Property" 
                                       ])    
        let script2 = OpenFile(project,"Script2.fsx")   
        TakeCoffeeBreak(this.VS)
        AssertNoErrorsOrWarnings(project)

    // Transitive to nonexisting property.
    [<Test>]
    [<Category("fsx closure")>]
    member public this.``Fsx.ScriptClosure.TransitiveLoad2``() = 
        use _guard = this.UsingNewVS()  
        let solution = this.CreateSolution()
        let project = CreateProject(solution,"testproject")    
        let file1 = AddFileFromText(project,"File1.fs",
                                    ["namespace Namespace"
                                     "type Foo = "
                                     "     static member public Property = 0"
                                     ])    
        let script2 = AddFileFromText(project,"Script2.fsx",
                                      ["#load \"File1.fs\""
                                       ])    
        let script1 = AddFileFromText(project,"Script1.fsx",
                                      ["#load \"Script2.fsx\""
                                       "Namespace.Foo.NonExistingProperty" 
                                       ])    
        let script1 = OpenFile(project,"Script1.fsx")   
        TakeCoffeeBreak(this.VS)
        AssertExactlyOneErrorSeenContaining(project, "NonExistingProperty")

    /// FEATURE: Typing a #r into a file will cause it to be recognized by intellisense.
    [<Test>]
    [<Category("fsx closure")>]
    member public this.``Fsx.HashR.AddedIn``() =  
        let code =
                                    ["#light"
                                     "//#r \"System.Transactions.dll\"" // Pick anything that isn't in the standard set of assemblies.
                                     "open System.Transactions"
                                     ]
        let (project, file) = createSingleFileFsxFromLines code
        VerifyErrorListContainedExpetedStr("Transactions",project)
        
        let gpatcc = GlobalParseAndTypeCheckCounter.StartNew(this.VS)
        ReplaceFileInMemory file
                        ["#light"
                         "#r \"System.Transactions.dll\"" // <-- Uncomment this line
                         "open System.Transactions"
                         ]
        AssertNoErrorsOrWarnings(project)
        gpatcc.AssertExactly(notAA[file],notAA[file], true (* expectCreate, because dependent DLL set changed *))

    // FEATURE: Adding a #load to a file will cause types from that file to be visible in intellisense
    [<Test>]
    member public this.``Fsx.HashLoad.Added``() =  
        use _guard = this.UsingNewVS()
        let solution = this.CreateSolution()
        let project = CreateProject(solution,"testproject")
        let fs = AddFileFromText(project,"File1.fs",
                                    ["#light"
                                     "namespace MyNamespace" 
                                     "    module MyModule ="
                                     "        let x = 1" 
                                     ])            
        
        let fsx = AddFileFromText(project,"File2.fsx",
                                    ["#light"
                                     "//#load \"File1.fs\"" 
                                     "open MyNamespace.MyModule"
                                     "printfn \"%d\" x"
                                     ])    
        let fsx = OpenFile(project,"File2.fsx")    
        VerifyErrorListContainedExpetedStr("MyNamespace",project)
        
        ReplaceFileInMemory fsx
                         ["#light"
                          "#load \"File1.fs\"" 
                          "open MyNamespace.MyModule"
                          "printfn \"%d\" x"
                          ]
        TakeCoffeeBreak(this.VS)
        AssertNoErrorsOrWarnings(project)

    // FEATURE: Removing a #load to a file will cause types from that file to no longer be visible in intellisense
    [<Test>]
    member public this.``Fsx.HashLoad.Removed``() =  
        use _guard = this.UsingNewVS()
        let solution = this.CreateSolution()
        let project = CreateProject(solution,"testproject")
        let fs = AddFileFromText(project,"File1.fs",
                                    ["#light"
                                     "namespace MyNamespace" 
                                     "    module MyModule ="
                                     "        let x = 1" 
                                     ])            
        
        let fsx = AddFileFromText(project,"File2.fsx",
                                    ["#light"
                                     "#load \"File1.fs\"" 
                                     "open MyNamespace.MyModule"
                                     "printfn \"%d\" x"
                                     ])    
        let fsx = OpenFile(project,"File2.fsx")    
        AssertNoErrorsOrWarnings(project)
        
        ReplaceFileInMemory fsx
                         ["#light"
                          "//#load \"File1.fs\"" 
                          "open MyNamespace.MyModule"
                          "printfn \"%d\" x"
                          ]
        TakeCoffeeBreak(this.VS)
        VerifyErrorListContainedExpetedStr("MyNamespace",project)
    
    [<Test>]
    member public this.``Fsx.HashLoad.Conditionals``() =
        use _guard = this.UsingNewVS()
        let solution = this.CreateSolution()
        let project = CreateProject(solution,"testproject")
        let fs = AddFileFromText(project,"File1.fs",
                                    ["module InDifferentFS"
                                     "#if INTERACTIVE"
                                     "let x = 1"
                                     "#else"
                                     "let y = 2"
                                     "#endif"
                                     "#if DEBUG"
                                     "let A = 3"
                                     "#else"
                                     "let B = 4"
                                     "#endif"
                                     ])            
        
        let fsx = AddFileFromText(project,"File2.fsx",
                                    [
                                     "#load \"File1.fs\"" 
                                     "InDifferentFS."
                                     ])    
        let fsx = OpenFile(project,"File2.fsx")

        MoveCursorToEndOfMarker(fsx, "InDifferentFS.")
        let completion = AutoCompleteAtCursor fsx
        let completion = completion |> Array.map (fun (CompletionItem(name, _, _, _, _)) -> name) |> set
        Assert.AreEqual(Set.count completion, 2, "Expected 2 elements in the completion list")
        Assert.IsTrue(completion.Contains "x", "Completion list should contain x because INTERACTIVE is defined")
        Assert.IsTrue(completion.Contains "B", "Completion list should contain B because DEBUG is not defined")
        

    /// FEATURE: Removing a #r into a file will cause it to no longer be seen by intellisense.
    [<Test>]
    [<Category("fsx closure")>]
    member public this.``Fsx.HashR.Removed``() =  
        let code =
                                    ["#light"
                                     "#r \"System.Transactions.dll\"" // Pick anything that isn't in the standard set of assemblies.
                                     "open System.Transactions"
                                     ]
        let (project, file) = createSingleFileFsxFromLines code
        TakeCoffeeBreak(this.VS)
        AssertNoErrorsOrWarnings(project)  
        
        let gpatcc = GlobalParseAndTypeCheckCounter.StartNew(this.VS)
        ReplaceFileInMemory file
                        ["#light"
                         "//#r \"System.Transactions.dll\"" // <-- Comment this line
                         "open System.Transactions"
                         ]
        SaveFileToDisk(file)
        TakeCoffeeBreak(this.VS)
        VerifyErrorListContainedExpetedStr("Transactions",project)
        gpatcc.AssertExactly(notAA[file], notAA[file], true (* expectCreate, because dependent DLL set changed *))
    


    // Corecursive load to existing property.
    [<Test>]
    [<Category("fsx closure")>]
    member public this.``Fsx.NoError.ScriptClosure.TransitiveLoad3``() =  
        use _guard = this.UsingNewVS()
        let solution = this.CreateSolution()
        let project = CreateProject(solution,"testproject")    
        let file1 = AddFileFromText(project,"File1.fs",
                                    ["namespace Namespace"
                                     "type Foo = "
                                     "     static member public Property = 0"
                                     ])    
        let script2 = AddFileFromText(project,"Script2.fsx",
                                      ["#load \"Script1.fsx\""
                                       "#load \"File1.fs\""
                                       ])    
        let script1 = AddFileFromText(project,"Script1.fsx",
                                      ["#load \"Script2.fsx\""
                                       "#load \"File1.fs\""
                                       "Namespace.Foo.Property" 
                                       ])    
        let script1 = OpenFile(project,"Script1.fsx")   
        TakeCoffeeBreak(this.VS)
        AssertNoErrorsOrWarnings(project)
        
    // #load of .fsi is respected (for non-hidden property)
    [<Test>]
    [<Category("fsx closure")>]
    member public this.``Fsx.NoError.ScriptClosure.TransitiveLoad9``() =  
        use _guard = this.UsingNewVS()
        let solution = this.CreateSolution()
        let project = CreateProject(solution,"testproject")    
        let file1fsi = AddFileFromText(project,"File1.fsi",
                                      ["namespace Namespace"
                                       "type Foo ="
                                       "  class"
                                       "    static member Property : int" // Not exposing 'HiddenProperty'
                                       "  end"
                                       ])            
        let file1 = AddFileFromText(project,"File1.fs",
                                    ["namespace Namespace"
                                     "type Foo = "
                                     "     static member public HiddenProperty = 0"
                                     "     static member public Property = 0"
                                     ])    

        let script1 = AddFileFromText(project,"Script1.fsx",
                                      ["#load \"File1.fsi\""
                                       "#load \"File1.fs\""
                                       "Namespace.Foo.Property" 
                                       ])     
        let script1 = OpenFile(project,"Script1.fsx")   
        AssertNoErrorsOrWarnings(project) 

    // #load of .fsi is respected at second #load level (for non-hidden property) 
    [<Test>]
    [<Category("fsx closure")>]
    member public this.``Fsx.NoError.ScriptClosure.TransitiveLoad10``() =  
        use _guard = this.UsingNewVS()
        let solution = this.CreateSolution()
        let project = CreateProject(solution,"testproject")    
        let file1fsi = AddFileFromText(project,"File1.fsi",
                                      ["namespace Namespace"
                                       "type Foo ="
                                       "  class"
                                       "    static member Property : int" // Not exposing 'HiddenProperty'
                                       "  end"
                                       ])            
        let file1 = AddFileFromText(project,"File1.fs",
                                    ["namespace Namespace"
                                     "type Foo = "
                                     "     static member public HiddenProperty = 0"
                                     "     static member public Property = 0"
                                     ])    

        let script1 = AddFileFromText(project,"Script1.fsx",
                                      ["#load \"File1.fsi\""
                                       "#load \"File1.fs\""
                                       ])     
        let script2 = AddFileFromText(project,"Script2.fsx",
                                      ["#load \"Script1.fsx\""
                                       "Namespace.Foo.Property" 
                                       ])    
        let script2 = OpenFile(project,"Script2.fsx")   
        AssertNoErrorsOrWarnings(project) 

    // #load of .fsi is respected when dispersed between two #load levels (for non-hidden property)
    [<Test>]
    [<Category("fsx closure")>]
    member public this.``Fsx.NoError.ScriptClosure.TransitiveLoad11``() =  
        use _guard = this.UsingNewVS()
        let solution = this.CreateSolution()
        let project = CreateProject(solution,"testproject")    
        let file1fsi = AddFileFromText(project,"File1.fsi",
                                      ["namespace Namespace"
                                       "type Foo ="
                                       "  class"
                                       "    static member Property : int" // Not exposing 'HiddenProperty'
                                       "  end"
                                       ])            
        let file1 = AddFileFromText(project,"File1.fs",
                                    ["namespace Namespace"
                                     "type Foo = "
                                     "     static member public HiddenProperty = 0"
                                     "     static member public Property = 0"
                                     ])    

        let script1 = AddFileFromText(project,"Script1.fsx",
                                      ["#load \"File1.fsi\""
                                       ])     
        let script2 = AddFileFromText(project,"Script2.fsx",
                                      ["#load \"Script1.fsx\""
                                       "#load \"File1.fs\""
                                       "Namespace.Foo.Property" 
                                       ])    
        let script2 = OpenFile(project,"Script2.fsx")   
        AssertNoErrorsOrWarnings(project)  
        
    // #load of .fsi is respected when dispersed between two #load levels (the other way) (for non-hidden property)
    [<Test>]
    [<Category("fsx closure")>]
    member public this.``Fsx.NoError.ScriptClosure.TransitiveLoad12``() =  
        use _guard = this.UsingNewVS()
        let solution = this.CreateSolution()
        let project = CreateProject(solution,"testproject")    
        let file1fsi = AddFileFromText(project,"File1.fsi",
                                      ["namespace Namespace"
                                       "type Foo ="
                                       "  class"
                                       "    static member Property : int" // Not exposing 'HiddenProperty'
                                       "  end"
                                       ])            
        let file1 = AddFileFromText(project,"File1.fs",
                                    ["namespace Namespace"
                                     "type Foo = "
                                     "     static member public HiddenProperty = 0"
                                     "     static member public Property = 0"
                                     ])    

        let script1 = AddFileFromText(project,"Script1.fsx",
                                      ["#load \"File1.fs\""
                                       ])     
        let script2 = AddFileFromText(project,"Script2.fsx",
                                      ["#load \"File1.fsi\""
                                       "#load \"Script1.fsx\""
                                       "Namespace.Foo.Property" 
                                       ])    
        let script2 = OpenFile(project,"Script2.fsx")   
        AssertNoErrorsOrWarnings(project)  
        
    // #nowarn seen in closed .fsx is global to the closure
    [<Test>]
    [<Category("fsx closure")>]
    member public this.``Fsx.NoError.ScriptClosure.TransitiveLoad16``() =  
        use _guard = this.UsingNewVS()
        let solution = this.CreateSolution()
        let project = CreateProject(solution,"testproject")    
        let thisProject = AddFileFromText(project,"ThisProject.fsx",
                                      ["#nowarn \"44\""
                                       ])  
        let script1 = AddFileFromText(project,"Script1.fsx",
                                      ["#load \"ThisProject.fsx\"" // Should bring in #nowarn "44" so we don't see this warning:
                                       "[<System.Obsolete(\"x\")>]"
                                       "let fn x = 0"
                                       "let y = fn 1"
                                       ])                                                   

        let script1 = OpenFile(project,"Script1.fsx")   
        MoveCursorToEndOfMarker(script1,"let y = f") 
        TakeCoffeeBreak(this.VS) 
        AssertNoErrorsOrWarnings(project)   

    /// FEATURE: #r in .fsx to a .dll name works.
    [<Test>]
    member public this.``Fsx.NoError.HashR.DllWithNoPath``() =  
        let fileContent = """
            #light
            #r "System.Transactions.dll"
            open System.Transactions"""
        this.VerifyFSXNoErrorList(fileContent)


    [<Test>]
    // 'System' is in the default set. Make sure we can still resolve it.
    member public this.``Fsx.NoError.HashR.BugDefaultReferenceFileIsAlsoResolved``() =  
        let fileContent = """
            #light
            #r "System"
            """
        this.VerifyFSXNoErrorList(fileContent)

    [<Test>]
    [<Category("fsx closure")>]
    member public this.``Fsx.NoError.HashR.DoubleReference``() =  
        let fileContent = """
            #light
            #r "System"
            #r "System"
            """
        this.VerifyFSXNoErrorList(fileContent)

    [<Test>]
    [<Category("fsx closure")>]
    // 'CustomMarshalers' is loaded from the GAC _and_ it is available on XP and above.
    member public this.``Fsx.NoError.HashR.ResolveFromGAC``() =  
        let fileContent = """
            #light
            #r "CustomMarshalers"
            """
        this.VerifyFSXNoErrorList(fileContent)

    [<Test>]
    [<Category("fsx closure")>]
    member public this.``Fsx.NoError.HashR.ResolveFromFullyQualifiedPath``() =         
        let fullyqualifiepathtoddll = System.IO.Path.Combine( System.Runtime.InteropServices.RuntimeEnvironment.GetRuntimeDirectory(), "System.configuration.dll" )
        let code = ["#light";"#r @\"" + fullyqualifiepathtoddll + "\""]
        let (project, _) = createSingleFileFsxFromLines code
        AssertNoErrorsOrWarnings(project)

    [<Test>]
    [<Category("fsx closure")>]
    member public this.``Fsx.NoError.HashR.RelativePath1``() = 
        use _guard = this.UsingNewVS()  
        let solution = this.CreateSolution()
        let project = CreateProject(solution,"testproject")    
        let file1 = AddFileFromText(project,"lib.fs",
                                    ["module Lib"
                                     "let X = 42"
                                     ])
        
        let bld = Build(project)

        let script1Dir = Path.Combine(ProjectDirectory(project), "ccc")
        let script1Path = Path.Combine(script1Dir, "Script1.fsx")
        let script2Dir = Path.Combine(ProjectDirectory(project), "aaa\\bbb")
        let script2Path = Path.Combine(script2Dir, "Script2.fsx")
        
        Directory.CreateDirectory(script1Dir) |> ignore
        Directory.CreateDirectory(script2Dir) |> ignore
        File.Move(bld.ExecutableOutput, Path.Combine(ProjectDirectory(project), "aaa\\lib.exe"))

        let script1 = File.WriteAllLines(script1Path,
                                      ["#load \"../aaa/bbb/Script2.fsx\""
                                       "printfn \"%O\" Lib.X"
                                       ])
        let script2 = File.WriteAllLines(script2Path,
                                      ["#r \"../lib.exe\""
                                       ])
                                       
        let script1 = OpenFile(project, script1Path)   
        TakeCoffeeBreak(this.VS)
        
        MoveCursorToEndOfMarker(script1,"#load")
        let ans = GetSquiggleAtCursor(script1)
        AssertNoSquiggle(ans)

    [<Test>]
    [<Category("fsx closure")>]
    member public this.``Fsx.NoError.HashR.RelativePath2``() = 
        use _guard = this.UsingNewVS()  
        let solution = this.CreateSolution()
        let project = CreateProject(solution,"testproject")    
        let file1 = AddFileFromText(project,"lib.fs",
                                    ["module Lib"
                                     "let X = 42"
                                     ])
        
        let bld = Build(project)

        let script1Dir = Path.Combine(ProjectDirectory(project), "ccc")
        let script1Path = Path.Combine(script1Dir, "Script1.fsx")
        let script2Dir = Path.Combine(ProjectDirectory(project), "aaa")
        let script2Path = Path.Combine(script2Dir, "Script2.fsx")
        
        Directory.CreateDirectory(script1Dir) |> ignore
        Directory.CreateDirectory(script2Dir) |> ignore
        File.Move(bld.ExecutableOutput, Path.Combine(ProjectDirectory(project), "aaa\\lib.exe"))

        let script1 = File.WriteAllLines(script1Path,
                                      ["#load \"../aaa/Script2.fsx\""
                                       "printfn \"%O\" Lib.X"
                                       ])
        let script2 = File.WriteAllLines(script2Path,
                                      ["#r \"lib.exe\""
                                       ])
                                       
        let script1 = OpenFile(project, script1Path)   
        TakeCoffeeBreak(this.VS)
        
        MoveCursorToEndOfMarker(script1,"#load")
        let ans = GetSquiggleAtCursor(script1)
        AssertNoSquiggle(ans)

     /// FEATURE: #load in an .fsx file will include that file in the 'build' of the .fsx.
    [<Test>]
    member public this.``Fsx.NoError.HashLoad.Simple``() =  
        use _guard = this.UsingNewVS()
        let solution = this.CreateSolution()
        let project = CreateProject(solution,"testproject")
        let fs = AddFileFromText(project,"File1.fs",
                                    ["#light"
                                     "namespace MyNamespace" 
                                     "    module MyModule ="
                                     "        let x = 1" 
                                     ])            
        
        let fsx = AddFileFromText(project,"File2.fsx",
                                    ["#light"
                                     "#load \"File1.fs\"" 
                                     "open MyNamespace.MyModule"
                                     "printfn \"%d\" x"
                                     ])    
        let fsx = OpenFile(project,"File2.fsx")    
        AssertNoErrorsOrWarnings(project)

    // In this bug the #loaded file contains a level-4 warning (copy to avoid mutation). This warning was reported at the #load in file2.fsx but shouldn't have been.s
    [<Test>]
    [<Category("fsx closure")>]
    member public this.``Fsx.NoWarn.OnLoadedFile.Bug4837``() =  
        use _guard = this.UsingNewVS()
        let solution = this.CreateSolution()
        let project = CreateProject(solution,"testproject")
        let fs = AddFileFromText(project,"File1.fs",
                                    ["module File1Module"
                                     "let x = System.DateTime.Now - System.DateTime.Now"
                                     "x.Add(x) |> ignore" 
                                     ])            
        
        let fsx = AddFileFromText(project,"File2.fsx",
                                    [
                                     "#load \"File1.fs\"" 
                                     ])    
        let fsx = OpenFile(project,"File2.fsx")    
        AssertNoErrorsOrWarnings(project) 

    /// FEATURE: .fsx files have automatic imports of certain system assemblies.
    //There is a test bug here. The actual scenario works. Need to revisit.
    [<Test>]
    [<Category("ReproX")>]  
    member public this.``Fsx.NoError.AutomaticImportsForFsxFiles``() =
        let fileContent = """
            #light
            open System
            open System.Xml
            open System.Drawing
            open System.Runtime.Remoting
            open System.Runtime.Serialization.Formatters.Soap
            open System.Data
            open System.Drawing
            open System.Web
            open System.Web.Services
            open System.Windows.Forms"""
        this.VerifyFSXNoErrorList(fileContent) 

    // Corecursive load to nonexisting property.
    [<Test>]
    [<Category("fsx closure")>]
    member public this.``Fsx.ExactlyOneError.ScriptClosure.TransitiveLoad4``() =  
        use _guard = this.UsingNewVS()
        let solution = this.CreateSolution()
        let project = CreateProject(solution,"testproject")    
        let file1 = AddFileFromText(project,"File1.fs",
                                    ["namespace Namespace"
                                     "type Foo = "
                                     "     static member public Property = 0"
                                     ])    
        let script2 = AddFileFromText(project,"Script2.fsx",
                                      ["#load \"Script1.fsx\""
                                       "#load \"File1.fs\""
                                       ])    
        let script1 = AddFileFromText(project,"Script1.fsx",
                                      ["#load \"Script2.fsx\""
                                       "#load \"File1.fs\""
                                       "Namespace.Foo.NonExistingProperty" 
                                       ])     
        let script1 = OpenFile(project,"Script1.fsx")   
        AssertExactlyOneErrorSeenContaining(project, "NonExistingProperty")  

    // #load of .fsi is respected
    [<Test>]
    [<Category("fsx closure")>]
    member public this.``Fsx.ExactlyOneError.ScriptClosure.TransitiveLoad5``() =  
        use _guard = this.UsingNewVS()
        let solution = this.CreateSolution()
        let project = CreateProject(solution,"testproject")    
        let file1fsi = AddFileFromText(project,"File1.fsi",
                                      ["namespace Namespace"
                                       "type Foo ="
                                       "  class"
                                       "    static member Property : int" // Not exposing 'HiddenProperty'
                                       "  end"
                                       ])            
        let file1 = AddFileFromText(project,"File1.fs",
                                    ["namespace Namespace"
                                     "type Foo = "
                                     "     static member public HiddenProperty = 0"
                                     "     static member public Property = 0"
                                     ])    

        let script1 = AddFileFromText(project,"Script1.fsx",
                                      ["#load \"File1.fsi\""
                                       "#load \"File1.fs\""
                                       "Namespace.Foo.HiddenProperty" 
                                       ])     
        let script1 = OpenFile(project,"Script1.fsx")   
        AssertExactlyOneErrorSeenContaining(project, "HiddenProperty")   

    // #load of .fsi is respected at second #load level
    [<Test>]
    [<Category("fsx closure")>]
    member public this.``Fsx.ExactlyOneError.ScriptClosure.TransitiveLoad6``() =  
        use _guard = this.UsingNewVS()
        let solution = this.CreateSolution()
        let project = CreateProject(solution,"testproject")    
        let file1fsi = AddFileFromText(project,"File1.fsi",
                                      ["namespace Namespace"
                                       "type Foo ="
                                       "  class"
                                       "    static member Property : int" // Not exposing 'HiddenProperty'
                                       "  end"
                                       ])            
        let file1 = AddFileFromText(project,"File1.fs",
                                    ["namespace Namespace"
                                     "type Foo = "
                                     "     static member public HiddenProperty = 0"
                                     "     static member public Property = 0"
                                     ])    

        let script1 = AddFileFromText(project,"Script1.fsx",
                                      ["#load \"File1.fsi\""
                                       "#load \"File1.fs\""
                                       ])     
        let script2 = AddFileFromText(project,"Script2.fsx",
                                      ["#load \"Script1.fsx\""
                                       "Namespace.Foo.HiddenProperty" 
                                       ])    
        let script2 = OpenFile(project,"Script2.fsx")   
        AssertExactlyOneErrorSeenContaining(project, "HiddenProperty") 
        
    // #load of .fsi is respected when dispersed between two #load levels
    [<Test>]
    [<Category("fsx closure")>]
    member public this.``Fsx.ExactlyOneError.ScriptClosure.TransitiveLoad7``() =  
        use _guard = this.UsingNewVS()
        let solution = this.CreateSolution()
        let project = CreateProject(solution,"testproject")    
        let file1fsi = AddFileFromText(project,"File1.fsi",
                                      ["namespace Namespace"
                                       "type Foo ="
                                       "  class"
                                       "    static member Property : int" // Not exposing 'HiddenProperty'
                                       "  end"
                                       ])            
        let file1 = AddFileFromText(project,"File1.fs",
                                    ["namespace Namespace"
                                     "type Foo = "
                                     "     static member public HiddenProperty = 0"
                                     "     static member public Property = 0"
                                     ])    

        let script1 = AddFileFromText(project,"Script1.fsx",
                                      ["#load \"File1.fsi\""
                                       ])     
        let script2 = AddFileFromText(project,"Script2.fsx",
                                      ["#load \"Script1.fsx\""
                                       "#load \"File1.fs\""
                                       "Namespace.Foo.HiddenProperty" 
                                       ])    
        let script2 = OpenFile(project,"Script2.fsx")   
        AssertExactlyOneErrorSeenContaining(project, "HiddenProperty")    
        
    // #load of .fsi is respected when dispersed between two #load levels (the other way)
    [<Test>]
    [<Category("fsx closure")>]
    member public this.``Fsx.ExactlyOneError.ScriptClosure.TransitiveLoad8``() =  
        use _guard = this.UsingNewVS()
        let solution = this.CreateSolution()
        let project = CreateProject(solution,"testproject")    
        let file1fsi = AddFileFromText(project,"File1.fsi",
                                      ["namespace Namespace"
                                       "type Foo ="
                                       "  class"
                                       "    static member Property : int" // Not exposing 'HiddenProperty'
                                       "  end"
                                       ])            
        let file1 = AddFileFromText(project,"File1.fs",
                                    ["namespace Namespace"
                                     "type Foo = "
                                     "     static member public HiddenProperty = 0"
                                     "     static member public Property = 0"
                                     ])    

        let script1 = AddFileFromText(project,"Script1.fsx",
                                      ["#load \"File1.fs\""
                                       ])     
        let script2 = AddFileFromText(project,"Script2.fsx",
                                      ["#load \"File1.fsi\""
                                       "#load \"Script1.fsx\""
                                       "Namespace.Foo.HiddenProperty" 
                                       ])    
        let script2 = OpenFile(project,"Script2.fsx")   
        AssertExactlyOneErrorSeenContaining(project, "HiddenProperty")   
        
    // Bug seen during development: A #load in an .fs would be followed.
    [<Test>]
    [<Category("fsx closure")>]
    member public this.``Fsx.ExactlyOneError.ScriptClosure.TransitiveLoad15``() =  
        use _guard = this.UsingNewVS()
        let solution = this.CreateSolution()
        let project = CreateProject(solution,"testproject")    
        let file2 = AddFileFromText(project,"File2.fs",
                                      ["namespace Namespace"
                                       "type Type() ="
                                       "    static member Property = 0"
                                       ])  
        let file1 = AddFileFromText(project,"File1.fs",
                                      ["#load \"File2.fs\""  // This is not allowed but it was working anyway.
                                       "namespace File2Namespace"
                                       ])                                              
        let script1 = AddFileFromText(project,"Script1.fsx",
                                      ["#load \"File1.fs\""
                                       "Namespace.Type.Property"
                                       ])                                                   

        let script1 = OpenFile(project,"Script1.fsx")   
        TakeCoffeeBreak(this.VS)
        AssertExactlyOneErrorSeenContaining(project, "Namespace")  

    [<Test>]
    member public this.``Fsx.Bug4311HoverOverReferenceInFirstLine``() =
        let fileContent = """#r "PresentationFramework.dll"
                             
                             #r "PresentationCore.dll" """
        let marker = "#r \"PresentationFrame"
        this.AssertQuickInfoContainsAtEndOfMarkerInFsxFile fileContent marker "PresentationFramework.dll"
        this.AssertQuickInfoNotContainsAtEndOfMarkerInFsxFile fileContent marker "multiple results"

    [<Test>]
    member public this.``Fsx.QuickInfo.Bug4979``() =
        let code = 
                ["System.ConsoleModifiers.Shift |> ignore "
                 "(3).ToString().Length |> ignore "]
        let (project, file) = createSingleFileFsxFromLines code
        MoveCursorToEndOfMarker(file, "System.ConsoleModifiers.Sh")
        let tooltip = GetQuickInfoAtCursor file
        AssertContains(tooltip, @"[Signature:F:System.ConsoleModifiers.Shift]") // A message from the mock IDocumentationBuilder
        AssertContains(tooltip, @"[Filename:") 
        AssertContains(tooltip, @"mscorlib.dll]") // The assembly we expect the documentation to get taken from     
        
        MoveCursorToEndOfMarker(file, "(3).ToString().Len")
        let tooltip = GetQuickInfoAtCursor file
        AssertContains(tooltip, @"[Signature:P:System.String.Length]") // A message from the mock IDocumentationBuilder
        AssertContains(tooltip, @"[Filename:") 
        AssertContains(tooltip, @"mscorlib.dll]") // The assembly we expect the documentation to get taken from  

    // Especially under 4.0 we need #r of .NET framework assemblies to resolve from like,
    //
    //      %program files%\Reference Assemblies\Microsoft\Framework\.NETFramework\v4.0
    //
    // because this is where the the .XML files are.
    //
    // When executing scripts, however, we need to _not_ resolve from these directories because
    // they may be metadata-only assemblies.
    //
    // "Reference Assemblies" was only introduced in 3.5sp1, so not all 2.0 F# boxes will have it, so only run on 4.0
    [<Test>]
    member public this.``Fsx.Bug5073``() =
        let fileContent = """#r "System" """
        let marker = "#r \"System"
        this.AssertQuickInfoContainsAtEndOfMarkerInFsxFile fileContent marker @"Reference Assemblies\Microsoft"
        this.AssertQuickInfoContainsAtEndOfMarkerInFsxFile fileContent marker ".NET Framework"

    /// FEATURE: Hovering over a resolved #r file will show a data tip with the fully qualified path to that file.
    [<Test>]
    member public this.``Fsx.HashR_QuickInfo.ShowFilenameOfResolvedAssembly``() =
        this.AssertQuickInfoContainsAtEndOfMarkerInFsxFile
            """#r "System.Transactions" """ // Pick anything that isn't in the standard set of assemblies.
            "#r \"System.Tra" "System.Transactions.dll"

    [<Test>]
    member public this.``Fsx.HashR_QuickInfo.BugDefaultReferenceFileIsAlsoResolved``() =
        this.AssertQuickInfoContainsAtEndOfMarkerInFsxFile
            """#r "System" """  // 'System' is in the default set. Make sure we can still resolve it.
            "#r \"Syst" "System.dll"
        
    [<Test>]
    [<Category("fsx closure")>]
    member public this.``Fsx.HashR_QuickInfo.DoubleReference``() =
        let fileContent = """#r "System" // Mark1
                             #r "System" // Mark2 """   // The same reference repeated twice. 
        this.AssertQuickInfoContainsAtStartOfMarkerInFsxFile fileContent "tem\" // Mark1" "System.dll"
        this.AssertQuickInfoContainsAtStartOfMarkerInFsxFile fileContent "tem\" // Mark2" "System.dll"
        
    [<Test>]
    [<Category("fsx closure")>]
    member public this.``Fsx.HashR_QuickInfo.ResolveFromGAC``() = 
        this.AssertQuickInfoContainsAtEndOfMarkerInFsxFile
            """#r "CustomMarshalers" """        // 'mscorcfg' is loaded from the GAC _and_ it is available on XP and above.
            "#r \"Custo" ".NET Framework"

    [<Test>]
    [<Category("fsx closure")>]
    member public this.``Fsx.HashR_QuickInfo.ResolveFromFullyQualifiedPath``() = 
        let fullyqualifiepathtoddll = System.IO.Path.Combine( System.Runtime.InteropServices.RuntimeEnvironment.GetRuntimeDirectory(), "System.configuration.dll" ) // Can be any fully qualified path to an assembly
        let expectedtooltip = System.Reflection.Assembly.ReflectionOnlyLoadFrom(fullyqualifiepathtoddll).FullName
        let fileContent = "#r @\"" + fullyqualifiepathtoddll + "\""
        let marker = "#r @\"" + fullyqualifiepathtoddll.Substring(0,fullyqualifiepathtoddll.Length/2)       // somewhere in the middle of the string
        this.AssertQuickInfoContainsAtEndOfMarkerInFsxFile fileContent marker expectedtooltip
        //this.AssertQuickInfoNotContainsAtEndOfMarkerInFsxFile fileContent marker ".dll"

    [<Test>]
    member public this.``Fsx.InvalidHashReference.ShouldBeASquiggle.Bug3012``() =  
        let code = 
            ["#light"
             "#r \"Bar.dll\""]
        let (project, file) = createSingleFileFsxFromLines code
        MoveCursorToEndOfMarker(file,"#r \"Ba") 
        let squiggle = GetSquiggleAtCursor(file)
        TakeCoffeeBreak(this.VS)
        Assert.IsTrue(snd squiggle.Value |> fun str -> str.Contains("Bar.dll"))

    // Bug seen during development: The unresolved reference error would x-ray through to the root.
    [<Test>]
    [<Category("fsx closure")>]
    member public this.``Fsx.ScriptClosure.TransitiveLoad14``() =  
        use _guard = this.UsingNewVS()
        let solution = this.CreateSolution()
        let project = CreateProject(solution,"testproject")    
        let script2 = AddFileFromText(project,"Script2.fsx",
                                      ["#load \"Script1.fsx\""
                                       "#r \"NonExisting\""
                                       ])      
        let script1 = AddFileFromText(project,"Script1.fsx",
                                      ["#load \"Script2.fsx\""
                                       "#r \"System\""
                                       ])                                                   

        let script1 = OpenFile(project,"Script1.fsx")   
        TakeCoffeeBreak(this.VS)      
        MoveCursorToEndOfMarker(script1,"#r \"Sys") 
        AssertEqual(None,GetSquiggleAtCursor(script1))
    
    member private this.TestFsxHashDirectivesAreErrors(mark : string, expectedStr : string) = 
        let code = 
                                    ["#light"
                                     "#r \"JoeBob\""
                                     "#I \".\""
                                     "#load \"Dooby\""
                                     ]
        let (_, _, file) = this.CreateSingleFileProject(code)
        MoveCursorToEndOfMarker(file,mark) 
        let ans = GetSquiggleAtCursor(file)
        match ans with
        | Some(sev,msg) -> 
            AssertEqual(Microsoft.VisualStudio.FSharp.LanguageService.Severity.Error,sev)
            AssertContains(msg,expectedStr)
        | _ -> Assert.Fail() 

    /// FEATURE: #r, #I, #load are all errors when running under the language service
    [<Test>]
    member public this.``Fsx.HashDirectivesAreErrors.InNonScriptFiles.Case1``() =  
        this.TestFsxHashDirectivesAreErrors("#r \"Joe","#r")
     
    [<Test>]
    member public this.``Fsx.HashDirectivesAreErrors.InNonScriptFiles.Case2``() =  
        this.TestFsxHashDirectivesAreErrors("#I \"","#I")      
        
    [<Test>]
    member public this.``Fsx.HashDirectivesAreErrors.InNonScriptFiles.Case3``() =  
        this.TestFsxHashDirectivesAreErrors("#load \"Doo","may only be used in F# script files")      

    /// FEATURE: #reference against a non-assembly .EXE gives a reasonable error message
    //[<Test>]
    member public this.``Fsx.HashReferenceAgainstNonAssemblyExe``() = 
        let windows = System.Environment.GetEnvironmentVariable("windir")
        let code =
                                    ["#light"
                                     sprintf "#reference @\"%s\"" (Path.Combine(windows,"notepad.exe"))
                                     "    let x = 1"]
        let (_, file) = createSingleFileFsxFromLines code
        
        MoveCursorToEndOfMarker(file,"#refe")
        let ans = GetSquiggleAtCursor(file)
        AssertSquiggleIsErrorContaining(ans, "was not found or is invalid")

    (* ---------------------------------------------------------------------------------- *)

     // FEATURE: A #loaded file is squiggled with an error if there are errors in that file.
    [<Test>]
    [<Category("fsx closure")>]
    member public this.``Fsx.HashLoadedFileWithErrors.Bug3149``() =
        use _guard = this.UsingNewVS()
        let solution = this.CreateSolution()
        let project = CreateProject(solution,"testproject")
        
        let file1 = AddFileFromText(project,"File1.fs", 
                                    ["#light"
                                     "module File1" 
                                     "DogChow" // <-- error
                                    ])

        let file2 = AddFileFromText(project,"File2.fsx",
                                    ["#light"
                                     "#load @\"File1.fs\""
                                     ])
        let file2 = OpenFile(project,"File2.fsx")
        
        MoveCursorToEndOfMarker(file2,"#load @\"Fi")
        TakeCoffeeBreak(this.VS)        
        let ans = GetSquiggleAtCursor(file2)    
        AssertSquiggleIsErrorContaining(ans, "DogChow")      
        
        
     // FEATURE: A #loaded file is squiggled with a warning if there are warning that file.
    [<Test>]
    [<Category("fsx closure")>]
    member public this.``Fsx.HashLoadedFileWithWarnings.Bug3149``() =
        use _guard = this.UsingNewVS()
        let solution = this.CreateSolution()
        let project = CreateProject(solution,"testproject")
        
        let file1 = AddFileFromText(project,"File1.fs", 
                                    ["module File1Module"
                                     "type WarningHere<'a> = static member X() = 0"
                                     "let y = WarningHere.X"
                                    ])

        let file2 = AddFileFromText(project,"File2.fsx",
                                    ["#light"
                                     "#load @\"File1.fs\""
                                     ])
        let file2 = OpenFile(project,"File2.fsx")
        
        MoveCursorToEndOfMarker(file2,"#load @\"Fi")
        let ans = GetSquiggleAtCursor(file2)
        AssertSquiggleIsWarningContaining(ans, "WarningHere")  

     // Bug: #load should report the first error message from a file
    [<Test>]
    [<Category("fsx closure")>]
    member public this.``Fsx.HashLoadedFileWithErrors.Bug3652``() =
        use _guard = this.UsingNewVS()
        let solution = this.CreateSolution()
        let project = CreateProject(solution,"testproject")
        
        let file1 = AddFileFromText(project,"File1.fs", 
                                    [ "#light"
                                      "module File1" 
                                      "let a = 1 + \"\""
                                      "let c = new obj()"
                                      "let b = c.foo()"
                                    ])
        let file2 = AddFileFromText(project,"File2.fsx",
                                    ["#light"
                                     "#load @\"File1.fs\""
                                     ])
        let file2 = OpenFile(project,"File2.fsx")
       
        MoveCursorToEndOfMarker(file2,"#load @\"Fi")
        let ans = GetSquiggleAtCursor(file2)
        AssertSquiggleIsErrorContaining(ans, "'string'")
        AssertSquiggleIsErrorContaining(ans, "'int'")
        AssertSquiggleIsErrorNotContaining(ans, "foo")

    // In this bug the .fsx project directory was wrong so it couldn't reference a relative file.
    [<Test>]
    member public this.``Fsx.ScriptCanReferenceBinDirectoryOutput.Bug3151``() =
        use _guard = this.UsingNewVS()
        let stopWatch = new System.Diagnostics.Stopwatch()
        let ResetStopWatch() = stopWatch.Reset(); stopWatch.Start()
        let time1 op a message = 
            ResetStopWatch()
            let result = op a
            printf "%s %d ms\n" message stopWatch.ElapsedMilliseconds
            result
        let solution = this.CreateSolution()
        let project = CreateProject(solution,"testproject")
        let file1 = AddFileFromText(project,"File1.fs", ["#light"])
        let projectOutput = time1 Build project "Time to build project"
        printfn "Output of building project was %s" projectOutput.ExecutableOutput
        printfn "Project directory is %s" (ProjectDirectory project)
        
        let file2 = AddFileFromText(project,"File2.fsx",
                                    ["#light"
                                     "#reference @\"bin\\Debug\\testproject.exe\""
                                     ])
        let file2 = OpenFile(project,"File2.fsx")
        
        MoveCursorToEndOfMarker(file2,"#reference @\"bin\\De")
        let ans = GetSquiggleAtCursor(file2)
        AssertNoSquiggle(ans)

               

    /// In this bug, multiple references to mscorlib .dll were causing problem in load closure
    [<Test>]
    [<Category("fsx closure")>]
    member public this.``Fsx.BugAllowExplicitReferenceToMsCorlib``() =  
        let code =
                                    ["#r \"mscorlib\""
                                     "fsi."
                                     ]
        let (_, file) = createSingleFileFsxFromLines code
        MoveCursorToEndOfMarker(file,"fsi.")
        TakeCoffeeBreak(this.VS)
        let completions = AutoCompleteAtCursor file
        AssertCompListContains(completions,"CommandLineArgs")        
        
    /// FEATURE: There is a global fsi module that should be in scope for script files.        
    [<Test>]
    [<Category("fsx closure")>]
    member public this.``Fsx.Bug2530FsiObject``() =  
        let code = 
                                    ["#light"
                                     "fsi."
                                     ]
        let (_, file) = createSingleFileFsxFromLines code
        MoveCursorToEndOfMarker(file,"fsi.")
        TakeCoffeeBreak(this.VS)
        let completions = AutoCompleteAtCursor file
        AssertCompListContains(completions,"CommandLineArgs")
  
    // Ensure that the script closure algorithm gets the right order of hash directives
    [<Test>]
    [<Category("fsx closure")>]
    member public this.``Fsx.ScriptClosure.SurfaceOrderOfHashes``() =  
        let code = 
                                    ["#r \"System.Runtime.Remoting\""
                                     "#r \"System.Transactions\""
                                     "#load \"Load1.fs\""
                                     "#load \"Load2.fsx\""
                                     ]
        let (project, file) = createSingleFileFsxFromLines code
        let projectFolder = ProjectDirectory(project)
        let fas = GetProjectOptionsOfScript(file)
        AssertArrayContainsPartialMatchOf(fas.OtherOptions, "--noframework")
        AssertArrayContainsPartialMatchOf(fas.OtherOptions, "System.Runtime.Remoting.dll")
        AssertArrayContainsPartialMatchOf(fas.OtherOptions, "System.Transactions.dll")
        AssertArrayContainsPartialMatchOf(fas.OtherOptions, "FSharp.Compiler.Interactive.Settings.dll")
        Assert.AreEqual(Path.Combine(projectFolder,"File1.fsx"), fas.SourceFiles.[0])
        Assert.AreEqual(1, fas.SourceFiles.Length)


    /// FEATURE: #reference against a strong name should work.
    [<Test>]
    member public this.``Fsx.HashReferenceAgainstStrongName``() = 
        let code =
                                            ["#light"
                                             sprintf "#reference \"System.Core, Version=%s, Culture=neutral, PublicKeyToken=b77a5c561934e089\"" (System.Environment.Version.ToString())
                                             "open System."]
        let (_, file) = createSingleFileFsxFromLines code
        MoveCursorToEndOfMarker(file,"open System.") 
        let completions = AutoCompleteAtCursor file
        AssertCompListContains(completions,"Linq")   


    /// Try out some bogus file names in #r, #I and #load.
    [<Test>]
    member public this.``Fsx.InvalidMetaCommandFilenames``() =
        let code = 
                                    [
                                     "#r @\"\""
                                     "#load @\"\""
                                     "#I @\"\""
                                     "#r @\"*\""
                                     "#load @\"*\""
                                     "#I @\"*\""
                                     "#r @\"?\""
                                     "#load @\"?\""
                                     "#I @\"?\""
                                     """#r @"C:\path\does\not\exist.dll"  """
                                    ]
        let (_, file) = createSingleFileFsxFromLines code
        TakeCoffeeBreak(this.VS) // This used to assert

    /// FEATURE: .fsx files have INTERACTIVE #defined
    [<Test>]
    member public this.``Fsx.INTERACTIVEIsDefinedInFsxFiles``() =
        let code =
                                    [
                                     "#if INTERACTIVE"
                                     "let xyz = 1"
                                     "#endif"
                                    ]
        let (_, file) = createSingleFileFsxFromLines code
        MoveCursorToEndOfMarker(file,"let xy")
        AssertEqual(TokenType.Identifier ,GetTokenTypeAtCursor(file))  

    // Ensure that basic compile of an .fsx works        
    [<Test>]
    [<Category("fsx closure")>]
    [<Category("fsx compile")>]
    member public this.``Fsx.CompileFsx_1``() =
        use _guard = this.UsingNewVS()
        let solution = this.CreateSolution()
        let project = CreateProject(solution,"testproject")
        
        let file1 = AddFileFromTextEx(project,"Script.fsx","Script.fsx",BuildAction.Compile,
                                      ["printfn \"Hello world\""])
        let build = time1 Build project "Time to build project"
        Assert.IsTrue(build.BuildSucceeded, "Expected build to succeed")
        ShowErrors(project)
        

    // Compile a script which #loads a source file. The build can't succeed without the loaded file.      
    [<Test; Category("Expensive")>]
    [<Category("fsx closure")>]
    [<Category("fsx compile")>]
    member public this.``Fsx.CompileFsx_2``() =
        use _guard = this.UsingNewVS()
        let solution = this.CreateSolution()
        let project = CreateProject(solution,"testproject")
        let fs = AddFileFromTextEx(project,"File.fs","File.fs",BuildAction.Compile,
                                      ["namespace Namespace"
                                       "module Module ="
                                       "  let Value = 1"
                                      ])
        let fsx = AddFileFromTextEx(project,"Script.fsx","Script.fsx",BuildAction.Compile,
                                      ["#load \"File.fs\""
                                       "printfn \"%d\" Namespace.Module.Value"])
        let build = time1 Build project "Time to build project"
        if SupportsOutputWindowPane(this.VS) then 
            let lines = GetOutputWindowPaneLines(this.VS)
            for line in lines do printfn "%s" line
            ()
        Assert.IsTrue(build.BuildSucceeded, "Expected build to succeed")
        
    // Compile a script which #loads a source file. The build can't succeed without 
    [<Test; Category("Expensive")>]
    [<Category("fsx closure")>]
    [<Category("fsx compile")>]
    member public this.``Fsx.CompileFsx_3``() =
        use _guard = this.UsingNewVS()
        let solution = this.CreateSolution()
        let project = CreateProject(solution,"testproject")
        let fs = AddFileFromTextEx(project,"File.fs","File.fs",BuildAction.None,
                                      ["namespace Namespace"
                                       "module Module ="
                                       "  let Value = 1"
                                      ])
        let fsx = AddFileFromTextEx(project,"Script.fsx","Script.fsx",BuildAction.Compile,
                                      ["#load \"File.fs\""
                                       "printfn \"%d\" Namespace.Module.Value"])
        let build = time1 Build project "Time to build project" 
        if SupportsOutputWindowPane(this.VS) then 
            let lines = GetOutputWindowPaneLines(this.VS)
            for line in lines do printfn "%s" line
            ()
        Assert.IsTrue(build.BuildSucceeded, "Expected build to succeed")        
        
    // Must be explicitly referenced by compile.
    [<Test>]
    [<Category("fsx closure")>]
    [<Category("fsx compile")>]
    member public this.``Fsx.CompileFsx_Bug5416_1``() =
        use _guard = this.UsingNewVS()
        let solution = this.CreateSolution()
        let project = CreateProject(solution,"testproject")
        let fsx = AddFileFromTextEx(project,"Script.fsx","Script.fsx",BuildAction.Compile,
                                      ["let x = fsi.CommandLineArgs"])
        let build = time1 Build project "Time to build project" 
        if SupportsOutputWindowPane(this.VS) then 
            let lines = GetOutputWindowPaneLines(this.VS)
            for line in lines do printfn "%s" line
            ()
        Assert.IsTrue(not(build.BuildSucceeded), "Expected build to fail")    
        
    // Must be explicitly referenced by compile.
    [<Test>]
    [<Category("fsx closure")>]
    [<Category("fsx compile")>]
    member public this.``Fsx.CompileFsx_Bug5416_2``() =
        use _guard = this.UsingNewVS()
        let solution = this.CreateSolution()
        let project = CreateProject(solution,"testproject")
<<<<<<< HEAD
        let fsVersion =
#if VS_VERSION_DEV12
            "4.3.1.0"
#endif
#if VS_VERSION_DEV14
            "4.4.0.0"
#endif
#if VS_VERSION_DEV15
            "10.1.1.0"
#endif
=======
        let fsVersion = "4.4.1.0"
>>>>>>> 2a7188c7
        let binariesFolder = match Internal.Utilities.FSharpEnvironment.BinFolderOfDefaultFSharpCompiler(None) with
                             | Some(x) -> x
                             | None -> failwith "Location of binaries folder cannot be found"

        PlaceIntoProjectFileBeforeImport
            (project, sprintf @"
                <ItemGroup>
                    <!-- Subtle: You need this reference to compile but not to get language service -->
                    <Reference Include=""FSharp.Compiler.Interactive.Settings, Version=%s, Culture=neutral, PublicKeyToken=b03f5f7f11d50a3a"">
                        <SpecificVersion>True</SpecificVersion>
                        <HintPath>%s\\FSharp.Compiler.Interactive.Settings.dll</HintPath>
                    </Reference>
                    <Reference Include=""FSharp.Compiler.Private, Version=%s, Culture=neutral, PublicKeyToken=b03f5f7f11d50a3a"">
                        <SpecificVersion>True</SpecificVersion>
                        <HintPath>%s\\FSharp.Compiler.Private.dll</HintPath>
                    </Reference>
                </ItemGroup>" fsVersion binariesFolder fsVersion binariesFolder)

        let fsx = AddFileFromTextEx(project,"Script.fsx","Script.fsx",BuildAction.Compile,
                                      ["let x = fsi.CommandLineArgs"])
        let build = time1 Build project "Time to build project" 
        if SupportsOutputWindowPane(this.VS) then 
            let lines = GetOutputWindowPaneLines(this.VS)
            for line in lines do printfn "%s" line
            ()
        if not(SupportsOutputWindowPane(this.VS)) then  
            Assert.IsTrue(build.BuildSucceeded, "Expected build to succeed")                
        
        
    // Ensure that #load order is preserved when #loading multiple files. 
    [<Test>]
    [<Category("fsx closure")>]
    [<Category("fsx compile")>]
    member public this.``Fsx.CompileFsx_5``() =
        use _guard = this.UsingNewVS()
        let solution = this.CreateSolution()
        let project = CreateProject(solution,"testproject")
        let fs1 = AddFileFromTextEx(project,"File1.fs","File1.fs",BuildAction.None,
                                      ["namespace Namespace"
                                       "module Module1 ="
                                       "  let Value = 1"
                                      ])
        let fs2 = AddFileFromTextEx(project,"File2.fs","File2.fs",BuildAction.None,
                                      ["namespace Namespace"
                                       "module Module2 ="
                                       "  let Value = Module1.Value"
                                      ])                                      
        let fsx = AddFileFromTextEx(project,"Script.fsx","Script.fsx",BuildAction.Compile,
                                      [
                                       "#load \"File1.fs\""
                                       "#load \"File2.fs\""
                                       "printfn \"%d\" Namespace.Module2.Value"])
        let build = time1 Build project "Time to build project" 
        if SupportsOutputWindowPane(this.VS) then 
            let lines = GetOutputWindowPaneLines(this.VS)
            for line in lines do printfn "%s" line
            ()
        Assert.IsTrue(build.BuildSucceeded, "Expected build to succeed")          
        
    // If an fs file is explicitly passed in to the compiler and also #loaded then 
    // the command-line order is respected rather than the #load order
    [<Test>]
    [<Category("fsx closure")>]
    [<Category("fsx compile")>]
    member public this.``Fsx.CompileFsx_6``() =
        use _guard = this.UsingNewVS()
        let solution = this.CreateSolution()
        let project = CreateProject(solution,"testproject")
        let fs1 = AddFileFromTextEx(project,"File1.fs","File1.fs",BuildAction.Compile,
                                      ["namespace Namespace"
                                       "module Module1 ="
                                       "  let Value = 1"
                                      ])
        let fs2 = AddFileFromTextEx(project,"File2.fs","File2.fs",BuildAction.Compile,
                                      ["namespace Namespace"
                                       "module Module2 ="
                                       "  let Value = Module1.Value"
                                      ])                                      
        let fsx = AddFileFromTextEx(project,"Script.fsx","Script.fsx",BuildAction.Compile,
                                      [
                                       "#load \"File2.fs\"" // Wrong order
                                       "#load \"File1.fs\""
                                       "printfn \"%d\" Namespace.Module2.Value"])
        let build = time1 Build project "Time to build project" 
        if SupportsOutputWindowPane(this.VS) then 
            let lines = GetOutputWindowPaneLines(this.VS)
            for line in lines do printfn "%s" line
            ()
        Assert.IsTrue(build.BuildSucceeded, "Expected build to succeed") 

        
        
    // If a #loaded file does not exist, there should be an error
    [<Test>]
    [<Category("fsx closure")>]
    [<Category("fsx compile")>]
    member public this.``Fsx.CompileFsx_7``() =
        use _guard = this.UsingNewVS()
        let solution = this.CreateSolution()
        let project = CreateProject(solution,"testproject")
        let fsx = AddFileFromTextEx(project,"Script.fsx","Script.fsx",BuildAction.Compile,
                                      [
                                       "#load \"NonexistentFile.fs\""
                                       ])
        let build = time1 Build project "Time to build project" 
        if SupportsOutputWindowPane(this.VS) then 
            let lines = GetOutputWindowPaneLines(this.VS)
            for line in lines do printfn "%s" line
            AssertListContainsInOrder(lines, ["error FS0079: Could not load file"; "NonexistentFile.fs"; "because it does not exist or is inaccessible"])            
            
        Assert.IsTrue(not(build.BuildSucceeded), "Expected build to fail")       
        
        
    // #r references should be respected.
    [<Test>]
    [<Category("fsx closure")>]
    [<Category("fsx compile")>]
    member public this.``Fsx.CompileFsx_8``() =
        use _guard = this.UsingNewVS()
        let solution = this.CreateSolution()
        let project = CreateProject(solution,"testproject")
        let fsx = AddFileFromTextEx(project,"Script.fsx","Script.fsx",BuildAction.Compile,
                                      [
                                       "#r \"System.Messaging\""
                                       "let a = new System.Messaging.AccessControlEntry()"
                                       ])
        let build = time1 Build project "Time to build project" 
        if SupportsOutputWindowPane(this.VS) then 
            let lines = GetOutputWindowPaneLines(this.VS)
            for line in lines do printfn "%s" line
            
        Assert.IsTrue(build.BuildSucceeded, "Expected build to succeed")          
        
        
    // Missing script file should be a reasonable failure, not a callstack.
    [<Test>]
    [<Category("fsx closure")>]
    [<Category("fsx compile")>]
    member public this.``Fsx.CompileFsx_Bug5414``() =
        use _guard = this.UsingNewVS()
        let solution = this.CreateSolution()
        let project = CreateProject(solution,"testproject")
        let fsx = AddFileFromTextEx(project,"Script.fsx","Script.fsx",BuildAction.Compile,[])
        DeleteFileFromDisk(this.VS, fsx) 
        
        let build = Build project
        if SupportsOutputWindowPane(this.VS) then 
            let lines = GetOutputWindowPaneLines(this.VS)
            AssertListContainsInOrder(lines, 
                                      ["Could not find file "
                                       "Script.fsx"])           
            for line in lines do 
                printfn "%s" line
                AssertNotContains(line,"error MSB") // Microsoft.FSharp.Targets(135,9): error MSB6006: "fsc.exe" exited with code -532462766.

        Assert.IsTrue(not(build.BuildSucceeded), "Expected build to fail")                                  
        
        
    /// There was a problem in which synthetic tokens like #load were causing asserts
    [<Test; Category("Expensive")>]
    member public this.``Fsx.SyntheticTokens``() =     
        Helper.ExhaustivelyScrutinize(
            this.TestRunner,
              ["#light"
               "#r \"\""
               "#reference \"\""
               "#load \"\""
               "#line 52"
               "#nowarn 72"]        
            )
                                 
    /// There was a problem where an unclosed reference picked up the text of the reference on the next line.
    [<Test>]
    member public this.``Fsx.ShouldBeAbleToReference30Assemblies.Bug2050``() =     
        let code = 
                                    ["#light"
                                     "#r \"System.Core.dll\""
                                     "open System."
                                     ]
        let (_, file) = createSingleFileFsxFromLines code
        MoveCursorToEndOfMarker(file,"open System.") 
        let completions = AutoCompleteAtCursor file
        AssertCompListContains(completions,"Linq")

    /// There was a problem where an unclosed reference picked up the text of the reference on the next line.
    [<Test>]
    member public this.``Fsx.UnclosedHashReference.Case1``() =     
        Helper.ExhaustivelyScrutinize(
            this.TestRunner,
           ["#light"
            "#reference \"" // Unclosed
            "#reference \"Hello There\""]    
            )
    [<Test>]
    member public this.``Fsx.UnclosedHashReference.Case2``() =     
        Helper.ExhaustivelyScrutinize(
            this.TestRunner,
          ["#light"
           "#r \"" // Unclosed
           "# \"Hello There\""]                                            
           )
                                     
    /// There was a problem where an unclosed reference picked up the text of the reference on the next line.
    [<Test>]
    member public this.``Fsx.UnclosedHashLoad``() =     
        Helper.ExhaustivelyScrutinize(
            this.TestRunner, 
            [ "#light"
              "#load \"" // Unclosed
              "#load \"Hello There\""]
            ) 

    [<Test>]
    [<Category("TypeProvider")>]
    member public this.``TypeProvider.UnitsOfMeasure.SmokeTest1``() =
        let code =
                                    ["open Microsoft.FSharp.Data.UnitSystems.SI.UnitNames"
                                     "let x : System.Nullable<decimal<kilogram / hertz^2>> = N1.T1.MethodWithTypesInvolvingUnitsOfMeasure(1.0<kilogram>)"
                                     "let x2 : int = N1.T1().MethodWithErasedCodeUsingConditional()"
                                     "let x3 : int = N1.T1().MethodWithErasedCodeUsingTypeAs()"
                                     ]
        let refs = 
            [
                PathRelativeToTestAssembly(@"UnitTests\MockTypeProviders\DummyProviderForLanguageServiceTesting.dll")
            ]
        let (_, project, file) = this.CreateSingleFileProject(code, references = refs)
        TakeCoffeeBreak(this.VS)
        AssertNoErrorsOrWarnings(project)

    member public this.TypeProviderDisposalSmokeTest(clearing) =
        use _guard = this.UsingNewVS()
        let providerAssemblyName = PathRelativeToTestAssembly(@"UnitTests\MockTypeProviders\DummyProviderForLanguageServiceTesting.dll")
        let providerAssembly = System.Reflection.Assembly.LoadFrom providerAssemblyName
        Assert.IsNotNull(providerAssembly, "provider assembly should not be null")
        let providerCounters = providerAssembly.GetType("DummyProviderForLanguageServiceTesting.GlobalCounters")
        Assert.IsNotNull(providerCounters, "provider counters module should not be null")
        let totalCreationsMeth = providerCounters.GetMethod("GetTotalCreations")
        Assert.IsNotNull(totalCreationsMeth, "totalCreationsMeth should not be null")
        let totalDisposalsMeth = providerCounters.GetMethod("GetTotalDisposals")
        Assert.IsNotNull(totalDisposalsMeth, "totalDisposalsMeth should not be null")
        let checkConfigsMeth = providerCounters.GetMethod("CheckAllConfigsDisposed")
        Assert.IsNotNull(checkConfigsMeth, "checkConfigsMeth should not be null")

        let providerCounters2 = providerAssembly.GetType("ProviderImplementation.ProvidedTypes.GlobalCountersForInvalidation")
        Assert.IsNotNull(providerCounters2, "provider counters #2 module should not be null")
        let totalInvaldiationHandlersAddedMeth = providerCounters2.GetMethod("GetInvalidationHandlersAdded")
        Assert.IsNotNull(totalInvaldiationHandlersAddedMeth, "totalInvaldiationHandlersAddedMeth should not be null")
        let totalInvaldiationHandlersRemovedMeth = providerCounters2.GetMethod("GetInvalidationHandlersRemoved")
        Assert.IsNotNull(totalInvaldiationHandlersRemovedMeth, "totalInvaldiationHandlersRemovedMeth should not be null")

        let totalCreations() = totalCreationsMeth.Invoke(null, [| |]) :?> int
        let totalDisposals() = totalDisposalsMeth.Invoke(null, [| |]) :?> int
        let checkConfigsDisposed() = checkConfigsMeth.Invoke(null, [| |]) |> ignore
        let totalInvaldiationHandlersAdded() = totalInvaldiationHandlersAddedMeth.Invoke(null, [| |]) :?> int
        let totalInvaldiationHandlersRemoved() = totalInvaldiationHandlersRemovedMeth.Invoke(null, [| |]) :?> int

         
        let startCreations = totalCreations()
        let startDisposals = totalDisposals()
        let startInvaldiationHandlersAdded = totalInvaldiationHandlersAdded()
        let startInvaldiationHandlersRemoved =  totalInvaldiationHandlersRemoved()
        let countCreations() = totalCreations() - startCreations
        let countDisposals() = totalDisposals() - startDisposals
        let countInvaldiationHandlersAdded() = totalInvaldiationHandlersAdded() - startInvaldiationHandlersAdded
        let countInvaldiationHandlersRemoved() = totalInvaldiationHandlersRemoved() - startInvaldiationHandlersRemoved

        Assert.IsTrue(startCreations >= startDisposals, "Check0")
        Assert.IsTrue(startInvaldiationHandlersAdded >= startInvaldiationHandlersRemoved, "Check0")
        for i in 1 .. 50 do 
            let solution = this.CreateSolution()
            let project = CreateProject(solution,"testproject" + string (i % 20))    
            this.AddAssemblyReference(project, PathRelativeToTestAssembly(@"UnitTests\MockTypeProviders\DummyProviderForLanguageServiceTesting.dll"))
            let fileName = sprintf "File%d.fs" i
            let file1 = AddFileFromText(project,fileName, ["let x" + string i + " = N1.T1()" ])    
            let file = OpenFile(project,fileName)
            TakeCoffeeBreak(this.VS)
            AssertNoErrorsOrWarnings project   // ...and not an error on the first line.
            MoveCursorToEndOfMarker(file, "N1.T1")

            // do some stuff to get declarations etc.
            let tooltip = GetQuickInfoAtCursor file
            AssertContains(tooltip, "T1")
            ignore (GetF1KeywordAtCursor file)
            let parmInfo = GetParameterInfoAtCursor file

            let file1 = OpenFile(project,fileName)   

            // The disposals should be at least one less 
            Assert.IsTrue(countDisposals() < i, "Check1, countDisposals() < i, iteration " + string i)
            Assert.IsTrue(countCreations() >= countDisposals(), "Check2, countCreations() >= countDisposals(), iteration " + string i)
            Assert.IsTrue(countCreations() = i, "Check3, countCreations() = i, iteration " + string i)
            if not clearing then 
                // By default we hold 3 build incrementalBuilderCache entries and 5 typeCheckInfo entries, so if we're not clearing
                // there should be some roots to project builds still present
                if i >= 3 then 
                    Assert.IsTrue(i >= countDisposals() + 3, "Check4a, i >= countDisposals() + 3, iteration " + string i + ", i = " + string i + ", countDisposals() = " + string (countDisposals()))
                    printfn "Check4a2, i = %d, countInvaldiationHandlersRemoved() = %d" i (countInvaldiationHandlersRemoved())

            // If we forcefully clear out caches and force a collection, then we can say much stronger things...
            if clearing then 
                ClearLanguageServiceRootCachesAndCollectAndFinalizeAllTransients(this.VS)
                Assert.IsTrue((i = countDisposals()), "Check4b, countCreations() = countDisposals(), iteration " + string i)
                Assert.IsTrue(countInvaldiationHandlersAdded() - countInvaldiationHandlersRemoved() = 0, "Check4b2, all invlidation handlers removed, iteration " + string i)
        
        Assert.IsTrue(countCreations() = 50, "Check5, at end, countCreations() = 50")
        ClearLanguageServiceRootCachesAndCollectAndFinalizeAllTransients(this.VS)
        Assert.IsTrue(countDisposals() = 50, "Check6b, at end, countDisposals() = 50 after explicit clearing")
        Assert.IsTrue(countInvaldiationHandlersAdded() - countInvaldiationHandlersRemoved() = 0, "Check6b2, at end, all invalidation handlers removed after explicit cleraring")
        checkConfigsDisposed()

    [<Test;Category("TypeProvider"); Category("Expensive")>]
    member public this.``TypeProvider.Disposal.SmokeTest1``() = this.TypeProviderDisposalSmokeTest(true)

    [<Test;Category("TypeProvider")>]
    member public this.``TypeProvider.Disposal.SmokeTest2``() = this.TypeProviderDisposalSmokeTest(false)


// Context project system
[<TestFixture>] 
type UsingProjectSystem() = 
    inherit UsingMSBuild(VsOpts = LanguageServiceExtension.ProjectSystemTestFlavour)
<|MERGE_RESOLUTION|>--- conflicted
+++ resolved
@@ -1335,20 +1335,7 @@
         use _guard = this.UsingNewVS()
         let solution = this.CreateSolution()
         let project = CreateProject(solution,"testproject")
-<<<<<<< HEAD
-        let fsVersion =
-#if VS_VERSION_DEV12
-            "4.3.1.0"
-#endif
-#if VS_VERSION_DEV14
-            "4.4.0.0"
-#endif
-#if VS_VERSION_DEV15
-            "10.1.1.0"
-#endif
-=======
-        let fsVersion = "4.4.1.0"
->>>>>>> 2a7188c7
+        let fsVersion = "10.1.1.0"
         let binariesFolder = match Internal.Utilities.FSharpEnvironment.BinFolderOfDefaultFSharpCompiler(None) with
                              | Some(x) -> x
                              | None -> failwith "Location of binaries folder cannot be found"
