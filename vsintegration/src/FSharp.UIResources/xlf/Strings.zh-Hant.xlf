﻿<?xml version="1.0" encoding="utf-8"?>
<xliff xmlns="urn:oasis:names:tc:xliff:document:1.2" xmlns:xsi="http://www.w3.org/2001/XMLSchema-instance" version="1.2" xsi:schemaLocation="urn:oasis:names:tc:xliff:document:1.2 xliff-core-1.2-transitional.xsd">
  <file datatype="xml" source-language="en" target-language="zh-Hant" original="../Strings.resx">
    <body>
      <trans-unit id="Always_place_opens_at_top_level">
        <source>Always place open statements at the top level</source>
        <target state="translated">一律將 open 陳述式放在最上層</target>
        <note />
      </trans-unit>
      <trans-unit id="Code_Fixes">
        <source>Code Fixes</source>
        <target state="translated">程式碼修正</target>
        <note />
      </trans-unit>
      <trans-unit id="Completion_Lists">
        <source>Completion Lists</source>
        <target state="translated">完成清單</target>
        <note />
      </trans-unit>
      <trans-unit id="Language_Service_Performance">
        <source>Performance</source>
        <target state="translated">效能</target>
        <note />
      </trans-unit>
      <trans-unit id="Dash_underline">
        <source>D_ash underline</source>
        <target state="translated">虛點底線(_A)</target>
        <note />
      </trans-unit>
      <trans-unit id="Dot_underline">
        <source>D_ot underline</source>
        <target state="translated">點線底線(_O)</target>
        <note />
      </trans-unit>
      <trans-unit id="Navigation_links">
        <source>Navigation links</source>
        <target state="translated">導覽連結</target>
        <note />
      </trans-unit>
      <trans-unit id="Show_all_symbols">
        <source>Show s_ymbols in unopened namespaces</source>
        <target state="translated">顯示未開啟之命名空間中的符號(_Y)</target>
        <note />
      </trans-unit>
      <trans-unit id="Show_completion_list_after_a_character_is_deleted">
        <source>Show completion list after a character is _deleted</source>
        <target state="translated">刪除一個字元後顯示完成清單(_D)</target>
        <note />
      </trans-unit>
      <trans-unit id="Show_completion_list_after_a_character_is_typed">
        <source>_Show completion list after a character is typed</source>
        <target state="translated">輸入一個字元後顯示完成清單(_S)</target>
        <note />
      </trans-unit>
      <trans-unit id="Enable_in_memory_cross_project_references">
        <source>_Enable in-memory cross project references</source>
        <target state="translated">允許記憶體內跨專案參考(_E)</target>
        <note />
      </trans-unit>
      <trans-unit id="Project_check_cache_size">
        <source>Number of projects whose data is cached in memory</source>
        <target state="translated">資料會快取到記憶體的專案數</target>
        <note />
      </trans-unit>
      <trans-unit id="Show_navigation_links_as">
        <source>S_how navigation links as</source>
        <target state="translated">顯示導覽連結為(_H)</target>
        <note />
      </trans-unit>
      <trans-unit id="Simplify_name_code_fix">
        <source>Simplify names (remove unnecessary qualifiers)</source>
        <target state="translated">簡化名稱 (移除不必要的限定詞)</target>
        <note />
      </trans-unit>
      <trans-unit id="Solid_underline">
        <source>_Solid underline</source>
        <target state="translated">實線底線(_S)</target>
        <note />
      </trans-unit>
      <trans-unit id="Unused_opens_code_fix">
        <source>Remove unused open statements</source>
        <target state="translated">移除未使用的 open 陳述式</target>
        <note />
      </trans-unit>
      <trans-unit id="Unused_declaration_code_fix">
        <source>Analyze and suggest fixes for unused values</source>
        <target state="translated">分析未使用的值並建議修正</target>
        <note />
      </trans-unit>
      <trans-unit id="Block_Structure">
        <source>Block Structure Guides</source>
        <target state="translated">區塊結構輔助線</target>
        <note />
      </trans-unit>
      <trans-unit id="Show_guides">
        <source>Show structure guidelines for F# code</source>
        <target state="translated">顯示 F# 程式碼的結構方針</target>
        <note />
      </trans-unit>
      <trans-unit id="Outlining">
        <source>Outlining</source>
        <target state="translated">大綱</target>
        <note />
      </trans-unit>
      <trans-unit id="Show_Outlining">
        <source>Show outlining and collapsible nodes for F# code</source>
        <target state="translated">顯示 F# 程式碼的大綱與可折疊的節點</target>
        <note />
      </trans-unit>
      <trans-unit id="Time_until_stale_completion">
        <source>Time until stale results are used (in milliseconds)</source>
        <target state="translated">使用過時結果前等待的時間 (毫秒)</target>
        <note />
      </trans-unit>
      <trans-unit id="IntelliSense_Performance">
        <source>IntelliSense Performance Options</source>
        <target state="translated">IntelliSense 效能選項</target>
        <note />
      </trans-unit>
      <trans-unit id="Project_Performance">
        <source>F# Project and Caching Performance Options</source>
        <target state="translated">F# 專案與快取效能選項</target>
        <note />
      </trans-unit>
      <trans-unit id="Enable_Stale_IntelliSense_Results">
        <source>Enable stale data for IntelliSense features</source>
        <target state="translated">為 IntelliSense 功能啟用過時資料</target>
        <note />
      </trans-unit>
      <trans-unit id="Tooltip_in_memory_cross_project_references">
        <source>In-memory cross-project references store project-level data in memory to allow IDE features to work across projects.</source>
        <target state="translated">記憶體內跨專案參考，會在記憶體中儲存專案等級的資料，以允許 IDE 功能在各專案中皆可運作。</target>
        <note />
      </trans-unit>
      <trans-unit id="Tooltip_project_check_cache_size">
        <source>Project data is cached for IDE features. Higher values use more memory because more projects are cached. Tuning this value should not affect small or medium-sized solutions.</source>
        <target state="translated">專案資料會進行快取，供 IDE 功能使用。值較高時會使用較多的記憶體，這是因為會快取較多的專案數。調整此值應該不會影響中小型的解決方案。</target>
        <note />
      </trans-unit>
<<<<<<< HEAD
=======
      <trans-unit id="CodeLens">
        <source>CodeLens</source>
        <target state="translated">CodeLens</target>
        <note />
      </trans-unit>
      <trans-unit id="CodeLens_Replace_LineLens">
        <source>Show annotations to the right instead of above the line</source>
        <target state="translated">在行的右方而非上方顯示註釋</target>
        <note />
      </trans-unit>
      <trans-unit id="CodeLens_Switch">
        <source>Enable CodeLens (Experimental)</source>
        <target state="translated">啟用 CodeLens (實驗性)</target>
        <note />
      </trans-unit>
      <trans-unit id="CodeLens_Prefix">
        <source>Annotation prefix</source>
        <target state="translated">註釋前置詞</target>
        <note />
      </trans-unit>
      <trans-unit id="CodeLens_UseColors">
        <source>Use colors in annotations</source>
        <target state="translated">在註釋中使用色彩</target>
        <note />
      </trans-unit>
>>>>>>> c55dd2c3
    </body>
  </file>
</xliff><|MERGE_RESOLUTION|>--- conflicted
+++ resolved
@@ -5,6 +5,31 @@
       <trans-unit id="Always_place_opens_at_top_level">
         <source>Always place open statements at the top level</source>
         <target state="translated">一律將 open 陳述式放在最上層</target>
+        <note />
+      </trans-unit>
+      <trans-unit id="CodeLens">
+        <source>CodeLens</source>
+        <target state="translated">CodeLens</target>
+        <note />
+      </trans-unit>
+      <trans-unit id="CodeLens_Replace_LineLens">
+        <source>Show annotations to the right instead of above the line</source>
+        <target state="translated">在行的右方而非上方顯示註釋</target>
+        <note />
+      </trans-unit>
+      <trans-unit id="CodeLens_Switch">
+        <source>Enable CodeLens (Experimental)</source>
+        <target state="translated">啟用 CodeLens (實驗性)</target>
+        <note />
+      </trans-unit>
+      <trans-unit id="CodeLens_Prefix">
+        <source>Annotation prefix</source>
+        <target state="translated">註釋前置詞</target>
+        <note />
+      </trans-unit>
+      <trans-unit id="CodeLens_UseColors">
+        <source>Use colors in annotations</source>
+        <target state="translated">在註釋中使用色彩</target>
         <note />
       </trans-unit>
       <trans-unit id="Code_Fixes">
@@ -137,34 +162,6 @@
         <target state="translated">專案資料會進行快取，供 IDE 功能使用。值較高時會使用較多的記憶體，這是因為會快取較多的專案數。調整此值應該不會影響中小型的解決方案。</target>
         <note />
       </trans-unit>
-<<<<<<< HEAD
-=======
-      <trans-unit id="CodeLens">
-        <source>CodeLens</source>
-        <target state="translated">CodeLens</target>
-        <note />
-      </trans-unit>
-      <trans-unit id="CodeLens_Replace_LineLens">
-        <source>Show annotations to the right instead of above the line</source>
-        <target state="translated">在行的右方而非上方顯示註釋</target>
-        <note />
-      </trans-unit>
-      <trans-unit id="CodeLens_Switch">
-        <source>Enable CodeLens (Experimental)</source>
-        <target state="translated">啟用 CodeLens (實驗性)</target>
-        <note />
-      </trans-unit>
-      <trans-unit id="CodeLens_Prefix">
-        <source>Annotation prefix</source>
-        <target state="translated">註釋前置詞</target>
-        <note />
-      </trans-unit>
-      <trans-unit id="CodeLens_UseColors">
-        <source>Use colors in annotations</source>
-        <target state="translated">在註釋中使用色彩</target>
-        <note />
-      </trans-unit>
->>>>>>> c55dd2c3
     </body>
   </file>
 </xliff>