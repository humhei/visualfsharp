--- conflicted
+++ resolved
@@ -5,6 +5,31 @@
       <trans-unit id="Always_place_opens_at_top_level">
         <source>Always place open statements at the top level</source>
         <target state="translated">Colocar siempre las instrucciones open en el nivel superior</target>
+        <note />
+      </trans-unit>
+      <trans-unit id="CodeLens">
+        <source>CodeLens</source>
+        <target state="translated">CodeLens</target>
+        <note />
+      </trans-unit>
+      <trans-unit id="CodeLens_Replace_LineLens">
+        <source>Show annotations to the right instead of above the line</source>
+        <target state="translated">Mostrar anotaciones a la derecha en lugar de encima de la línea</target>
+        <note />
+      </trans-unit>
+      <trans-unit id="CodeLens_Switch">
+        <source>Enable CodeLens (Experimental)</source>
+        <target state="translated">Habilitar CodeLens (experimental)</target>
+        <note />
+      </trans-unit>
+      <trans-unit id="CodeLens_Prefix">
+        <source>Annotation prefix</source>
+        <target state="translated">Prefijo de anotación</target>
+        <note />
+      </trans-unit>
+      <trans-unit id="CodeLens_UseColors">
+        <source>Use colors in annotations</source>
+        <target state="translated">Usar colores en anotaciones</target>
         <note />
       </trans-unit>
       <trans-unit id="Code_Fixes">
@@ -104,66 +129,7 @@
       </trans-unit>
       <trans-unit id="Show_Outlining">
         <source>Show outlining and collapsible nodes for F# code</source>
-<<<<<<< HEAD
-        <target state="translated">Mostrar los nodos de esquematización y contraíbles del código F#</target>
-=======
         <target state="translated">Mostrar los nodos de esquematización y contraíbles del código de F#</target>
-        <note />
-      </trans-unit>
-      <trans-unit id="Time_until_stale_completion">
-        <source>Time until stale results are used (in milliseconds)</source>
-        <target state="translated">Tiempo hasta que se utilizan los resultados obsoletos (en milisegundos)</target>
-        <note />
-      </trans-unit>
-      <trans-unit id="IntelliSense_Performance">
-        <source>IntelliSense Performance Options</source>
-        <target state="translated">Opciones de rendimiento de IntelliSense</target>
-        <note />
-      </trans-unit>
-      <trans-unit id="Project_Performance">
-        <source>F# Project and Caching Performance Options</source>
-        <target state="translated">Opciones de rendimiento de almacenamiento en caché y proyectos de F#</target>
-        <note />
-      </trans-unit>
-      <trans-unit id="Enable_Stale_IntelliSense_Results">
-        <source>Enable stale data for IntelliSense features</source>
-        <target state="translated">Habilitar datos obsoletos para características de IntelliSense</target>
-        <note />
-      </trans-unit>
-      <trans-unit id="Tooltip_in_memory_cross_project_references">
-        <source>In-memory cross-project references store project-level data in memory to allow IDE features to work across projects.</source>
-        <target state="translated">Las referencias en memoria entre proyectos almacenan los datos de nivel de proyecto en memoria para permitir que las características del IDE funcionen de unos proyectos a otros.</target>
-        <note />
-      </trans-unit>
-      <trans-unit id="Tooltip_project_check_cache_size">
-        <source>Project data is cached for IDE features. Higher values use more memory because more projects are cached. Tuning this value should not affect small or medium-sized solutions.</source>
-        <target state="translated">Los datos de proyecto se almacenan en caché para que funcionen las características del IDE. Los valores más altos utilizan más memoria porque se almacenan en caché más proyectos. El ajuste de este valor no debería afectar a soluciones de tamaño pequeño o medio.</target>
-        <note />
-      </trans-unit>
-      <trans-unit id="CodeLens">
-        <source>CodeLens</source>
-        <target state="translated">CodeLens</target>
-        <note />
-      </trans-unit>
-      <trans-unit id="CodeLens_Replace_LineLens">
-        <source>Show annotations to the right instead of above the line</source>
-        <target state="translated">Mostrar anotaciones a la derecha en lugar de encima de la línea</target>
-        <note />
-      </trans-unit>
-      <trans-unit id="CodeLens_Switch">
-        <source>Enable CodeLens (Experimental)</source>
-        <target state="translated">Habilitar CodeLens (experimental)</target>
-        <note />
-      </trans-unit>
-      <trans-unit id="CodeLens_Prefix">
-        <source>Annotation prefix</source>
-        <target state="translated">Prefijo de anotación</target>
-        <note />
-      </trans-unit>
-      <trans-unit id="CodeLens_UseColors">
-        <source>Use colors in annotations</source>
-        <target state="translated">Usar colores en anotaciones</target>
->>>>>>> c55dd2c3
         <note />
       </trans-unit>
       <trans-unit id="Time_until_stale_completion">
