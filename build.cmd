@if "%_echo%"=="" echo off

:ARGUMENTS_VALIDATION

if /I "%1" == "/help"   (goto :USAGE)
if /I "%1" == "/h"      (goto :USAGE)
if /I "%1" == "/?"      (goto :USAGE)
goto :ARGUMENTS_OK

:USAGE

echo Build and run a subset of test suites
echo.
echo Usage:
echo.
echo build.cmd ^<all^|build^|debug^|release^|compiler^|coreclr^|pcls^|vs^|ci^|ci_part1^|ci_part2^>
echo.
echo No arguments default to 'build' 
echo.
echo To specify multiple values, separate strings by comma
echo.
echo The example below run pcls, vs and qa:
echo.
echo build.cmd pcls,vs,debug
exit /b 1

:ARGUMENTS_OK

set BUILD_PROTO=0
set BUILD_NET40=1
set BUILD_CORECLR=0
set BUILD_PORTABLE=0
set BUILD_VS=0
set BUILD_CONFIG=release
set BUILD_CONFIG_LOWERCASE=release

set TEST_COMPILERUNIT=0
set TEST_NET40_COREUNIT=0
set TEST_CORECLR=0
set TEST_PORTABLE_COREUNIT=0
set TEST_VS=0
set TEST_FSHARP_SUITE=0
set TEST_FSHARPQA_SUITE=0
set TEST_TAGS=

setlocal enableDelayedExpansion
set /a counter=0
for /l %%x in (1 1 9) do (
    set /a counter=!counter!+1
    call :SET_CONFIG %%!counter! "!counter!"
)
for %%i in (%BUILD_FSC_DEFAULT%) do ( call :SET_CONFIG %%i )

setlocal disableDelayedExpansion
echo.

goto :MAIN

:SET_CONFIG
set ARG=%~1
if "%ARG%" == "1" if "%2" == "" (set ARG=build)
if "%2" == "" if not "%ARG%" == "build" goto :EOF

echo Parse argument %ARG%

if /i '%ARG%' == 'compiler' (set TEST_COMPILERUNIT=1)

if /i '%ARG%' == 'pcls' (
    set BUILD_PORTABLE=1
    set TEST_PORTABLE_COREUNIT=1
)

if /i '%ARG%' == 'vs' (
    set BUILD_VS=1
    set TEST_VS=1
)

if /i '%ARG%' == 'all' (
    set BUILD_PROTO=1
    set BUILD_NET40=1
    set BUILD_CORECLR=1
    set BUILD_PORTABLE=1
    set BUILD_VS=1
    set TEST_COMPILERUNIT=1
    set TEST_PORTABLE_COREUNIT=1
    set TEST_FSHARP_SUITE=1
    set TEST_FSHARPQA_SUITE=1
    set TEST_CORECLR=1
    set TEST_VS=1
)

REM Same as 'all' but smoke testing only
if /i '%ARG%' == 'ci' (
    set SKIP_EXPENSIVE_TESTS=1
    set BUILD_NET40=1
    set BUILD_CORECLR=1
    set BUILD_PORTABLE=1
    set BUILD_VS=1

    set TEST_COMPILERUNIT=1
    set TEST_NET40_COREUNIT=1
    set TEST_PORTABLE_COREUNIT=1
    set TEST_FSHARP_SUITE=1
    set TEST_FSHARPQA_SUITE=1
    set TEST_CORECLR=1
    set TEST_VS=0
    set TEST_TAGS=
    set CONF_FSHARPQA_SUITE=Smoke
)

REM These divide 'ci' into three chunks which can be done in parallel
if /i '%ARG%' == 'ci_part1' (
    set SKIP_EXPENSIVE_TESTS=1
    set BUILD_CORECLR=0
    set BUILD_PORTABLE=1
    set BUILD_VS=1

    set TEST_COMPILERUNIT=1
    set TEST_NET40_COREUNIT=1
    set TEST_PORTABLE_COREUNIT=1
    set TEST_CORECLR=0
    set TEST_TAGS=
    set TEST_VS=1
)

if /i '%ARG%' == 'ci_part2' (
    set SKIP_EXPENSIVE_TESTS=1
    set BUILD_CORECLR=1
    set BUILD_PORTABLE=1
<<<<<<< HEAD
    set TEST_CORECLR=1
    set BUILD_FSHARP_DATA_TYPEPROVIDERS=1
=======
>>>>>>> 8088283c
    set TEST_FSHARPQA_SUITE=1
    set TEST_FSHARP_SUITE=1
)

if /i '%ARG%' == 'smoke' (
    REM Smoke tests are a very small quick subset of tests

    set SKIP_EXPENSIVE_TESTS=1
    set TEST_COMPILERUNIT=0
    set TEST_NET40_COREUNIT=0
    set TEST_FSHARP_SUITE=1
    set TEST_FSHARPQA_SUITE=0
    set TEST_TAGS=Smoke
)

if /i '%ARG%' == 'coreclr' (
    REM Smoke tests are a very small quick subset of tests

    set BUILD_CORECLR=1
    set TEST_CORECLR=1
)

if /i '%ARG%' == 'debug' (
    set BUILD_CONFIG=debug
    set BUILD_CONFIG_LOWERCASE=debug
)

if /i '%ARG%' == 'build' (
    set BUILD_PORTABLE=1
    set BUILD_VS=1
)

if /i '%ARG%' == 'notests' (
    set TEST_COMPILERUNIT=0
    set TEST_NET40_COREUNIT=0
    set TEST_CORECLR=0
    set TEST_PORTABLE_COREUNIT=0
    set TEST_VS=0
    set TEST_FSHARP_SUITE=0
    set TEST_FSHARPQA_SUITE=0
)

goto :EOF

:MAIN

REM after this point, ARG variable should not be used, use only BUILD_* or TEST_*

echo Build/Tests configuration:
echo.
echo BUILD_NET40=%BUILD_NET40%
echo BUILD_CORECLR=%BUILD_CORECLR%
echo BUILD_PORTABLE=%BUILD_PORTABLE%
echo BUILD_VS=%BUILD_VS%
echo BUILD_CONFIG=%BUILD_CONFIG%
echo BUILD_CONFIG_LOWERCASE=%BUILD_CONFIG_LOWERCASE%
echo.
echo TEST_COMPILERUNIT=%TEST_COMPILERUNIT%
echo TEST_PORTABLE_COREUNIT=%TEST_PORTABLE_COREUNIT%
echo TEST_VS=%TEST_VS%
echo TEST_FSHARP_SUITE=%TEST_FSHARP_SUITE%
echo TEST_FSHARPQA_SUITE=%TEST_FSHARPQA_SUITE%
echo TEST_TAGS=%TEST_TAGS%
echo.

REM Remove lingering copies of the OSS FSharp.Core from the GAC
gacutil /u "FSharp.Core, Version=4.4.1.9055, Culture=neutral, PublicKeyToken=b03f5f7f11d50a3a, processorArchitecture=MSIL"

if "%RestorePackages%"=="" ( 
    set RestorePackages=true
)

@echo on

:: Check prerequisites
if not '%VisualStudioVersion%' == '' goto vsversionset
if exist "%VS140COMNTOOLS%..\ide\devenv.exe" set VisualStudioVersion=14.0
if exist "%ProgramFiles(x86)%\Microsoft Visual Studio 14.0\common7\ide\devenv.exe" set VisualStudioVersion=14.0
if exist "%ProgramFiles%\Microsoft Visual Studio 14.0\common7\ide\devenv.exe" set VisualStudioVersion=14.0
if not '%VisualStudioVersion%' == '' goto vsversionset
if exist "%VS120COMNTOOLS%..\ide\devenv.exe" set VisualStudioVersion=12.0
if exist "%ProgramFiles(x86)%\Microsoft Visual Studio 12.0\common7\ide\devenv.exe" set VisualStudioVersion=12.0
if exist "%ProgramFiles%\Microsoft Visual Studio 12.0\common7\ide\devenv.exe" set VisualStudioVersion=12.0

:vsversionset
if '%VisualStudioVersion%' == '' echo Error: Could not find an installation of Visual Studio && goto :failure

if exist "%ProgramFiles(x86)%\MSBuild\%VisualStudioVersion%\Bin\MSBuild.exe" set _msbuildexe="%ProgramFiles(x86)%\MSBuild\%VisualStudioVersion%\Bin\MSBuild.exe"
if exist "%ProgramFiles%\MSBuild\%VisualStudioVersion%\Bin\MSBuild.exe"      set _msbuildexe="%ProgramFiles%\MSBuild\%VisualStudioVersion%\Bin\MSBuild.exe"
if not exist %_msbuildexe% echo Error: Could not find MSBuild.exe. && goto :failure

:: See <http://www.appveyor.com/docs/environment-variables>
if defined APPVEYOR (
    rem See <http://www.appveyor.com/docs/build-phase>
    if exist "C:\Program Files\AppVeyor\BuildAgent\Appveyor.MSBuildLogger.dll" (
    rem HACK HACK HACK
    set _msbuildexe=%_msbuildexe% /logger:"C:\Program Files\AppVeyor\BuildAgent\Appveyor.MSBuildLogger.dll"
    )
)
set msbuildflags=/maxcpucount
set _ngenexe="%SystemRoot%\Microsoft.NET\Framework\v4.0.30319\ngen.exe"
if not exist %_ngenexe% echo Error: Could not find ngen.exe. && goto :failure

if '%RestorePackages%' == 'true' (
    %_ngenexe% install .\.nuget\NuGet.exe 

    .\.nuget\NuGet.exe restore packages.config -PackagesDirectory packages -ConfigFile .nuget\nuget.config
    @if ERRORLEVEL 1 echo Error: Nuget restore failed  && goto :failure
)


rem Always do this it installs the dotnet cli and publishes the LKG
rem ===============================================================

set DOTNET_HOME=.\packages\dotnet
set _dotnetexe=.\packages\dotnet\dotnet.exe
rem check to see if the dotnet cli tool exists
if not exist %_dotnetexe% (
  echo Could not find %_dotnetexe%. Do zipfile install
  if not exist packages ( md packages )
  if exist packages\dotnet ( rd packages\dotnet /s /q )
  powershell.exe -executionpolicy unrestricted -command .\scripts\install-dotnetcli.ps1 https://dotnetcli.blob.core.windows.net/dotnet/beta/Binaries/Latest/dotnet-dev-win-x64.latest.zip packages
  @if ERRORLEVEL 1 echo Error: fetch dotnetcli failed && goto :failure

  pushd .\lkg & ..\%_dotnetexe% restore &popd
  @if ERRORLEVEL 1 echo Error: dotnet restore failed  && goto :failure
  pushd .\lkg & ..\%_dotnetexe% publish project.json &popd
  @if ERRORLEVEL 1 echo Error: dotnet publish failed  && goto :failure

  rem rename fsc and coreconsole to allow fsc.exe to to start compiler
  pushd .\lkg\bin\debug\dnxcore50\win7-x64\publish
  ren fsc.exe fsc.dll
  copy corehost.exe fsc.exe
  popd

  rem rename fsi and coreconsole to allow fsi.exe to to start interative
  pushd .\lkg\bin\debug\dnxcore50\win7-x64\publish 
  ren fsi.exe fsi.dll
  copy corehost.exe fsi.exe
  popd
)

:: Build Proto
if NOT EXIST Proto\net40\bin\fsc-proto.exe (set BUILD_PROTO=1)

:: Build
if '%BUILD_PROTO%' == '1' (
    %_msbuildexe% %msbuildflags% src\fsharp-proto-build.proj
    @if ERRORLEVEL 1 echo Error: compiler proto build failed && goto :failure

    %_ngenexe% install Proto\net40\bin\fsc-proto.exe
    @if ERRORLEVEL 1 echo Error: NGen of proto failed  && goto :failure
)

%_msbuildexe% %msbuildflags% build-everything.proj /p:Configuration=%BUILD_CONFIG%

@echo on
call src\update.cmd %BUILD_CONFIG_LOWERCASE% -ngen

pushd tests

@echo on
call BuildTestTools.cmd %BUILD_CONFIG_LOWERCASE% 
@if ERRORLEVEL 1 echo Error: 'BuildTestTools.cmd %BUILD_CONFIG_LOWERCASE%' failed && goto :failure

@echo on
if '%TEST_FSHARP_SUITE%' == '1' (
    set FSHARP_TEST_SUITE_USE_NUNIT_RUNNER=true

    %_msbuildexe% %msbuildflags% fsharp\fsharp.tests.fsproj /p:Configuration=%BUILD_CONFIG%
    @if ERRORLEVEL 1 echo Error: fsharp cambridge tests for nunit failed && goto :failure

    call RunTests.cmd %BUILD_CONFIG_LOWERCASE% fsharp %TEST_TAGS% 
    @if ERRORLEVEL 1 (
        type testresults\FSharpNunit_Error.log
        echo Error: 'RunTests.cmd %BUILD_CONFIG_LOWERCASE% fsharp %TEST_TAGS%' failed
        goto :failure
    )
    set FSHARP_TEST_SUITE_USE_NUNIT_RUNNER=
)

if '%TEST_FSHARPQA_SUITE%' == '1' (
    call RunTests.cmd %BUILD_CONFIG_LOWERCASE% fsharpqa %TEST_TAGS% 
    @if ERRORLEVEL 1 (
        type testresults\fsharpqa_failures.log
        echo Error: 'RunTests.cmd %BUILD_CONFIG_LOWERCASE% fsharpqa %TEST_TAGS%' failed
        goto :failure
    )
)

if '%TEST_COMPILERUNIT%' == '1' (
    call RunTests.cmd %BUILD_CONFIG_LOWERCASE% compilerunit %TEST_TAGS% 
    @if ERRORLEVEL 1 (
        type testresults\CompilerUnit_net40_Error.log
        echo Error: 'RunTests.cmd %BUILD_CONFIG_LOWERCASE% compilerunit' failed
        goto :failure
    )
)
if '%TEST_NET40_COREUNIT%' == '1' (
    if '%TEST_PORTABLE_COREUNIT%' == '1' (
        call RunTests.cmd %BUILD_CONFIG_LOWERCASE% coreunitall %TEST_TAGS% 
        @if ERRORLEVEL 1 (
        @echo "type testresults\CoreUnit_net40_Error.log "
            type testresults\CoreUnit_net40_Error.log 
            echo Error: 'RunTests.cmd %BUILD_CONFIG_LOWERCASE% coreunit' failed 
            goto :failure
        )
    )
    if '%TEST_PORTABLE_COREUNIT%' == '0' (
        call RunTests.cmd %BUILD_CONFIG_LOWERCASE% coreunit %TEST_TAGS% 
        @if ERRORLEVEL 1 (
            type testresults\CoreUnit_net40_Error.log 
            echo Error: 'RunTests.cmd %BUILD_CONFIG_LOWERCASE% coreunit' failed 
            goto :failure
        )
    )
)
if '%TEST_NET40_COREUNIT%' == '0' (
    if '%TEST_PORTABLE_COREUNIT%' == '1' (
        call RunTests.cmd %BUILD_CONFIG_LOWERCASE% coreunitall %TEST_TAGS% 
        @if ERRORLEVEL 1 (
            type testresults\CoreUnit_portable47_Error.log 
            echo Error: 'RunTests.cmd %BUILD_CONFIG_LOWERCASE% coreunitall %TEST_TAGS%' failed 
            goto :failure
        )
    )
)

if '%TEST_VS%' == '1' (
    call RunTests.cmd %BUILD_CONFIG_LOWERCASE% ideunit %TEST_TAGS% 
    @if ERRORLEVEL 1 echo Error: 'RunTests.cmd %BUILD_CONFIG_LOWER% ideunit  %TEST_TAGS%' failed && goto :failure
)

@echo "Finished"
popd
goto :eof

:failure
exit /b 1<|MERGE_RESOLUTION|>--- conflicted
+++ resolved
@@ -127,11 +127,7 @@
     set SKIP_EXPENSIVE_TESTS=1
     set BUILD_CORECLR=1
     set BUILD_PORTABLE=1
-<<<<<<< HEAD
     set TEST_CORECLR=1
-    set BUILD_FSHARP_DATA_TYPEPROVIDERS=1
-=======
->>>>>>> 8088283c
     set TEST_FSHARPQA_SUITE=1
     set TEST_FSHARP_SUITE=1
 )
