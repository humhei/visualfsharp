--- conflicted
+++ resolved
@@ -3,24 +3,4 @@
   <solution>
     <add key="disableSourceControlIntegration" value="true" />
   </solution>
-<<<<<<< HEAD
-  <packageSources>  
-    <!--To inherit the global NuGet package sources remove the <clear/> line below -->
-    <clear />
-    <add key="artifacts" value="./artifacts" />
-    <add key="artifacts" value="./artifacts/4.2" />
-    <add key="myget.org fsharp-daily" value="https://www.myget.org/F/fsharp-daily/api/v3/index.json" />
-    <add key="myget.org roslyn-master-nightly" value="https://dotnet.myget.org/F/roslyn-master-nightly/api/v3/index.json" />
-    <add key="dotnet-core" value="https://dotnet.myget.org/F/dotnet-core/api/v3/index.json" />
-    <add key="myget.org dotnet-buildtools" value="https://dotnet.myget.org/F/dotnet-buildtools/api/v3/index.json" />
-    <add key="myget.org roslyn-tools" value="https://dotnet.myget.org/F/roslyn-tools/api/v3/index.json" />
-    <add key="api.nuget.org" value="https://api.nuget.org/v3/index.json" />
-    <add key="myget.org roslyn" value="https://dotnet.myget.org/F/roslyn/api/v3/index.json" />
-    <add key="myget.org symreader-converter" value="https://dotnet.myget.org/F/symreader-converter/api/v3/index.json" />
-    <add key="myget.org roslyn-concord" value="https://myget.org/F/roslyn_concord/api/v3/index.json" />
-    <add key="myget.org vside" value="https://vside.myget.org/F/devcore/api/v3/index.json" />
-  </packageSources>
-
-=======
->>>>>>> 4a9cc932
 </configuration>